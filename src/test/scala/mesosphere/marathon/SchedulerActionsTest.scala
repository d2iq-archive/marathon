--- conflicted
+++ resolved
@@ -229,12 +229,8 @@
     )
 
     f.queue.get(app.id) returns None
-<<<<<<< HEAD
-    f.instanceTracker.specInstancesSync(app.id) returns instances
-=======
-    f.instanceTracker.countSpecInstancesSync(eq(app.id), any) returns 7
     f.instanceTracker.specInstances(app.id) returns Future.successful(instances)
->>>>>>> 00a29d9f
+
     When("the app is scaled")
     Await.ready(f.scheduler.scale(app), atMost)
 
@@ -274,12 +270,8 @@
       runningInstance(stagedAt = 2L)
     )
 
-<<<<<<< HEAD
-    f.instanceTracker.specInstancesSync(app.id) returns tasks
-=======
-    f.instanceTracker.countSpecInstancesSync(eq(app.id), any) returns 5
     f.instanceTracker.specInstances(app.id) returns Future.successful(tasks)
->>>>>>> 00a29d9f
+
     When("the app is scaled")
     Await.ready(f.scheduler.scale(app), atMost)
 
