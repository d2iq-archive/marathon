package mesosphere.marathon
package tasks

import akka.stream.scaladsl.Sink
import mesosphere.AkkaUnitTest
import mesosphere.marathon.core.instance.update.{InstanceUpdateEffect, InstanceUpdateOperation}
import mesosphere.marathon.core.instance.update.InstanceUpdateOperation.Schedule
import mesosphere.marathon.core.instance.{Goal, Instance, TestInstanceBuilder}
import mesosphere.marathon.core.leadership.AlwaysElectedLeadershipModule
import mesosphere.marathon.core.storage.store.impl.memory.InMemoryPersistenceStore
import mesosphere.marathon.core.task.Task
import mesosphere.marathon.core.task.state.{AgentInfoPlaceholder, NetworkInfoPlaceholder}
import mesosphere.marathon.core.task.tracker.{InstanceTracker, InstanceTrackerModule}
import mesosphere.marathon.metrics.Metrics
import mesosphere.marathon.metrics.dummy.DummyMetrics
import mesosphere.marathon.state.PathId.StringPathId
import mesosphere.marathon.state.{AppDefinition, PathId, Timestamp, VersionInfo}
import mesosphere.marathon.storage.repository.InstanceRepository
import mesosphere.marathon.stream.EnrichedSink
import mesosphere.marathon.test.{MarathonTestHelper, SettableClock}
import mesosphere.mesos.protos.Implicits._
import mesosphere.mesos.protos.TextAttribute
import org.apache.mesos
import org.apache.mesos.Protos
import org.apache.mesos.Protos.{TaskState, TaskStatus}
import org.mockito.Mockito.spy
import org.scalatest.matchers.{HavePropertyMatchResult, HavePropertyMatcher}

import scala.async.Async.{async, await}
import scala.concurrent.Future

class InstanceTrackerImplTest extends AkkaUnitTest {

  val TEST_APP_NAME = PathId("/foo")

  case class Fixture() {
    val metrics: Metrics = DummyMetrics
    val store: InMemoryPersistenceStore = {
      val store = new InMemoryPersistenceStore(metrics)
      store.markOpen()
      store
    }
    implicit val state: InstanceRepository = spy(InstanceRepository.inMemRepository(store))
    val config: AllConf = MarathonTestHelper.defaultConfig()
    implicit val clock: SettableClock = new SettableClock()
    val taskTrackerModule: InstanceTrackerModule = MarathonTestHelper.createTaskTrackerModule(
      AlwaysElectedLeadershipModule.forRefFactory(system), Some(state))
    implicit val instanceTracker: InstanceTracker = taskTrackerModule.instanceTracker
  }

  "InstanceTrackerImpl" should {
    "SerializeAndDeserialize" in new Fixture {
      val originalInstance: Instance = Instance.scheduled(AppDefinition(TEST_APP_NAME))
      instanceTracker.process(Schedule(originalInstance)).futureValue

      val deserializedInstance = instanceTracker.instance(originalInstance.instanceId).futureValue

      deserializedInstance should equal(Some(originalInstance))
    }

    "List" in new Fixture {
      testList(_.instancesBySpecSync)
    }

    "List Async" in new Fixture {
      testList(_.instancesBySpec().futureValue)
    }

    def testList(call: InstanceTracker => InstanceTracker.InstancesBySpec)(implicit instanceTracker: InstanceTracker): Unit = {
      val instance1 = Instance.scheduled(AppDefinition(TEST_APP_NAME / "a"))
      instanceTracker.process(Schedule(instance1)).futureValue
      val instance2 = Instance.scheduled(AppDefinition(TEST_APP_NAME / "b"))
      instanceTracker.process(Schedule(instance2)).futureValue
      val instance3 = Instance.scheduled(AppDefinition(TEST_APP_NAME / "b"))
      instanceTracker.process(Schedule(instance3)).futureValue

      val testAppTasks = call(instanceTracker)

      testAppTasks.allSpecIdsWithInstances should be(Set(TEST_APP_NAME / "a", TEST_APP_NAME / "b"))

      testAppTasks.instancesMap(TEST_APP_NAME / "a").instances should have size 1
      testAppTasks.instancesMap(TEST_APP_NAME / "b").instances should have size 2
      testAppTasks.instancesMap(TEST_APP_NAME / "a").instanceMap.keySet should equal(Set(instance1.instanceId))
      testAppTasks.instancesMap(TEST_APP_NAME / "b").instanceMap.keySet should equal(Set(instance2.instanceId, instance3.instanceId))
    }

    "GetTasks" in new Fixture {
      testGetTasks(_.specInstancesSync(TEST_APP_NAME))
    }

    "GetTasks Async" in new Fixture {
      testGetTasks(_.specInstances(TEST_APP_NAME).futureValue)
    }

    def testGetTasks(call: InstanceTracker => Seq[Instance])(implicit instanceTracker: InstanceTracker): Unit = {
      val instance1 = Instance.scheduled(AppDefinition(TEST_APP_NAME))
      instanceTracker.process(Schedule(instance1)).futureValue
      val instance2 = Instance.scheduled(AppDefinition(TEST_APP_NAME))
      instanceTracker.process(Schedule(instance2)).futureValue
      val instance3 = Instance.scheduled(AppDefinition(TEST_APP_NAME))
      instanceTracker.process(Schedule(instance3)).futureValue

      val testAppInstances = call(instanceTracker)

      testAppInstances should contain allOf (instance1, instance2, instance3)
      testAppInstances should have size (3)
    }

    "Contains" in new Fixture {
      testContains(_.hasSpecInstancesSync(_))
    }

    "Contains Async" in new Fixture {
      testContains(_.hasSpecInstances(_).futureValue)
    }

    def testContains(count: (InstanceTracker, PathId) => Boolean)(implicit instanceTracker: InstanceTracker): Unit = {
      val task1 = Instance.scheduled(AppDefinition(TEST_APP_NAME / "a"))
      instanceTracker.process(Schedule(task1)).futureValue

      count(instanceTracker, TEST_APP_NAME / "a") should be(true)
      count(instanceTracker, TEST_APP_NAME / "b") should be(false)
    }

    "TaskLifecycle" in new Fixture {
      val sampleInstance = setupTrackerWithProvisionedInstance(TEST_APP_NAME, Timestamp.now(), instanceTracker).futureValue

      instanceTracker.specInstancesSync(TEST_APP_NAME) should contain(sampleInstance)
      state.ids().runWith(EnrichedSink.set).futureValue should contain(sampleInstance.instanceId)

      // TASK STATUS UPDATE
      val mesosStatus = makeTaskStatus(sampleInstance, TaskState.TASK_STARTING)

      instanceTracker.updateStatus(sampleInstance, mesosStatus, clock.now()).futureValue

      instanceTracker.specInstancesSync(TEST_APP_NAME).head.instanceId should be(sampleInstance.instanceId)
      state.ids().runWith(EnrichedSink.set).futureValue should contain(sampleInstance.instanceId)
      every(instanceTracker.specInstancesSync(TEST_APP_NAME)) should be('active)
      every(instanceTracker.specInstancesSync(TEST_APP_NAME).flatMap(_.tasksMap.values)) should have(taskStatus(mesosStatus))

      // TASK RUNNING
      val runningStatus = makeTaskStatus(sampleInstance, TaskState.TASK_RUNNING)

      instanceTracker.updateStatus(sampleInstance, runningStatus, clock.now()).futureValue

      instanceTracker.specInstancesSync(TEST_APP_NAME).map(_.instanceId) should contain(sampleInstance.instanceId)
      state.ids().runWith(EnrichedSink.set).futureValue should contain(sampleInstance.instanceId)
      every(instanceTracker.specInstancesSync(TEST_APP_NAME)) should be('active)
      every(instanceTracker.specInstancesSync(TEST_APP_NAME).flatMap(_.tasksMap.values)) should have(taskStatus(runningStatus))

      // TASK STILL RUNNING
      instanceTracker.updateStatus(sampleInstance, runningStatus, clock.now()).futureValue
      instanceTracker.specInstancesSync(TEST_APP_NAME).map(_.instanceId) should contain(sampleInstance.instanceId)
      every(instanceTracker.specInstancesSync(TEST_APP_NAME).headOption.toList) should be('active)
      every(instanceTracker.specInstancesSync(TEST_APP_NAME).headOption.toList.flatMap(_.tasksMap.values)) should have(taskStatus(runningStatus))

      // TASK TERMINATED
      instanceTracker.forceExpunge(sampleInstance.instanceId).futureValue
      state.ids().runWith(EnrichedSink.set).futureValue should not contain (sampleInstance.instanceId)

      // APP SHUTDOWN
      assert(!instanceTracker.hasSpecInstancesSync(TEST_APP_NAME), "App was not removed")

      // ERRONEOUS MESSAGE, TASK DOES NOT EXIST ANYMORE
      val lostStatus = makeTaskStatus(sampleInstance, TaskState.TASK_LOST)

      val failure = instanceTracker.updateStatus(sampleInstance, lostStatus, clock.now()).failed.futureValue
      assert(failure != null)
      assert(failure.getMessage.contains("does not exist"), s"message: ${failure.getMessage}")
    }

    "TASK_FAILED status update will expunge task" in new Fixture {
      testStatusUpdateForTerminalState(TaskState.TASK_FAILED)
    }
    "TASK_FINISHED status update will expunge task" in new Fixture {
      testStatusUpdateForTerminalState(TaskState.TASK_FINISHED)
    }
    "TASK_LOST status update will expunge task" in new Fixture {
      testStatusUpdateForTerminalState(TaskState.TASK_LOST)
    }
    "TASK_KILLED status update will expunge task" in new Fixture {
      testStatusUpdateForTerminalState(TaskState.TASK_KILLED)
    }
    "TASK_ERROR status update will expunge task" in new Fixture {
      testStatusUpdateForTerminalState(TaskState.TASK_ERROR)
    }

    def testStatusUpdateForTerminalState(taskState: TaskState)(implicit instanceTracker: InstanceTracker, clock: SettableClock, state: InstanceRepository): Unit = {
      val sampleInstance = setupTrackerWithProvisionedInstance(TEST_APP_NAME, Timestamp.now(), instanceTracker).futureValue
      val mesosStatus = makeTaskStatus(sampleInstance, taskState)

      instanceTracker.specInstancesSync(TEST_APP_NAME) should contain(sampleInstance)
      state.ids().runWith(EnrichedSink.set).futureValue should contain(sampleInstance.instanceId)

      instanceTracker.setGoal(sampleInstance.instanceId, Goal.Decommissioned)
      instanceTracker.updateStatus(sampleInstance, mesosStatus, clock.now()).futureValue

      instanceTracker.specInstancesSync(TEST_APP_NAME) should not contain (sampleInstance)
      state.ids().runWith(EnrichedSink.set).futureValue should not contain (sampleInstance.instanceId)
    }

    "UnknownTasks" in new Fixture {
      val sampleInstance = makeSampleInstance(TEST_APP_NAME)

      // don't call taskTracker.created, but directly running
      val mesosStatus = makeTaskStatus(sampleInstance, TaskState.TASK_RUNNING)
      val res = instanceTracker.updateStatus(sampleInstance, mesosStatus, clock.now())
      res.failed.futureValue.getMessage should equal(s"${sampleInstance.instanceId} of app [/foo] does not exist")

      instanceTracker.specInstancesSync(TEST_APP_NAME) should not contain (sampleInstance)
      state.ids().runWith(EnrichedSink.set).futureValue should not contain (sampleInstance.instanceId)
    }

    "MultipleApps" in new Fixture {
      val appName1 = "app1".toRootPath
      val appName2 = "app2".toRootPath
      val appName3 = "app3".toRootPath

      val app1_instance1 = setupTrackerWithRunningInstance(appName1, Timestamp.now(), instanceTracker).futureValue
      val app1_instance2 = setupTrackerWithRunningInstance(appName1, Timestamp.now(), instanceTracker).futureValue
      val app2_instance1 = setupTrackerWithRunningInstance(appName2, Timestamp.now(), instanceTracker).futureValue
      val app3_instance1 = setupTrackerWithRunningInstance(appName3, Timestamp.now(), instanceTracker).futureValue
      val app3_instance2 = setupTrackerWithRunningInstance(appName3, Timestamp.now(), instanceTracker).futureValue
      val app3_instance3 = setupTrackerWithRunningInstance(appName3, Timestamp.now(), instanceTracker).futureValue

      state.ids().runWith(Sink.seq).futureValue should have size (6)

      val app1Instances = instanceTracker.specInstancesSync(appName1)

      app1Instances.map(_.instanceId) should contain allOf (app1_instance1.instanceId, app1_instance2.instanceId)
      app1Instances should have size (2)

      val app2Instances = instanceTracker.specInstancesSync(appName2)

      app2Instances.map(_.instanceId) should contain(app2_instance1.instanceId)
      app2Instances should have size (1)

      val app3Instances = instanceTracker.specInstancesSync(appName3)

      app3Instances.map(_.instanceId) should contain allOf (app3_instance1.instanceId, app3_instance2.instanceId, app3_instance3.instanceId)
      app3Instances should have size (3)
    }

    "Should not store if state did not change (no health present)" in new Fixture {
      val sampleInstance = setupTrackerWithRunningInstance(TEST_APP_NAME, Timestamp.now(), instanceTracker).futureValue
      val (_, task) = sampleInstance.tasksMap.head
      val status = task.status.mesosStatus.get
        .toBuilder
        .setTimestamp(123)
        .build()

      instanceTracker.updateStatus(sampleInstance, status, clock.now()).futureValue

      instanceTracker.updateStatus(sampleInstance, status, clock.now()).futureValue

      reset(state)

      instanceTracker.updateStatus(sampleInstance, status, clock.now()).futureValue

      verify(state, times(0)).store(any)
    }

    "Should not store if state and health did not change" in new Fixture {
      val sampleInstance = setupTrackerWithRunningInstance(TEST_APP_NAME, Timestamp.now(), instanceTracker).futureValue
      val (_, task) = sampleInstance.tasksMap.head
      val status = task.status.mesosStatus.get
        .toBuilder
        .setTimestamp(123)
        .build()

      instanceTracker.updateStatus(sampleInstance, status, clock.now()).futureValue

      instanceTracker.updateStatus(sampleInstance, status, clock.now()).futureValue

      reset(state)

      instanceTracker.updateStatus(sampleInstance, status, clock.now()).futureValue

      verify(state, times(0)).store(any)
    }

    "Should store if state changed" in new Fixture {
      val sampleInstance = setupTrackerWithRunningInstance(TEST_APP_NAME, Timestamp.now(), instanceTracker).futureValue
      instanceTracker.setGoal(sampleInstance.instanceId, Goal.Decommissioned)

      reset(state)

      val (_, task) = sampleInstance.tasksMap.head
      val newStatus = task.status.mesosStatus.get.toBuilder
        .setState(Protos.TaskState.TASK_FAILED)
        .build()

      instanceTracker.updateStatus(sampleInstance, newStatus, clock.now()).futureValue

      verify(state, times(1)).delete(any)
    }

    "Should store if health changed" in new Fixture {
      val sampleInstance = setupTrackerWithRunningInstance(TEST_APP_NAME, Timestamp.now(), instanceTracker).futureValue
      val (_, task) = sampleInstance.tasksMap.head
      val status = task.status.mesosStatus.get.toBuilder
        .setHealthy(true)
        .build()

      instanceTracker.updateStatus(sampleInstance, status, clock.now()).futureValue

      instanceTracker.updateStatus(sampleInstance, status, clock.now()).futureValue

      reset(state)

      val newStatus = status.toBuilder
        .setHealthy(false)
        .build()

      instanceTracker.updateStatus(sampleInstance, newStatus, clock.now()).futureValue

      verify(state, times(1)).store(any)
    }

    "Should store if state and health changed" in new Fixture {
      val sampleInstance = setupTrackerWithProvisionedInstance(TEST_APP_NAME, Timestamp.now(), instanceTracker).futureValue
      val status = Protos.TaskStatus
        .newBuilder
        .setState(Protos.TaskState.TASK_RUNNING)
        .setTaskId(Task.Id(sampleInstance.instanceId).mesosTaskId)
        .setHealthy(true)
        .build()

      instanceTracker.updateStatus(sampleInstance, status, clock.now()).futureValue

      instanceTracker.updateStatus(sampleInstance, status, clock.now()).futureValue

      reset(state)

      val newStatus = status.toBuilder
        .setState(Protos.TaskState.TASK_RUNNING)
        .setHealthy(false)
        .build()

      instanceTracker.updateStatus(sampleInstance, newStatus, clock.now()).futureValue

      verify(state, times(1)).store(any)
    }

    "Should store if health changed (no health present at first)" in new Fixture {
      val sampleInstance = setupTrackerWithProvisionedInstance(TEST_APP_NAME, Timestamp.now(), instanceTracker).futureValue
      val status = Protos.TaskStatus
        .newBuilder
        .setState(Protos.TaskState.TASK_RUNNING)
        .setTaskId(Task.Id(sampleInstance.instanceId).mesosTaskId)
        .build()

      instanceTracker.updateStatus(sampleInstance, status, clock.now()).futureValue

      instanceTracker.updateStatus(sampleInstance, status, clock.now()).futureValue

      reset(state)

      val newStatus = status.toBuilder
        .setHealthy(true)
        .build()

      instanceTracker.updateStatus(sampleInstance, newStatus, clock.now()).futureValue

      verify(state, times(1)).store(any)
    }

    "Should store if state and health changed (no health present at first)" in new Fixture {
      val sampleInstance = setupTrackerWithProvisionedInstance(TEST_APP_NAME, Timestamp.now(), instanceTracker).futureValue
      val status = Protos.TaskStatus
        .newBuilder
        .setState(Protos.TaskState.TASK_RUNNING)
        .setTaskId(Task.Id(sampleInstance.instanceId).mesosTaskId)
        .build()

      instanceTracker.updateStatus(sampleInstance, status, clock.now()).futureValue

      instanceTracker.updateStatus(sampleInstance, status, clock.now()).futureValue

      reset(state)

      val newStatus = status.toBuilder
        .setState(Protos.TaskState.TASK_RUNNING)
        .setHealthy(false)
        .build()

      instanceTracker.updateStatus(sampleInstance, newStatus, clock.now()).futureValue

      verify(state, times(1)).store(any)
    }
  }

  def makeSampleInstance(appId: PathId): Instance = {
    val hostName = "host"
    TestInstanceBuilder.newBuilder(appId).addTaskWithBuilder().taskStaged()
      .withNetworkInfo(hostName = Some(hostName), hostPorts = Seq(999))
      .build()
      .withAgentInfo(hostName = Some(hostName), attributes = Some(Seq(TextAttribute("attr1", "bar"))))
      .getInstance()
  }

  def setupTrackerWithProvisionedInstance(appId: PathId, version: Timestamp, instanceTracker: InstanceTracker): Future[Instance] = async {
    val app = AppDefinition(appId, versionInfo = VersionInfo.OnlyVersion(version))
    val scheduledInstance = Instance.scheduled(app)
    // schedule
    await(instanceTracker.schedule(scheduledInstance))
    // provision
    val updateEffect = await(instanceTracker.process(
      InstanceUpdateOperation.Provision(
        scheduledInstance.instanceId,
        AgentInfoPlaceholder(),
<<<<<<< HEAD
        app.version,
        Seq(Task.provisioned(Task.Id(scheduledInstance.instanceId), NetworkInfoPlaceholder(), app.version, Timestamp.now())),
=======
        app,
        Seq(Task.provisioned(Task.Id.forInstanceId(scheduledInstance.instanceId), NetworkInfoPlaceholder(), app.version, Timestamp.now())),
>>>>>>> 413385b4
        Timestamp.now()))
    ).asInstanceOf[InstanceUpdateEffect.Update]

    updateEffect.instance
  }

  def setupTrackerWithRunningInstance(appId: PathId, version: Timestamp, instanceTracker: InstanceTracker): Future[Instance] = async {
    val instance: Instance = await(setupTrackerWithProvisionedInstance(appId, version, instanceTracker))
    val (taskId, _) = instance.tasksMap.head
    // update to running
    val taskStatus = TaskStatus.newBuilder
      .setTaskId(taskId.mesosTaskId)
      .setState(mesos.Protos.TaskState.TASK_RUNNING)
      .setHealthy(true)
      .build
    await(instanceTracker.updateStatus(instance, taskStatus, Timestamp.now()))
    await(instanceTracker.get(instance.instanceId).map(_.get))
  }

  def makeTaskStatus(instance: Instance, state: TaskState = TaskState.TASK_RUNNING) = {
    TaskStatus.newBuilder
      .setTaskId(Task.Id(instance.instanceId).mesosTaskId)
      .setState(state)
      .build
  }

  class TaskStatusMatcher(expectedStatus: Protos.TaskStatus) extends HavePropertyMatcher[Task, Option[Protos.TaskStatus]] {
    def apply(task: Task): HavePropertyMatchResult[Option[Protos.TaskStatus]] = {
      val matches = task.status.mesosStatus.contains(expectedStatus)
      HavePropertyMatchResult(matches, "status", Some(expectedStatus), task.status.mesosStatus)
    }
  }

  def taskStatus(expectedStatus: Protos.TaskStatus) = new TaskStatusMatcher(expectedStatus)

  def stateShouldNotContainKey(state: InstanceRepository, key: Instance.Id): Unit = {
    assert(!state.ids().runWith(EnrichedSink.set).futureValue.contains(key), s"Key $key was found in state")
  }

  def stateShouldContainKey(state: InstanceRepository, key: Instance.Id): Unit = {
    assert(state.ids().runWith(EnrichedSink.set).futureValue.contains(key), s"Key $key was not found in state")
  }
}<|MERGE_RESOLUTION|>--- conflicted
+++ resolved
@@ -409,13 +409,8 @@
       InstanceUpdateOperation.Provision(
         scheduledInstance.instanceId,
         AgentInfoPlaceholder(),
-<<<<<<< HEAD
-        app.version,
+        app,
         Seq(Task.provisioned(Task.Id(scheduledInstance.instanceId), NetworkInfoPlaceholder(), app.version, Timestamp.now())),
-=======
-        app,
-        Seq(Task.provisioned(Task.Id.forInstanceId(scheduledInstance.instanceId), NetworkInfoPlaceholder(), app.version, Timestamp.now())),
->>>>>>> 413385b4
         Timestamp.now()))
     ).asInstanceOf[InstanceUpdateEffect.Update]
 
