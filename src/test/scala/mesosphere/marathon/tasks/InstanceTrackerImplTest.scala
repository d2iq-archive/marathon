--- conflicted
+++ resolved
@@ -410,11 +410,7 @@
         scheduledInstance.instanceId,
         AgentInfoPlaceholder(),
         app,
-<<<<<<< HEAD
-        Seq(Task.provisioned(Task.Id.forInstanceId(scheduledInstance.instanceId), NetworkInfoPlaceholder(), app.version, Timestamp.now())),
-=======
         Seq(Task.provisioned(Task.Id(scheduledInstance.instanceId), NetworkInfoPlaceholder(), app.version, Timestamp.now())),
->>>>>>> a21b3dda
         Timestamp.now()))
     ).asInstanceOf[InstanceUpdateEffect.Update]
 
