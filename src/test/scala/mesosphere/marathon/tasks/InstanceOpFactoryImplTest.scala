package mesosphere.marathon
package tasks

import mesosphere.UnitTest
import mesosphere.marathon.core.condition.Condition
import mesosphere.marathon.core.group.GroupManager
import mesosphere.marathon.core.instance.update.InstanceUpdateOperation
import mesosphere.marathon.core.instance.{Instance, LocalVolumeId, TestInstanceBuilder}
import mesosphere.marathon.core.launcher.impl.InstanceOpFactoryImpl
import mesosphere.marathon.core.launcher.{InstanceOp, InstanceOpFactory, OfferMatchResult}
import mesosphere.marathon.core.pod.{MesosContainer, PodDefinition}
import mesosphere.marathon.core.task.Task
import mesosphere.marathon.core.task.state.{AgentTestDefaults, NetworkInfo}
import mesosphere.marathon.core.task.tracker.InstanceTracker
import mesosphere.marathon.metrics.Metrics
import mesosphere.marathon.metrics.dummy.DummyMetrics
import mesosphere.marathon.raml.{ExecutorResources, Resources}
import mesosphere.marathon.state._
import mesosphere.marathon.stream.Implicits._
import mesosphere.marathon.test.{MarathonTestHelper, SettableClock}
import mesosphere.mesos.TaskBuilderConstants
import mesosphere.mesos.protos.Implicits.slaveIDToProto
import mesosphere.mesos.protos.SlaveID
import org.scalatest.Inside

import scala.collection.JavaConverters._
import scala.collection.immutable.Seq

class InstanceOpFactoryImplTest extends UnitTest with Inside {

  "InstanceOpFactoryImpl" should {
    "Copy SlaveID from Offer to Task" in {
      val f = new Fixture

      val appId = AbsolutePathId("/test")
      val offer = MarathonTestHelper.makeBasicOffer()
        .setHostname(f.defaultHostName)
        .setSlaveId(SlaveID("some slave ID"))
        .build()
      val instance = TestInstanceBuilder.newBuilderWithLaunchedTask(appId, f.clock.now()).getInstance()
      val app: AppDefinition = AppDefinition(id = appId, portDefinitions = List(), role = "*")
      val scheduledInstance = Instance.scheduled(app, Instance.Id.forRunSpec(appId))
      val runningInstances = Map(instance.instanceId -> instance)

      val request = InstanceOpFactory.Request(offer, runningInstances, scheduledInstances = NonEmptyIterable(scheduledInstance))
      val matchResult = f.instanceOpFactory.matchOfferRequest(request)

      val matched = inside(matchResult) {
        case matched: OfferMatchResult.Match => matched
      }

      val expectedTaskId = Task.Id(scheduledInstance.instanceId)
      val expectedTask = Task(
        taskId = expectedTaskId,
        runSpecVersion = app.version,
        status = Task.Status(
          stagedAt = f.clock.now(),
          condition = Condition.Provisioned,
          networkInfo = NetworkInfo(
            f.defaultHostName,
            hostPorts = Nil,
            ipAddresses = Nil
          )
        )
      )
      val expectedAgentInfo = Instance.AgentInfo(
        host = f.defaultHostName,
        agentId = Some(offer.getSlaveId.getValue),
        region = None,
        zone = None,
        attributes = Vector.empty
      )

      val expectedState = instance.state.copy(condition = Condition.Provisioned)
      val provisionOp = InstanceUpdateOperation.Provision(expectedTaskId.instanceId, expectedAgentInfo, app, Map(expectedTaskId -> expectedTask), expectedState.since)
      matched.instanceOp.stateOp should be(provisionOp)
    }

    "Normal app -> Launch" in {
      Given("A normal app, a normal offer and no tasks")
      val f = new Fixture
      val app = f.normalApp
      val offer = f.offer

      When("We infer the taskOp")
      val request = InstanceOpFactory.Request(offer, Map.empty, scheduledInstances = NonEmptyIterable(Instance.scheduled(app)))
      val matchResult = f.instanceOpFactory.matchOfferRequest(request)

      Then("A Match with Launch is inferred")
      inside(matchResult) {
        case mr: OfferMatchResult.Match =>
          mr.instanceOp shouldBe an[InstanceOp.LaunchTask]
      }
    }

    "Resident app -> ReserveAndCreateVolumes succeeds" in {
      Given("A resident app, a normal offer and no tasks")
      val f = new Fixture
      val app = f.residentApp
      val offer = f.offerWithSpaceForLocalVolume

      When("We infer the taskOp")
      val request = InstanceOpFactory.Request(offer, Map.empty, scheduledInstances = NonEmptyIterable(Instance.scheduled(app)))
      val matchResult = f.instanceOpFactory.matchOfferRequest(request)

      Then("A Match with ReserveAndCreateVolumes is returned")
      inside(matchResult) {
        case mr: OfferMatchResult.Match =>
          mr.instanceOp shouldBe an[InstanceOp.ReserveAndCreateVolumes]
      }
    }

    "Resident pod -> ReserveAndCreateVolumes succeeds" in {
      Given("A resident pod, a normal offer and no tasks")
      val f = new Fixture
      val pod = PodDefinition(
        AbsolutePathId("/test-pod"),
        containers = Seq(MesosContainer(
          name = "first",
          resources = Resources(cpus = 1.0, mem = 64.0, disk = 1.0),
          volumeMounts = Seq(VolumeMount(volumeName = Some("pst"), mountPath = "persistent-volume")))
        ),
        volumes = Seq(PersistentVolume(name = Some("pst"), persistent = PersistentVolumeInfo(10))),
        role = "test"
      )
      val offer = f.offerWithSpaceForLocalVolume

      When("We infer the taskOp")
      val request = InstanceOpFactory.Request(offer, Map.empty, scheduledInstances = NonEmptyIterable(Instance.scheduled(pod)))
      val matchResult = f.instanceOpFactory.matchOfferRequest(request)

      Then("A Match with ReserveAndCreateVolumes is returned")
      inside(matchResult) {
        case mr: OfferMatchResult.Match =>
          mr.instanceOp shouldBe an[InstanceOp.ReserveAndCreateVolumes]
      }
    }

    "Resident app -> Launch succeeds" in {
      Given("A resident app, an offer with persistent volumes and a matching task")
      val f = new Fixture
      val app = f.residentApp.copy(instances = 2)
      val localVolumeIdLaunched = LocalVolumeId(app.id, "persistent-volume-launched", "uuidLaunched")
      val localVolumeIdUnwanted = LocalVolumeId(app.id, "persistent-volume-unwanted", "uuidUnwanted")
      val localVolumeIdMatch = LocalVolumeId(app.id, "persistent-volume", "uuidMatch")
      val reservedInstance = f.scheduledReservedInstance(app.id, localVolumeIdMatch)
      val reservedTaskId = Task.Id(reservedInstance.instanceId)
      val offer = f.offerWithVolumes(
        reservedTaskId, localVolumeIdLaunched, localVolumeIdUnwanted, localVolumeIdMatch
      )
      val runningInstances = Instance.instancesById(Seq(
        f.residentLaunchedInstance(app.id, localVolumeIdLaunched)))

      When("We infer the taskOp")
      val request = InstanceOpFactory.Request(offer, runningInstances, scheduledInstances = NonEmptyIterable(reservedInstance))
      val matchResult = f.instanceOpFactory.matchOfferRequest(request)

      Then("A Match with a Launch is returned")
      val matched = inside(matchResult) {
        case matched: OfferMatchResult.Match =>
          matched.instanceOp shouldBe an[InstanceOp.LaunchTask]
          matched
      }

      And("the taskInfo contains the correct persistent volume")
      val taskInfoResources = matched.instanceOp.offerOperations.head.getLaunch.getTaskInfos(0).getResourcesList
      val found = taskInfoResources.find { resource =>
        resource.hasDisk && resource.getDisk.hasPersistence &&
          resource.getDisk.getPersistence.getId == localVolumeIdMatch.idString
      }
      found should not be empty
    }

    // There are times when an agent gets a new agentId after a reboot. There might have been a task using
    // reservations and a persistent volume on agent-1 in the past. When agent-1 is rebooted and looses
    // the task, Marathon might see the resources offered from agent-2 in the future - if the agent has
    // been re-registered with that new ID. In order to report correct AgentInfo, the AgentInfo needs to recreated
    // each time we launch on an existing reservation.
    "update the agentInfo based on the used offer" in {
      val f = new Fixture
      val app = f.residentApp
      val volumeId = LocalVolumeId(app.id, "/path", "uuid1")
      val existingReservedInstance = f.scheduledReservedInstance(app.id, volumeId)

      val taskId = Task.Id(existingReservedInstance.instanceId)
      val updatedHostName = "updatedHostName"
      val updatedAgentId = "updatedAgentId"
      val offer = f.offerWithVolumes(taskId, updatedHostName, updatedAgentId, volumeId)

      val request = InstanceOpFactory.Request(offer, Map.empty, scheduledInstances = NonEmptyIterable(existingReservedInstance))
      val result = f.instanceOpFactory.matchOfferRequest(request)

      inside(result) {
        case m: OfferMatchResult.Match =>
          inside(m.instanceOp) {
            case launchTask: InstanceOp.LaunchTask =>
              inside(launchTask.stateOp) {
                case provision: InstanceUpdateOperation.Provision =>
                  provision.agentInfo.host shouldBe updatedHostName
                  provision.agentInfo.agentId shouldBe Some(updatedAgentId)
              }
          }
      }
    }

    "enforceRole property is propagated to task environment for pods" in {
      val f = new Fixture
      f.rootGroup = f.rootGroup.putGroup(Group(AbsolutePathId("/dev"), enforceRole = true))
      val podId = AbsolutePathId("/dev/testing")
      val offer = MarathonTestHelper.makeBasicOffer().build()
      val instance = TestInstanceBuilder.newBuilderWithLaunchedTask(podId, f.clock.now()).getInstance()
      val pod: PodDefinition = PodDefinition(
        id = podId,
        executorResources = ExecutorResources(disk = 0).fromRaml,
        containers = Seq(
          MesosContainer(
            resources = Resources(cpus = 0.1, mem = 32.0, disk = 0),
            name = "first")),
        role = "*")
      val scheduledInstance = Instance.scheduled(pod, Instance.Id.forRunSpec(podId))

      val request = InstanceOpFactory.Request(
        offer,
        Map(instance.instanceId -> instance),
        scheduledInstances = NonEmptyIterable(scheduledInstance))

      val matched = inside(f.instanceOpFactory.matchOfferRequest(request)) {
        case matched: OfferMatchResult.Match => matched
      }

      val Some(op) = matched.instanceOp.offerOperations.headOption

      val envValue = op.getLaunchGroup.getTaskGroup.getTasks(0).getCommand.getEnvironment.getVariablesList.asScala.collect { case pair if pair.getName == TaskBuilderConstants.MARATHON_APP_ENFORCE_GROUP_ROLE => pair.getValue }
      envValue.head shouldBe "TRUE"
    }

    "enforceRole property is propagated to task environment for apps" in {
      val f = new Fixture
      f.rootGroup = f.rootGroup.putGroup(Group(AbsolutePathId("/dev"), enforceRole = true))
      val appId = AbsolutePathId("/dev/testing")
      val offer = MarathonTestHelper.makeBasicOffer().build()
      val instance = TestInstanceBuilder.newBuilderWithLaunchedTask(appId, f.clock.now()).getInstance()
      val app: AppDefinition = AppDefinition(id = appId, portDefinitions = List(), role = "*")
      val scheduledInstance = Instance.scheduled(app, Instance.Id.forRunSpec(appId))

      val request = InstanceOpFactory.Request(
        offer,
        Map(instance.instanceId -> instance),
        scheduledInstances = NonEmptyIterable(scheduledInstance))

      val matched = inside(f.instanceOpFactory.matchOfferRequest(request)) {
        case matched: OfferMatchResult.Match => matched
      }

      val Some(op) = matched.instanceOp.offerOperations.headOption

      val envValue = op.getLaunch.getTaskInfos(0).getCommand.getEnvironment.getVariablesList.asScala.collect { case pair if pair.getName == TaskBuilderConstants.MARATHON_APP_ENFORCE_GROUP_ROLE => pair.getValue }
      envValue.head shouldBe "TRUE"
    }
  }

  class Fixture {

    import mesosphere.marathon.test.{MarathonTestHelper => MTH}

    val instanceTracker = mock[InstanceTracker]
    val config: MarathonConf = MTH.defaultConfig(mesosRole = Some("test"))
    implicit val clock = new SettableClock()
    val metrics: Metrics = DummyMetrics
    var rootGroup = RootGroup.empty
    val rootGroupRetriever: GroupManager.CurrentRootGroupRetriever = new GroupManager.CurrentRootGroupRetriever {
      override def rootGroup(): RootGroup = Fixture.this.rootGroup
    }
    val instanceOpFactory: InstanceOpFactory = new InstanceOpFactoryImpl(metrics, config, rootGroupRetriever = rootGroupRetriever)
    val defaultHostName = AgentTestDefaults.defaultHostName
    val defaultAgentId = AgentTestDefaults.defaultAgentId

    def normalApp = MTH.makeBasicApp()
    def residentApp = MTH.appWithPersistentVolume().copy(role = "test")

<<<<<<< HEAD
    def scheduledReservedInstance(appId: AbsolutePathId, volumeIds: LocalVolumeId*) =
      TestInstanceBuilder.scheduledWithReservation(residentApp, Seq(volumeIds: _*))
=======
    def scheduledReservedInstance(appId: PathId, volumeIds: LocalVolumeId*) =
      TestInstanceBuilder.scheduledWithReservation(residentApp.copy(id = appId), Seq(volumeIds: _*))
>>>>>>> 81da51ac

    def residentLaunchedInstance(appId: AbsolutePathId, volumeIds: LocalVolumeId*) =
      TestInstanceBuilder.newBuilder(appId).addTaskResidentLaunched(Seq(volumeIds: _*)).getInstance()

    def offer = MTH.makeBasicOffer().build()

    def offerWithSpaceForLocalVolume = MTH.makeBasicOffer(disk = 1025).build()

    def insufficientOffer = MTH.makeBasicOffer(cpus = 0.01, mem = 1, disk = 0.01, beginPort = 31000, endPort = 31001).build()

    def offerWithVolumes(taskId: Task.Id, localVolumeIds: LocalVolumeId*) =
      MTH.offerWithVolumes(taskId, defaultHostName, defaultAgentId, localVolumeIds: _*)

    def offerWithVolumes(taskId: Task.Id, hostname: String, agentId: String, localVolumeIds: LocalVolumeId*) =
      MTH.offerWithVolumes(taskId, hostname, agentId, localVolumeIds: _*)
  }

}<|MERGE_RESOLUTION|>--- conflicted
+++ resolved
@@ -278,13 +278,8 @@
     def normalApp = MTH.makeBasicApp()
     def residentApp = MTH.appWithPersistentVolume().copy(role = "test")
 
-<<<<<<< HEAD
     def scheduledReservedInstance(appId: AbsolutePathId, volumeIds: LocalVolumeId*) =
-      TestInstanceBuilder.scheduledWithReservation(residentApp, Seq(volumeIds: _*))
-=======
-    def scheduledReservedInstance(appId: PathId, volumeIds: LocalVolumeId*) =
       TestInstanceBuilder.scheduledWithReservation(residentApp.copy(id = appId), Seq(volumeIds: _*))
->>>>>>> 81da51ac
 
     def residentLaunchedInstance(appId: AbsolutePathId, volumeIds: LocalVolumeId*) =
       TestInstanceBuilder.newBuilder(appId).addTaskResidentLaunched(Seq(volumeIds: _*)).getInstance()
