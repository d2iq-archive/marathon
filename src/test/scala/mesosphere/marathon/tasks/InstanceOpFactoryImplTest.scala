--- conflicted
+++ resolved
@@ -67,14 +67,8 @@
       )
 
       val expectedState = instance.state.copy(condition = Condition.Provisioned)
-<<<<<<< HEAD
-      val expectedInstance = Instance(
-        expectedTaskId.instanceId, Some(expectedAgentInfo), expectedState, Map(expectedTaskId -> expectedTask), app, None)
-      assert(matched.instanceOp.stateOp == InstanceUpdateOperation.Provision(expectedInstance))
-=======
-      val provisionOp = InstanceUpdateOperation.Provision(expectedTaskId.instanceId, expectedAgentInfo, app.version, Seq(expectedTask), expectedState.since)
+      val provisionOp = InstanceUpdateOperation.Provision(expectedTaskId.instanceId, expectedAgentInfo, app, Seq(expectedTask), expectedState.since)
       matched.instanceOp.stateOp should be(provisionOp)
->>>>>>> 44aa8124
     }
 
     "Normal app -> None (insufficient offer)" in {
