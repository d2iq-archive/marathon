--- conflicted
+++ resolved
@@ -1,26 +1,15 @@
 package mesosphere.marathon
 package integration
 
-<<<<<<< HEAD
-import java.nio.file.Files
-import java.util.UUID
-=======
 //import java.nio.file.Files
 //import java.util.UUID
->>>>>>> 9ea2bfb9
 
 import mesosphere.AkkaIntegrationTest
 import mesosphere.marathon.integration.setup._
 import org.scalatest.concurrent.TimeLimits
-<<<<<<< HEAD
-import org.scalatest.time.{ Seconds, Span}
-
-import scala.sys.process.Process
-=======
 import org.scalatest.time.{ Seconds, Span }
 
 //import scala.sys.process.Process
->>>>>>> 9ea2bfb9
 
 class MarathonStartupIntegrationTest extends AkkaIntegrationTest with EmbeddedMarathonTest with TimeLimits {
 
@@ -30,48 +19,20 @@
 
       When("starting another Marathon process using an HTTP port that is already bound")
 
-<<<<<<< HEAD
-      val args = Seq(
-        "--master", marathonServer.masterUrl,
-        "--zk", marathonServer.zkUrl,
-        "--http_port", marathonServer.httpPort.toString,
-        "--zk_timeout", "2000"
-      )
-
-      val mainClass = "mesosphere.marathon.Main"
-      val workDir = Files.createTempDirectory(s"marathon-${marathonServer.httpPort}-conflict").toFile
-      workDir.deleteOnExit()
-      val uuid = UUID.randomUUID.toString
-      val java = sys.props.get("java.home").fold("java")(_ + "/bin/java")
-      val cp = sys.props.getOrElse("java.class.path", "target/classes")
-      val memSettings = s"-Xmx${Runtime.getRuntime.maxMemory()}"
-      val cmd = Seq(java, memSettings, s"-DmarathonUUID=$uuid -DtestSuite=$suiteName", "-classpath", cp, mainClass) ++ args
-      val marathonProcess = Process(cmd, workDir, sys.env.toSeq: _*)
-        .run(ProcessOutputToLogStream(s"$suiteName-LocalMarathon-${marathonServer.httpPort}-conflict"))
-=======
       val args = Map(
         "http_port" -> marathonServer.httpPort.toString,
         "zk_timeout" -> "2000"
       )
       val conflictingMarathon = LocalMarathon(true, s"$suiteName-conflict", marathonServer.masterUrl, marathonServer.zkUrl, args)
->>>>>>> 9ea2bfb9
 
       Then("The Marathon process should exit with code > 0")
       try {
         failAfter(Span(40, Seconds)) {
-<<<<<<< HEAD
-          marathonProcess.exitValue() should be > 0
-        }
-      } finally {
-        // Destroy process if it did not exit in time.
-        marathonProcess.destroy()
-=======
           conflictingMarathon.exitValue().get should be(1)
         }
       } finally {
         // Destroy process if it did not exit in time.
         conflictingMarathon.stop()
->>>>>>> 9ea2bfb9
       }
     }
   }
