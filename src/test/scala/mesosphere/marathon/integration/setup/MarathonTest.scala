--- conflicted
+++ resolved
@@ -43,8 +43,7 @@
 import scala.util.Try
 import scala.util.control.NonFatal
 
-<<<<<<< HEAD
-trait BaseMarathon extends AutoCloseable with StrictLogging {
+trait BaseMarathon extends AutoCloseable with StrictLogging with ScalaFutures {
 
   val suiteName: String
   val masterUrl: String
@@ -55,28 +54,6 @@
   implicit val mat: Materializer
   implicit val ctx: ExecutionContext
   implicit val scheduler: Scheduler
-=======
-/**
-  * Runs a marathon server for the given test suite
-  * @param autoStart true if marathon should be started immediately
-  * @param suiteName The test suite that owns this marathon
-  * @param masterUrl The mesos master url
-  * @param zkUrl The ZK url
-  * @param conf any particular configuration
-  * @param mainClass The main class
-  */
-case class LocalMarathon(
-    autoStart: Boolean,
-    suiteName: String,
-    masterUrl: String,
-    zkUrl: String,
-    conf: Map[String, String] = Map.empty,
-    mainClass: String = "mesosphere.marathon.Main")(implicit
-    system: ActorSystem,
-    mat: Materializer,
-    ctx: ExecutionContext,
-    scheduler: Scheduler) extends AutoCloseable with StrictLogging with ScalaFutures {
->>>>>>> 70f0ecf1
 
   lazy val uuid = UUID.randomUUID.toString
   lazy val httpPort = PortAllocator.ephemeralPort()
@@ -219,8 +196,6 @@
     val mat: Materializer,
     val ctx: ExecutionContext,
     val scheduler: Scheduler) extends BaseMarathon {
-
-  system.registerOnTermination(close())
 
   // it'd be great to be able to execute in memory, but we can't due to GuiceFilter using a static :(
   override val processBuilder = {
