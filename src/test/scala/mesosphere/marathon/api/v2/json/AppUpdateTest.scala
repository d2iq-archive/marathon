package mesosphere.marathon
package api.v2.json

import com.wix.accord.Validator
import mesosphere.{UnitTest, ValidationTestLike}
import mesosphere.marathon.api.JsonTestHelper
import mesosphere.marathon.api.v2.validation.AppValidation
import mesosphere.marathon.api.v2.{AppHelpers, AppNormalization, ValidationHelper}
import mesosphere.marathon.core.readiness.ReadinessCheckTestHelper
import mesosphere.marathon.raml.{AppUpdate, Artifact, Container, ContainerPortMapping, DockerContainer, EngineType, Environment, Network, NetworkMode, Raml, UpgradeStrategy}
import mesosphere.marathon.state.PathId._
import mesosphere.marathon.state._
import play.api.libs.json.Json

import scala.collection.immutable.Seq

class AppUpdateTest extends UnitTest with ValidationTestLike {

  val runSpecId = PathId("/test")

  implicit val appUpdateValidator: Validator[AppUpdate] = AppValidation.validateAppUpdateVersion

  /**
    * @return an [[AppUpdate]] that's been normalized to canonical form
    */
  private[this] def fromJsonString(json: String): AppUpdate = {
    val update: AppUpdate = Json.fromJson[AppUpdate](Json.parse(json)).get
    AppNormalization.forDeprecatedUpdates(AppNormalization.Configuration(None, "bridge-name", Set(), ValidationHelper.roleSettings))
      .normalized(update)
  }

  "AppUpdate" should {

    "SerializationRoundtrip for empty definition" in {
      val update0 = AppUpdate(container = Some(Container(EngineType.Mesos)))
      JsonTestHelper.assertSerializationRoundtripWorks(update0)
      JsonTestHelper.assertSerializationRoundtripWithJacksonWorks(update0)
    }

<<<<<<< HEAD
    "SerializationRoundtrip for definition with simple AppC container" in {
      val update0 = AppUpdate(container = Some(Container(EngineType.Mesos, appc = Some(AppCContainer(
        image = "anImage",
        labels = Map("key" -> "foo", "value" -> "bar")
      )))))
      JsonTestHelper.assertSerializationRoundtripWorks(update0)
      JsonTestHelper.assertSerializationRoundtripWithJacksonWorks(update0)
    }

=======
>>>>>>> 66077640
    "SerializationRoundtrip for extended definition" in {
      val update1 = AppUpdate(
        cmd = Some("sleep 60"),
        args = None,
        user = Some("nobody"),
        env = Some(Environment("LANG" -> "en-US")),
        instances = Some(16),
        cpus = Some(2.0),
        mem = Some(256.0),
        disk = Some(1024.0),
        executor = Some("/opt/executors/bin/some.executor"),
        constraints = Some(Set.empty),
        fetch = Some(Seq(Artifact(uri = "http://dl.corp.org/prodX-1.2.3.tgz"))),
        backoffSeconds = Some(2),
        backoffFactor = Some(1.2),
        maxLaunchDelaySeconds = Some(60),
        container = Some(Container(
          EngineType.Docker,
          docker = Some(DockerContainer(
            image = "docker:///group/image"
          )),
          portMappings = Option(Seq(
            ContainerPortMapping(containerPort = 80, name = Some("http"))
          ))
        )), healthChecks = Some(Set.empty),
        taskKillGracePeriodSeconds = Some(2),
        dependencies = Some(Set.empty),
        upgradeStrategy = Some(UpgradeStrategy(1, 1)),
        labels = Some(
          Map(
            "one" -> "aaa",
            "two" -> "bbb",
            "three" -> "ccc"
          )
        ),
        networks = Some(Seq(Network(
          mode = NetworkMode.Container,
          labels = Map(
            "foo" -> "bar",
            "baz" -> "buzz"

          )))),
        unreachableStrategy = Some(raml.UnreachableEnabled(998, 999))
      )
      JsonTestHelper.assertSerializationRoundtripWorks(update1)
      JsonTestHelper.assertSerializationRoundtripWithJacksonWorks(update1)
    }

    "Serialization result of empty container" in {
      val update2 = AppUpdate(container = None)
      val json2 =
        """
      {
        "cmd": null,
        "user": null,
        "env": null,
        "instances": null,
        "cpus": null,
        "mem": null,
        "disk": null,
        "executor": null,
        "constraints": null,
        "uris": null,
        "ports": null,
        "backoffSeconds": null,
        "backoffFactor": null,
        "container": null,
        "healthChecks": null,
        "dependencies": null,
        "version": null
      }
    """
      val readResult2 = fromJsonString(json2)
      assert(readResult2 == update2)
    }

    "Serialization result of empty ipAddress" in {
      val update2 = AppUpdate(ipAddress = None)
      val json2 =
        """
      {
        "cmd": null,
        "user": null,
        "env": null,
        "instances": null,
        "cpus": null,
        "mem": null,
        "disk": null,
        "executor": null,
        "constraints": null,
        "uris": null,
        "ports": null,
        "backoffSeconds": null,
        "backoffFactor": null,
        "container": null,
        "healthChecks": null,
        "dependencies": null,
        "ipAddress": null,
        "version": null
      }
      """
      val readResult2 = fromJsonString(json2)
      assert(readResult2 == update2)
    }

    "Empty json corresponds to default instance" in {
      val update3 = AppUpdate()
      val json3 = "{}"
      val readResult3 = fromJsonString(json3)
      assert(readResult3 == update3)
    }

    "Args are correctly read" in {
      val update4 = AppUpdate(args = Some(Seq("a", "b", "c")))
      val json4 = """{ "args": ["a", "b", "c"] }"""
      val readResult4 = fromJsonString(json4)
      assert(readResult4 == update4)
    }

    "acceptedResourceRoles of update is only applied when != None" in {
      val app = AppDefinition(id = PathId("withAcceptedRoles"), role = "*", acceptedResourceRoles = Set("a"))

      val unchanged = Raml.fromRaml(Raml.fromRaml((AppUpdate(), app))).copy(versionInfo = app.versionInfo)
      assert(unchanged == app)

      val changed = Raml.fromRaml(Raml.fromRaml((AppUpdate(acceptedResourceRoles = Some(Set("b"))), app))).copy(versionInfo = app.versionInfo)
      assert(changed == app.copy(acceptedResourceRoles = Set("b")))
    }

    "update JSON serialization preserves readiness checks" in {
      val update = AppUpdate(
        id = Some("/test"),
        readinessChecks = Some(Seq(ReadinessCheckTestHelper.alternativeHttpsRaml))
      )
      val json = Json.toJson(update)
      val reread = json.as[AppUpdate]
      assert(reread == update)
    }

    "update readiness checks are applied to app" in {
      val update = AppUpdate(
        id = Some("/test"),
        readinessChecks = Some(Seq(ReadinessCheckTestHelper.alternativeHttpsRaml))
      )
      val app = AppDefinition(id = PathId("/test"), role = "*")
      val updated = Raml.fromRaml(Raml.fromRaml((update, app)))

      assert(update.readinessChecks.map(_.map(Raml.fromRaml(_))).contains(updated.readinessChecks))
    }

    "empty app updateStrategy on persistent volumes" in {
      val json =
        """
      {
        "cmd": "sleep 1000",
        "container": {
          "type": "MESOS",
          "volumes": [
            {
              "containerPath": "home",
              "mode": "RW",
              "persistent": {
                "size": 100
                }
              }]
        },
        "residency": {
          "relaunchEscalationTimeoutSeconds": 10,
          "taskLostBehavior": "WAIT_FOREVER"
        }
      }
      """

      val update = fromJsonString(json)
      val strategy = AppHelpers.withoutPriorAppDefinition(update, "foo".toPath).upgradeStrategy
      assert(strategy.contains(raml.UpgradeStrategy(
        minimumHealthCapacity = 0.5,
        maximumOverCapacity = 0
      )))
    }

    "empty app unreachableStrategy on resident app" in {
      val json =
        """
      {
        "cmd": "sleep 1000",
        "container": {
          "type": "MESOS",
          "volumes": [
            {
              "containerPath": "home",
              "mode": "RW",
              "persistent": {
                "size": 100
                }
              }]
        }
      }
      """

      val update = fromJsonString(json)
      val strategy = AppHelpers.withoutPriorAppDefinition(update, "foo".toPath).unreachableStrategy
      strategy.get should be (raml.UnreachableDisabled.DefaultValue)
    }

    "empty app unreachableStrategy on non-resident app" in {
      val json =
        """
      {
        "cmd": "sleep 1000",
        "container": {
          "type": "MESOS"
        }
      }
      """

      val update = fromJsonString(json)
      val strategy = AppHelpers.withoutPriorAppDefinition(update, "foo".toPath).unreachableStrategy
      strategy.get should be (raml.UnreachableEnabled.Default)
    }

    "empty app updateStrategy" in {
      val json =
        """
      {
        "cmd": "sleep 1000",
        "container": {
          "type": "MESOS",
          "volumes": [
            {
              "containerPath": "home",
              "mode": "RW",
              "persistent": {
                "size": 100
                }
              }]
        },
        "residency": {
          "relaunchEscalationTimeoutSeconds": 10,
          "taskLostBehavior": "WAIT_FOREVER"
        }
      }
      """

      val update = fromJsonString(json)
      val strategy = AppHelpers.withoutPriorAppDefinition(update, "foo".toPath).upgradeStrategy
      assert(strategy.contains(raml.UpgradeStrategy(
        minimumHealthCapacity = 0.5,
        maximumOverCapacity = 0
      )))
    }

    "empty app persists container" in {
      val json =
        """
        {
          "id": "/payload-id",
          "role": "*",
          "args": [],
          "container": {
            "type": "DOCKER",
            "volumes": [
              {
                "containerPath": "data",
                "mode": "RW",
                "persistent": {
                  "size": 100
                }
              }
            ],
            "docker": {
              "image": "anImage"
            }
          },
          "residency": {
            "taskLostBehavior": "WAIT_FOREVER",
            "relaunchEscalationTimeoutSeconds": 3600
          }
        }
      """

      val update = fromJsonString(json)
      val createdViaUpdate = Raml.fromRaml(AppHelpers.withoutPriorAppDefinition(update, "/put-path-id".toPath))
      assert(update.container.isDefined)
      assert(createdViaUpdate.container.contains(state.Container.Docker(
        volumes = Seq(VolumeWithMount(
          volume = PersistentVolume(name = None, persistent = PersistentVolumeInfo(size = 100)),
          mount = VolumeMount(volumeName = None, mountPath = "data", readOnly = false))),
        image = "anImage"
      )), createdViaUpdate.container)
    }

    "empty app persists existing upgradeStrategy" in {
      val json =
        """
        {
          "id": "/app",
          "role": "*",
          "args": [],
          "container": {
            "type": "DOCKER",
            "volumes": [
              {
                "containerPath": "data",
                "mode": "RW",
                "persistent": {
                  "size": 100
                }
              }
            ],
            "docker": {
              "image": "anImage"
            }
          },
          "residency": {
            "taskLostBehavior": "WAIT_FOREVER",
            "relaunchEscalationTimeoutSeconds": 1234
          },
          "upgradeStrategy": {
            "minimumHealthCapacity": 0.1,
            "maximumOverCapacity": 0.0
          }
        }
      """

      val update = fromJsonString(json)
      val create = Raml.fromRaml(AppHelpers.withoutPriorAppDefinition(update, "/app".toPath))
      assert(update.upgradeStrategy.isDefined)
      assert(update.upgradeStrategy.map(Raml.fromRaml(_)).contains(create.upgradeStrategy))
    }

    "empty app persists existing residency" in {

      val json = """
        {
          "id": "/app",
          "role": "*",
          "args": [],
          "container": {
            "type": "DOCKER",
            "volumes": [
              {
                "containerPath": "data",
                "mode": "RW",
                "persistent": {
                  "size": 100
                }
              }
            ],
            "docker": {
              "image": "anImage"
            }
          },
          "residency": {
            "taskLostBehavior": "WAIT_FOREVER",
            "relaunchEscalationTimeoutSeconds": 1234
          }
        }
      """

      val update = fromJsonString(json)
      Raml.fromRaml(AppHelpers.withoutPriorAppDefinition(update, "/app".toPath))
      assert(update.residency.isDefined)
    }

    "empty app update strategy on external volumes" in {
      val json =
        """
      {
        "cmd": "sleep 1000",
        "role": "*",
        "container": {
          "type": "MESOS",
          "volumes": [
            {
              "containerPath": "/docker_storage",
              "mode": "RW",
              "external": {
                "name": "my-external-volume",
                "provider": "dvdi",
                "size": 1234
                }
              }]
        }
      }
      """

      val update = fromJsonString(json)
      val strategy = Raml.fromRaml(AppHelpers.withoutPriorAppDefinition(update, "foo".toPath)).upgradeStrategy
      assert(strategy == state.UpgradeStrategy.forResidentTasks)
    }

    "container change in AppUpdate should be stored" in {
      val appDef = AppDefinition(id = runSpecId, role = "*", container = Some(state.Container.Docker(image = "something")))
      // add port mappings..
      val appUpdate = AppUpdate(container = Some(Container(
        EngineType.Docker,
        docker = Some(DockerContainer(image = "something")), portMappings = Option(Seq(
          ContainerPortMapping(containerPort = 4000)
        ))
      )))
      val roundTrip = Raml.fromRaml((appUpdate, appDef))
      roundTrip.container should be('nonEmpty)
      roundTrip.container.foreach { container =>
        container.portMappings should be('nonEmpty)
        container.portMappings.flatMap(_.headOption.map(_.containerPort)) should contain(4000)
      }
    }

    "app update changes kill selection" in {
      val appDef = AppDefinition(id = runSpecId, role = "*", killSelection = KillSelection.YoungestFirst)
      val update = AppUpdate(killSelection = Some(raml.KillSelection.OldestFirst))
      val result = Raml.fromRaml(update -> appDef)
      result.killSelection should be(raml.KillSelection.OldestFirst)
    }

    "not allow appUpdate with a version and other changes besides id" in {
      val vfe = intercept[ValidationFailedException](validateOrThrow(
        AppUpdate(id = Some("/test"), cmd = Some("sleep 2"), version = Some(Timestamp(2).toOffsetDateTime))))
      assert(vfe.failure.violations.toString.contains("The 'version' field may only be combined with the 'id' field."))
    }
  }
}<|MERGE_RESOLUTION|>--- conflicted
+++ resolved
@@ -37,18 +37,6 @@
       JsonTestHelper.assertSerializationRoundtripWithJacksonWorks(update0)
     }
 
-<<<<<<< HEAD
-    "SerializationRoundtrip for definition with simple AppC container" in {
-      val update0 = AppUpdate(container = Some(Container(EngineType.Mesos, appc = Some(AppCContainer(
-        image = "anImage",
-        labels = Map("key" -> "foo", "value" -> "bar")
-      )))))
-      JsonTestHelper.assertSerializationRoundtripWorks(update0)
-      JsonTestHelper.assertSerializationRoundtripWithJacksonWorks(update0)
-    }
-
-=======
->>>>>>> 66077640
     "SerializationRoundtrip for extended definition" in {
       val update1 = AppUpdate(
         cmd = Some("sleep 60"),
