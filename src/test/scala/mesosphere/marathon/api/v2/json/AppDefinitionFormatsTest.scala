--- conflicted
+++ resolved
@@ -187,24 +187,14 @@
     }
 
     """ToJSON should correctly handle missing acceptedResourceRoles""" in {
-<<<<<<< HEAD
-      val appDefinition = AppDefinition(id = PathId("test"), acceptedResourceRoles = Set.empty, role = "*")
+      val appDefinition = AppDefinition(id = AbsolutePathId("/test"), acceptedResourceRoles = Set.empty, role = "*")
       val json = Json.toJson(Raml.toRaml(appDefinition))
-=======
-      val appDefinition = AppDefinition(id = AbsolutePathId("/test"), acceptedResourceRoles = Set.empty, role = "*")
-      val json = Json.toJson(appDefinition)
->>>>>>> 3b676976
       (json \ "acceptedResourceRoles").asOpt[Set[String]] should be(None)
     }
 
     """ToJSON should correctly handle acceptedResourceRoles""" in {
-<<<<<<< HEAD
-      val appDefinition = AppDefinition(id = PathId("test"), acceptedResourceRoles = Set("a"), role = "*")
+      val appDefinition = AppDefinition(id = AbsolutePathId("/test"), acceptedResourceRoles = Set("a"), role = "*")
       val json = Json.toJson(Raml.toRaml(appDefinition))
-=======
-      val appDefinition = AppDefinition(id = AbsolutePathId("/test"), acceptedResourceRoles = Set("a"), role = "*")
-      val json = Json.toJson(appDefinition)
->>>>>>> 3b676976
       (json \ "acceptedResourceRoles").as[Set[String]] should be(Set("a"))
     }
 
