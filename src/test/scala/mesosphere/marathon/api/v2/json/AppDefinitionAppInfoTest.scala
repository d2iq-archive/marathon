package mesosphere.marathon
package api.v2.json

import java.util.UUID

import mesosphere.UnitTest
import mesosphere.marathon.api.JsonTestHelper
import mesosphere.marathon.core.appinfo.{AppInfo, TaskCounts}
import mesosphere.marathon.core.readiness.{HttpResponse, ReadinessCheckResult}
import mesosphere.marathon.core.task.Task
import mesosphere.marathon.state._
import org.apache.mesos.{Protos => mesos}
import play.api.libs.json.{JsObject, Json}

import scala.collection.immutable.Seq

class AppDefinitionAppInfoTest extends UnitTest {
  import Formats._

<<<<<<< HEAD
  Formats.configureJacksonSerializer()

  val app = AppDefinition(PathId("/test"), cmd = Some("sleep 123"), labels = Map("Some" -> "label"), role = "*")
=======
  val app = AppDefinition(AbsolutePathId("/test"), cmd = Some("sleep 123"), role = "*")
>>>>>>> 91db4ee1

  val counts = TaskCounts(
    tasksStaged = 3,
    tasksRunning = 5,
    tasksHealthy = 4,
    tasksUnhealthy = 1
  )

  val uuid = UUID.fromString("b6ff5fa5-7714-11e7-a55c-5ecf1c4671f6")
  val taskId = Task.LegacyId(app.id, ".", uuid)

  val readinessCheckResults = Seq(
    ReadinessCheckResult("foo", taskId, false, Some(HttpResponse(503, "text/plain", "n/a")))
  )

  val deployments = Seq(
    Identifiable("deployment1")
  )

  "AppDefinitionAppInfo" should {
    "app with taskCounts" in {
      Given("an app with counts")
      val extended = AppInfo(app, maybeCounts = Some(counts))

      Then("the result contains all fields of the app plus the counts")
      val expectedJson = Json.toJson(app).as[JsObject] ++ Json.obj(
        "tasksStaged" -> 3,
        "tasksRunning" -> 5,
        "tasksHealthy" -> 4,
        "tasksUnhealthy" -> 1
      )
      JsonTestHelper.assertThatJsonOf(extended).correspondsToJsonOf(expectedJson)
      JsonTestHelper.assertThatJacksonJsonOf(extended).correspondsToJsonOf(expectedJson)
    }

    "app with deployments" in {
      Given("an app with deployments")
      val extended = AppInfo(app, maybeDeployments = Some(deployments))

      Then("the result contains all fields of the app plus the deployments")
      val expectedJson = Json.toJson(app).as[JsObject] ++ Json.obj(
        "deployments" -> Seq(Json.obj("id" -> "deployment1"))
      )
      JsonTestHelper.assertThatJsonOf(extended).correspondsToJsonOf(expectedJson)
      JsonTestHelper.assertThatJacksonJsonOf(extended).correspondsToJsonOf(expectedJson)
    }

    "app with readiness results" in {
      Given("an app with deployments")
      val extended = AppInfo(app, maybeReadinessCheckResults = Some(readinessCheckResults))

      Then("the result contains all fields of the app plus the deployments")
      val expectedJson = Json.toJson(app).as[JsObject] ++ Json.obj(
        "readinessCheckResults" -> Seq(Json.obj(
          "name" -> "foo",
          "taskId" -> taskId.idString,
          "ready" -> false,
          "lastResponse" -> Json.obj(
            "status" -> 503,
            "contentType" -> "text/plain",
            "body" -> "n/a"
          )
        ))
      )
      JsonTestHelper.assertThatJsonOf(extended).correspondsToJsonOf(expectedJson)
      JsonTestHelper.assertThatJacksonJsonOf(extended).correspondsToJsonOf(expectedJson)
    }

    "app with taskCounts + deployments (show that combinations work)" in {
      Given("an app with counts")
      val extended = AppInfo(app, maybeCounts = Some(counts), maybeDeployments = Some(deployments))

      Then("the result contains all fields of the app plus the counts")
      val expectedJson =
        Json.toJson(app).as[JsObject] ++
          Json.obj(
            "tasksStaged" -> 3,
            "tasksRunning" -> 5,
            "tasksHealthy" -> 4,
            "tasksUnhealthy" -> 1
          ) ++ Json.obj(
              "deployments" -> Seq(Json.obj("id" -> "deployment1"))
            )
      JsonTestHelper.assertThatJsonOf(extended).correspondsToJsonOf(expectedJson)
      JsonTestHelper.assertThatJacksonJsonOf(extended).correspondsToJsonOf(expectedJson)
    }

    "app with lastTaskFailure" in {

      Given("an app with a lastTaskFailure")

      // TODO AN: Do something about registering only happens when the companion object is accessed
      AbsolutePathId("/test")
      TaskFailure.empty

      val lastTaskFailure = new TaskFailure(
        appId = AbsolutePathId("/myapp"),
        taskId = mesos.TaskID.newBuilder().setValue("myapp.2da6109e-4cce-11e5-98c1-be5b2935a987").build(),
        state = mesos.TaskState.TASK_FAILED,
        message = "Command exited with status 1",
        host = "srv2.dc43.mesosphere.com",
        timestamp = Timestamp("2015-08-27T15:13:48.386Z"),
        version = Timestamp("2015-08-27T14:13:05.942Z"),
        slaveId = Some(mesos.SlaveID.newBuilder().setValue("slave34").build())
      )
      val extended = AppInfo(app, maybeLastTaskFailure = Some(lastTaskFailure))

      Then("the result contains all fields of the app plus the deployments")
      val lastTaskFailureJson = Json.parse(
        """
       | {
       |   "lastTaskFailure": {
       |     "appId": "/myapp",
       |     "host": "srv2.dc43.mesosphere.com",
       |     "message": "Command exited with status 1",
       |     "state": "TASK_FAILED",
       |     "taskId": "myapp.2da6109e-4cce-11e5-98c1-be5b2935a987",
       |     "slaveId": "slave34",
       |     "timestamp": "2015-08-27T15:13:48.386Z",
       |     "version": "2015-08-27T14:13:05.942Z"
       |   }
       | }
       |""".stripMargin('|')).as[JsObject]
      val expectedJson = Json.toJson(app).as[JsObject] ++ lastTaskFailureJson
      JsonTestHelper.assertThatJsonOf(extended).correspondsToJsonOf(expectedJson)
      JsonTestHelper.assertThatJacksonJsonOf(extended).correspondsToJsonOf(expectedJson)
    }
  }
}<|MERGE_RESOLUTION|>--- conflicted
+++ resolved
@@ -17,13 +17,9 @@
 class AppDefinitionAppInfoTest extends UnitTest {
   import Formats._
 
-<<<<<<< HEAD
   Formats.configureJacksonSerializer()
 
-  val app = AppDefinition(PathId("/test"), cmd = Some("sleep 123"), labels = Map("Some" -> "label"), role = "*")
-=======
-  val app = AppDefinition(AbsolutePathId("/test"), cmd = Some("sleep 123"), role = "*")
->>>>>>> 91db4ee1
+  val app = AppDefinition(AbsolutePathId("/test"), cmd = Some("sleep 123"), labels = Map("Some" -> "label"), role = "*")
 
   val counts = TaskCounts(
     tasksStaged = 3,
