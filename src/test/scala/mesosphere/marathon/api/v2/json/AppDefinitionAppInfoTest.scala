package mesosphere.marathon
package api.v2.json

import java.util.UUID

import mesosphere.UnitTest
import mesosphere.marathon.api.JsonTestHelper
import mesosphere.marathon.core.appinfo.{AppInfo, TaskCounts}
import mesosphere.marathon.core.readiness.{HttpResponse, ReadinessCheckResult}
import mesosphere.marathon.core.task.Task
import mesosphere.marathon.state._
import org.apache.mesos.{Protos => mesos}
import play.api.libs.json.{JsObject, Json}

import scala.collection.immutable.Seq

class AppDefinitionAppInfoTest extends UnitTest {
  import Formats._

<<<<<<< HEAD
  Formats.configureJacksonSerializer()

  val app = AppDefinition(PathId("/test"), cmd = Some("sleep 123"), labels = Map("Some" -> "label"))
=======
  val app = AppDefinition(PathId("/test"), cmd = Some("sleep 123"), role = "*")
>>>>>>> 66077640

  val counts = TaskCounts(
    tasksStaged = 3,
    tasksRunning = 5,
    tasksHealthy = 4,
    tasksUnhealthy = 1
  )

  val uuid = UUID.fromString("b6ff5fa5-7714-11e7-a55c-5ecf1c4671f6")
  val taskId = Task.LegacyId(app.id, ".", uuid)

  val readinessCheckResults = Seq(
    ReadinessCheckResult("foo", taskId, false, Some(HttpResponse(503, "text/plain", "n/a")))
  )

  val deployments = Seq(
    Identifiable("deployment1")
  )

  "AppDefinitionAppInfo" should {
    "app with taskCounts" in {
      Given("an app with counts")
      val extended = AppInfo(app, maybeCounts = Some(counts))

      Then("the result contains all fields of the app plus the counts")
      val expectedJson = Json.toJson(app).as[JsObject] ++ Json.obj(
        "tasksStaged" -> 3,
        "tasksRunning" -> 5,
        "tasksHealthy" -> 4,
        "tasksUnhealthy" -> 1
      )
      JsonTestHelper.assertThatJsonOf(extended).correspondsToJsonOf(expectedJson)
      JsonTestHelper.assertThatJacksonJsonOf(extended).correspondsToJsonOf(expectedJson)
    }

    "app with deployments" in {
      Given("an app with deployments")
      val extended = AppInfo(app, maybeDeployments = Some(deployments))

      Then("the result contains all fields of the app plus the deployments")
      val expectedJson = Json.toJson(app).as[JsObject] ++ Json.obj(
        "deployments" -> Seq(Json.obj("id" -> "deployment1"))
      )
      JsonTestHelper.assertThatJsonOf(extended).correspondsToJsonOf(expectedJson)
      JsonTestHelper.assertThatJacksonJsonOf(extended).correspondsToJsonOf(expectedJson)
    }

    "app with readiness results" in {
      Given("an app with deployments")
      val extended = AppInfo(app, maybeReadinessCheckResults = Some(readinessCheckResults))

      Then("the result contains all fields of the app plus the deployments")
      val expectedJson = Json.toJson(app).as[JsObject] ++ Json.obj(
        "readinessCheckResults" -> Seq(Json.obj(
          "name" -> "foo",
          "taskId" -> taskId.idString,
          "ready" -> false,
          "lastResponse" -> Json.obj(
            "status" -> 503,
            "contentType" -> "text/plain",
            "body" -> "n/a"
          )
        ))
      )
      JsonTestHelper.assertThatJsonOf(extended).correspondsToJsonOf(expectedJson)
      JsonTestHelper.assertThatJacksonJsonOf(extended).correspondsToJsonOf(expectedJson)
    }

    "app with taskCounts + deployments (show that combinations work)" in {
      Given("an app with counts")
      val extended = AppInfo(app, maybeCounts = Some(counts), maybeDeployments = Some(deployments))

      Then("the result contains all fields of the app plus the counts")
      val expectedJson =
        Json.toJson(app).as[JsObject] ++
          Json.obj(
            "tasksStaged" -> 3,
            "tasksRunning" -> 5,
            "tasksHealthy" -> 4,
            "tasksUnhealthy" -> 1
          ) ++ Json.obj(
              "deployments" -> Seq(Json.obj("id" -> "deployment1"))
            )
      JsonTestHelper.assertThatJsonOf(extended).correspondsToJsonOf(expectedJson)
      JsonTestHelper.assertThatJacksonJsonOf(extended).correspondsToJsonOf(expectedJson)
    }

    "app with lastTaskFailure" in {
      Given("an app with a lastTaskFailure")
      TaskFailure.empty

      val lastTaskFailure = new TaskFailure(
        appId = PathId("/myapp"),
        taskId = mesos.TaskID.newBuilder().setValue("myapp.2da6109e-4cce-11e5-98c1-be5b2935a987").build(),
        state = mesos.TaskState.TASK_FAILED,
        message = "Command exited with status 1",
        host = "srv2.dc43.mesosphere.com",
        timestamp = Timestamp("2015-08-27T15:13:48.386Z"),
        version = Timestamp("2015-08-27T14:13:05.942Z"),
        slaveId = Some(mesos.SlaveID.newBuilder().setValue("slave34").build())
      )
      val extended = AppInfo(app, maybeLastTaskFailure = Some(lastTaskFailure))

      Then("the result contains all fields of the app plus the deployments")
      val lastTaskFailureJson = Json.parse(
        """
       | {
       |   "lastTaskFailure": {
       |     "appId": "/myapp",
       |     "host": "srv2.dc43.mesosphere.com",
       |     "message": "Command exited with status 1",
       |     "state": "TASK_FAILED",
       |     "taskId": "myapp.2da6109e-4cce-11e5-98c1-be5b2935a987",
       |     "slaveId": "slave34",
       |     "timestamp": "2015-08-27T15:13:48.386Z",
       |     "version": "2015-08-27T14:13:05.942Z"
       |   }
       | }
       |""".stripMargin('|')).as[JsObject]
      val expectedJson = Json.toJson(app).as[JsObject] ++ lastTaskFailureJson
      JsonTestHelper.assertThatJsonOf(extended).correspondsToJsonOf(expectedJson)
      JsonTestHelper.assertThatJacksonJsonOf(extended).correspondsToJsonOf(expectedJson)
    }
  }
}<|MERGE_RESOLUTION|>--- conflicted
+++ resolved
@@ -17,13 +17,9 @@
 class AppDefinitionAppInfoTest extends UnitTest {
   import Formats._
 
-<<<<<<< HEAD
   Formats.configureJacksonSerializer()
 
-  val app = AppDefinition(PathId("/test"), cmd = Some("sleep 123"), labels = Map("Some" -> "label"))
-=======
-  val app = AppDefinition(PathId("/test"), cmd = Some("sleep 123"), role = "*")
->>>>>>> 66077640
+  val app = AppDefinition(PathId("/test"), cmd = Some("sleep 123"), labels = Map("Some" -> "label"), role = "*")
 
   val counts = TaskCounts(
     tasksStaged = 3,
