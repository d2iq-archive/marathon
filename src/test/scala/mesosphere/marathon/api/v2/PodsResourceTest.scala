package mesosphere.marathon.api.v2

import javax.servlet.http.HttpServletResponse

import akka.event.EventStream
import akka.stream.Materializer
import com.codahale.metrics.MetricRegistry
import mesosphere.AkkaUnitTest
import mesosphere.marathon._
import mesosphere.marathon.api.{ TaskKiller, TestAuthFixture }
import mesosphere.marathon.core.appinfo.PodStatusService
import mesosphere.marathon.core.group.GroupManager
import mesosphere.marathon.core.instance.{ Instance, InstanceStatus }
import mesosphere.marathon.core.instance.Instance.InstanceState
import mesosphere.marathon.core.pod.impl.PodManagerImpl
import mesosphere.marathon.core.pod.{ PodDefinition, PodManager }
import mesosphere.marathon.core.storage.store.impl.memory.InMemoryPersistenceStore
import mesosphere.marathon.metrics.Metrics
import mesosphere.marathon.plugin.auth.{ Authenticator, Authorizer }
<<<<<<< HEAD
import mesosphere.marathon.raml.{ Pod, Raml }
=======
import mesosphere.marathon.raml.{ FixedPodScalingPolicy, Pod, Raml }
>>>>>>> 08b4098d
import mesosphere.marathon.state.Timestamp
import mesosphere.marathon.storage.repository.PodRepository
import mesosphere.marathon.test.Mockito
import mesosphere.marathon.upgrade.DeploymentPlan
import mesosphere.marathon.api.v2.json.Formats.TimestampFormat

import play.api.libs.json._
import mesosphere.marathon.state.PathId._

import scala.collection.immutable.Seq
import scala.concurrent.duration._
import scala.concurrent.{ ExecutionContext, Future }

class PodsResourceTest extends AkkaUnitTest with Mockito {

  // TODO(jdef) test findAll
  // TODO(jdef) test status
  // TODO(jdef) incorporate checks for firing pod events on C, U, D operations

  "PodsResource" should {
    "support pods" in {
      val f = Fixture()
      val response = f.podsResource.capability(f.auth.request)
      response.getStatus should be(HttpServletResponse.SC_OK)

      val body = Option(response.getEntity.asInstanceOf[String])
      body should be(None)
    }

    "be able to create a simple single-container pod from docker image w/ shell command" in {
      implicit val podSystem = mock[PodManager]
      val f = Fixture()

      podSystem.create(any, eq(false)).returns(Future.successful(DeploymentPlan.empty))

      val postJson = """
                       | { "id": "/mypod", "networks": [ { "mode": "host" } ], "containers": [
                       |   { "name": "webapp",
                       |     "resources": { "cpus": 0.03, "mem": 64 },
                       |     "image": { "kind": "DOCKER", "id": "busybox" },
                       |     "exec": { "command": { "shell": "sleep 1" } } } ] }
                     """.stripMargin
      val response = f.podsResource.create(postJson.getBytes(), false, f.auth.request)

      withClue(s"response body: ${response.getEntity}") {
        response.getStatus should be(HttpServletResponse.SC_CREATED)

        val parsedResponse = Option(response.getEntity.asInstanceOf[String]).map(Json.parse)
        parsedResponse should not be (None)
        parsedResponse.map(_.as[Pod]) should not be (None) // validate that we DID get back a pod definition

        response.getMetadata.containsKey(PodsResource.DeploymentHeader) should be(true)
      }
    }

    "update a simple single-container pod from docker image w/ shell command" in {
      implicit val podSystem = mock[PodManager]
      val f = Fixture()

      podSystem.update(any, eq(false)).returns(Future.successful(DeploymentPlan.empty))

      val postJson = """
                       | { "id": "/mypod", "networks": [ { "mode": "host" } ], "containers": [
                       |   { "name": "webapp",
                       |     "resources": { "cpus": 0.03, "mem": 64 },
                       |     "image": { "kind": "DOCKER", "id": "busybox" },
                       |     "exec": { "command": { "shell": "sleep 1" } } } ] }
                     """.stripMargin
      val response = f.podsResource.update("/mypod", postJson.getBytes(), false, f.auth.request)

      withClue(s"response body: ${response.getEntity}") {
        response.getStatus should be(HttpServletResponse.SC_OK)

        val parsedResponse = Option(response.getEntity.asInstanceOf[String]).map(Json.parse)
        parsedResponse should not be (None)
        parsedResponse.map(_.as[Pod]) should not be (None) // validate that we DID get back a pod definition

        response.getMetadata.containsKey(PodsResource.DeploymentHeader) should be(true)
      }
    }

    "save pod with more than one instance" in {
      implicit val podSystem = mock[PodManager]
      val f = Fixture()

      podSystem.update(any, eq(false)).returns(Future.successful(DeploymentPlan.empty))

      val postJson = """
                       | { "id": "/mypod", "networks": [ { "mode": "host" } ],
                       | "scaling": { "kind": "fixed", "instances": 2 }, "containers": [
                       |   { "name": "webapp",
                       |     "resources": { "cpus": 0.03, "mem": 64 },
                       |     "exec": { "command": { "shell": "sleep 1" } } } ] }
                     """.stripMargin
      val response = f.podsResource.update("/mypod", postJson.getBytes(), false, f.auth.request)

      withClue(s"response body: ${response.getEntity}") {
        response.getStatus should be(HttpServletResponse.SC_OK)

        val parsedResponse = Option(response.getEntity.asInstanceOf[String]).map(Json.parse)
        parsedResponse should not be None
        val podOption = parsedResponse.map(_.as[Pod])
        podOption should not be None // validate that we DID get back a pod definition

        response.getMetadata.containsKey(PodsResource.DeploymentHeader) should be(true)
        podOption.get.scaling should not be None
        podOption.get.scaling.get shouldBe a[FixedPodScalingPolicy]
        podOption.get.scaling.get.asInstanceOf[FixedPodScalingPolicy].instances should be (2)
      }
    }

    "delete a pod" in {
      implicit val podSystem = mock[PodManager]
      val f = Fixture()

      podSystem.find(any).returns(Future.successful(Some(PodDefinition())))
      podSystem.delete(any, eq(false)).returns(Future.successful(DeploymentPlan.empty))
      val response = f.podsResource.remove("/mypod", false, f.auth.request)

      withClue(s"response body: ${response.getEntity}") {
        response.getStatus should be(HttpServletResponse.SC_ACCEPTED)

        val body = Option(response.getEntity.asInstanceOf[String])
        body should be(None)

        response.getMetadata.containsKey(PodsResource.DeploymentHeader) should be(true)
      }
    }

    "lookup a specific pod, and that pod does not exist" in {
      implicit val podSystem = mock[PodManager]
      val f = Fixture()

      podSystem.find(any).returns(Future.successful(Option.empty[PodDefinition]))
      val response = f.podsResource.find("/mypod", f.auth.request)

      withClue(s"response body: ${response.getEntity}") {
        response.getStatus should be(HttpServletResponse.SC_NOT_FOUND)
        val body = Option(response.getEntity.asInstanceOf[String])
        body should not be (None)
        body.foreach(_ should include("mypod does not exist"))
      }
    }

    "support versions" when {
      implicit val metrics = new Metrics(new MetricRegistry)
      implicit val ctx = ExecutionContext.global

      "there are no versions" when {
        "list no versions" in {
          val podRepository = PodRepository.inMemRepository(new InMemoryPersistenceStore())
          val groupManager = mock[GroupManager]
          groupManager.pod(any).returns(Future.successful(None))
          implicit val podManager = PodManagerImpl(groupManager, podRepository)
          val f = Fixture()

          val response = f.podsResource.versions("/id", f.auth.request)
          withClue(s"response body: ${response.getEntity}") {
            response.getStatus should be(HttpServletResponse.SC_NOT_FOUND)
          }
        }
        "return 404 when asking for a version" in {
          val podRepository = PodRepository.inMemRepository(new InMemoryPersistenceStore())
          val groupManager = mock[GroupManager]
          groupManager.pod(any).returns(Future.successful(None))
          implicit val podManager = PodManagerImpl(groupManager, podRepository)
          val f = Fixture()

          val response = f.podsResource.version("/id", "2008", f.auth.request)
          withClue(s"response body: ${response.getEntity}") {
            response.getStatus should be(HttpServletResponse.SC_NOT_FOUND)
          }
        }
      }
      "there are versions" when {
<<<<<<< HEAD
        import mesosphere.marathon.api.v2.json.Formats._
=======
        import mesosphere.marathon.state.PathId._
>>>>>>> 08b4098d
        val pod1 = PodDefinition("/id".toRootPath)
        val pod2 = pod1.copy(version = pod1.version + 1.minute)
        "list the available versions" in {
          val podRepository = PodRepository.inMemRepository(new InMemoryPersistenceStore())
          podRepository.store(pod1).futureValue
          podRepository.store(pod2).futureValue
          val groupManager = mock[GroupManager]
          groupManager.pod(any).returns(Future.successful(Some(pod2)))
          implicit val podManager = PodManagerImpl(groupManager, podRepository)
          val f = Fixture()

          val response = f.podsResource.versions("/id", f.auth.request)
          withClue(s"response body: ${response.getEntity}") {
            response.getStatus should be(HttpServletResponse.SC_OK)
            val timestamps = Json.fromJson[Seq[Timestamp]](Json.parse(response.getEntity.asInstanceOf[String])).get
            timestamps should contain theSameElementsAs Seq(pod1.version, pod2.version)
          }
        }
        "get a specific version" in {
          val podRepository = PodRepository.inMemRepository(new InMemoryPersistenceStore())
          podRepository.store(pod1).futureValue
          podRepository.store(pod2).futureValue
          implicit val podManager = PodManagerImpl(mock[GroupManager], podRepository)
          val f = Fixture()

          val response = f.podsResource.version("/id", pod1.version.toString, f.auth.request)
          withClue(s"reponse body: ${response.getEntity}") {
            response.getStatus should be(HttpServletResponse.SC_OK)
            val pod = Raml.fromRaml(Json.fromJson[Pod](Json.parse(response.getEntity.asInstanceOf[String])).get)
            pod should equal(pod1)
          }
        }
      }
      "killing" when {
        "attempting to kill a single instance" in {
          implicit val killer = mock[TaskKiller]
          val f = Fixture()
          val instance = Instance(Instance.Id.forRunSpec("/id1".toRootPath), Instance.AgentInfo("", None, Nil),
            InstanceState(InstanceStatus.Running, Timestamp.now(), Timestamp.now(), None), Map.empty)
          killer.kill(any, any, any)(any) returns Future.successful(Seq(instance))
          val response = f.podsResource.killInstance("/id", instance.instanceId.toString, f.auth.request)
          withClue(s"response body: ${response.getEntity}") {
            response.getStatus should be(HttpServletResponse.SC_OK)
            val killed = Json.fromJson[Instance](Json.parse(response.getEntity.asInstanceOf[String]))
            killed.get should equal(instance)
          }
        }
        "attempting to kill multiple instances" in {
          implicit val killer = mock[TaskKiller]
          val instances = Seq(
            Instance(Instance.Id.forRunSpec("/id1".toRootPath), Instance.AgentInfo("", None, Nil),
            InstanceState(InstanceStatus.Running, Timestamp.now(), Timestamp.now(), None), Map.empty),
            Instance(Instance.Id.forRunSpec("/id1".toRootPath), Instance.AgentInfo("", None, Nil),
              InstanceState(InstanceStatus.Running, Timestamp.now(), Timestamp.now(), None), Map.empty))

          val f = Fixture()

          killer.kill(any, any, any)(any) returns Future.successful(instances)
          val response = f.podsResource.killInstances(
            "/id",
            Json.stringify(Json.toJson(instances.map(_.instanceId.toString))).getBytes, f.auth.request)
          withClue(s"response body: ${response.getEntity}") {
            response.getStatus should be(HttpServletResponse.SC_OK)
            val killed = Json.fromJson[Seq[Instance]](Json.parse(response.getEntity.asInstanceOf[String]))
            killed.get should contain theSameElementsAs instances
          }
        }
      }
    }
  }

  case class Fixture(
    podsResource: PodsResource,
    auth: TestAuthFixture,
    podSystem: PodManager
  )

  object Fixture {
    def apply(
      configArgs: Seq[String] = Seq.empty[String],
      auth: TestAuthFixture = new TestAuthFixture()
    )(implicit
      podSystem: PodManager = mock[PodManager],
      podStatusService: PodStatusService = mock[PodStatusService],
      killService: TaskKiller = mock[TaskKiller],
      eventBus: EventStream = mock[EventStream],
      mat: Materializer = mock[Materializer]): Fixture = {
      val config = AllConf.withTestConfig(configArgs: _*)
      implicit val authz: Authorizer = auth.auth
      implicit val authn: Authenticator = auth.auth
      new Fixture(
        new PodsResource(config),
        auth,
        podSystem
      )
    }
  }
}<|MERGE_RESOLUTION|>--- conflicted
+++ resolved
@@ -17,11 +17,9 @@
 import mesosphere.marathon.core.storage.store.impl.memory.InMemoryPersistenceStore
 import mesosphere.marathon.metrics.Metrics
 import mesosphere.marathon.plugin.auth.{ Authenticator, Authorizer }
-<<<<<<< HEAD
 import mesosphere.marathon.raml.{ Pod, Raml }
-=======
+import mesosphere.marathon.plugin.auth.{ Authenticator, Authorizer }
 import mesosphere.marathon.raml.{ FixedPodScalingPolicy, Pod, Raml }
->>>>>>> 08b4098d
 import mesosphere.marathon.state.Timestamp
 import mesosphere.marathon.storage.repository.PodRepository
 import mesosphere.marathon.test.Mockito
@@ -197,11 +195,7 @@
         }
       }
       "there are versions" when {
-<<<<<<< HEAD
-        import mesosphere.marathon.api.v2.json.Formats._
-=======
         import mesosphere.marathon.state.PathId._
->>>>>>> 08b4098d
         val pod1 = PodDefinition("/id".toRootPath)
         val pod2 = pod1.copy(version = pod1.version + 1.minute)
         "list the available versions" in {
