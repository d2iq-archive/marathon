--- conflicted
+++ resolved
@@ -2294,19 +2294,11 @@
 
       val (body, _) = prepareApp(app, groupManager, validate = false)
 
-<<<<<<< HEAD
-      When("The create request is made")
-      clock += 5.seconds
-      val response = asyncRequest { r =>
-        appsResource.create(body, force = false, auth.request, r)
-      }
-=======
-        When("The create request is made")
-        clock.advanceBy(5.seconds)
-        val response = asyncRequest { r =>
-          appsResource.create(body, force = false, auth.request, r)
-        }
->>>>>>> 4f927935
+      When("The create request is made")
+      clock.advanceBy(5.seconds)
+      val response = asyncRequest { r =>
+        appsResource.create(body, force = false, auth.request, r)
+      }
 
       withClue(response.getEntity.toString) {
         Then("The return code indicates a failure")
