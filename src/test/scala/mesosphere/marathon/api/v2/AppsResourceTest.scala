--- conflicted
+++ resolved
@@ -1655,11 +1655,7 @@
 
     "Index has counts and deployments by default (regression for #2171)" in new Fixture {
       Given("An app and group")
-<<<<<<< HEAD
       val app = raml.App(id = "/app", cmd = Some("foo"), role = Some("*"))
-=======
-      val app = AppDefinition(id = AbsolutePathId("/app"), cmd = Some("foo"), role = "*")
->>>>>>> 3b676976
       val expectedEmbeds: Set[Embed] = Set(Embed.Counts, Embed.Deployments)
       val appInfo = raml.AppInfo.fromParent(parent = app, deployments = Seq(raml.Identifiable("deployment-123")),
         tasksStaged = Some(1), tasksRunning = Some(2), tasksHealthy = Some(3), tasksUnhealthy = Some(4))
@@ -1676,11 +1672,7 @@
 
     "Index passes with embed LastTaskFailure (regression for #4765)" in new Fixture {
       Given("An app and group")
-<<<<<<< HEAD
       val app = raml.App(id = "/app", cmd = Some("foo"), role = Some("*"))
-=======
-      val app = AppDefinition(id = AbsolutePathId("/app"), cmd = Some("foo"), role = "*")
->>>>>>> 3b676976
       val expectedEmbeds: Set[Embed] = Set(Embed.Counts, Embed.Deployments, Embed.LastTaskFailure)
       val appInfo = raml.AppInfo.fromParent(
         parent = app,
