--- conflicted
+++ resolved
@@ -730,15 +730,12 @@
       volumes = Nil
     )
 
-<<<<<<< HEAD
-=======
     def validMesosDockerContainer: Container.MesosDocker = Container.MesosDocker(
       volumes = Nil,
       image = "foo/bar:latest"
     )
 
     // scalastyle:off magic.number
->>>>>>> b5e0533d
     def validPersistentVolume: PersistentVolume = PersistentVolume(
       containerPath = "test",
       persistent = PersistentVolumeInfo(10),
