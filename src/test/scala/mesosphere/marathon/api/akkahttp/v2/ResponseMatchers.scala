--- conflicted
+++ resolved
@@ -89,17 +89,6 @@
   }
 
   /**
-<<<<<<< HEAD
-    * Have property matcher for scaling policy instances.
-    * @param instances expected number of instances
-    * @return Match result
-    */
-  def scalingPolicyInstances(instances: Int) = new HavePropertyMatcher[JsValue, Option[String]] {
-    override def apply(actual: JsValue) = {
-      val maybeScalingPolicy = (actual \ "scaling" \ "instances").asOpt[Int]
-      val matches = maybeScalingPolicy.contains(instances)
-      HavePropertyMatchResult(matches, "podScalingPolicy", Some(instances.toString), maybeScalingPolicy.map(_.toString))
-=======
     * Have property matcher for id (e.g. of an app)
     * @param pathId id of an app
     * @return Match result
@@ -116,7 +105,20 @@
       val maybeId = (actual \ "id").asOpt[String]
       val matches = maybeId.contains(id)
       HavePropertyMatchResult(matches, "podId", Some(id), maybeId)
->>>>>>> 70777687
+    }
+  }
+
+
+  /**
+    * Have property matcher for scaling policy instances.
+    * @param instances expected number of instances
+    * @return Match result
+    */
+  def scalingPolicyInstances(instances: Int) = new HavePropertyMatcher[JsValue, Option[String]] {
+    override def apply(actual: JsValue) = {
+      val maybeScalingPolicy = (actual \ "scaling" \ "instances").asOpt[Int]
+      val matches = maybeScalingPolicy.contains(instances)
+      HavePropertyMatchResult(matches, "podScalingPolicy", Some(instances.toString), maybeScalingPolicy.map(_.toString))
     }
   }
 }