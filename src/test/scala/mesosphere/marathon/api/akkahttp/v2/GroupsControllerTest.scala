--- conflicted
+++ resolved
@@ -22,13 +22,6 @@
 import scala.concurrent.Future
 
 class GroupsControllerTest extends UnitTest with ScalatestRouteTest with Inside with RouteBehaviours with StrictLogging with GroupCreation {
-<<<<<<< HEAD
-  case class Fixture(
-    authenticated: Boolean = true,
-      authorized: Boolean = true,
-      authFn: Any => Boolean = _ => true,
-      electionService: ElectionService = mock[ElectionService],
-=======
 
   "Group detail" should {
     {
@@ -93,7 +86,6 @@
       authenticated: Boolean = true,
       authorized: Boolean = true,
       authFn: Any => Boolean = _ => true,
->>>>>>> bb06d45d
       infoService: GroupInfoService = mock[GroupInfoService]) {
     val authFixture = new TestAuthFixture()
     authFixture.authenticated = authenticated
