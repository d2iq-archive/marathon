--- conflicted
+++ resolved
@@ -3,23 +3,17 @@
 
 import java.time.Clock
 
-<<<<<<< HEAD
-import akka.http.scaladsl.model.Uri.Query
+import akka.http.scaladsl.model.Uri.{ Path, Query }
 import akka.http.scaladsl.model.headers.Accept
-import akka.http.scaladsl.model.{ MediaTypes, StatusCodes, Uri }
-=======
-import akka.http.scaladsl.model.Uri.{ Path, Query }
-import akka.http.scaladsl.model._
+import akka.http.scaladsl.model.{ MediaTypes, StatusCodes, Uri, _ }
 import akka.http.scaladsl.server.MalformedQueryParamRejection
->>>>>>> a70d26f7
 import akka.http.scaladsl.testkit.ScalatestRouteTest
-import akka.util.ByteString
 import com.typesafe.scalalogging.StrictLogging
 import mesosphere.UnitTest
 import mesosphere.marathon.api.akkahttp.AuthDirectives.NotAuthorized
-import mesosphere.marathon.api.akkahttp.Rejections.{ BadRequest, Message }
-import mesosphere.marathon.api.akkahttp.{ Headers, Rejections }
-import mesosphere.marathon.api.{ JsonTestHelper, RestResource, TaskKiller, TestAuthFixture }
+import mesosphere.marathon.api.akkahttp.Headers
+import mesosphere.marathon.api.akkahttp.Rejections.BadRequest
+import mesosphere.marathon.api.{ JsonTestHelper, TaskKiller, TestAuthFixture }
 import mesosphere.marathon.core.deployment.{ DeploymentPlan, DeploymentStep }
 import mesosphere.marathon.core.election.ElectionService
 import mesosphere.marathon.core.group.GroupManager
@@ -27,12 +21,8 @@
 import mesosphere.marathon.core.instance.{ Instance, TestInstanceBuilder }
 import mesosphere.marathon.core.task.Task
 import mesosphere.marathon.core.task.tracker.InstanceTracker
-<<<<<<< HEAD
-import mesosphere.marathon.state.{ AppDefinition, PortDefinition }
-=======
-import mesosphere.marathon.state.{ AppDefinition, Timestamp }
->>>>>>> a70d26f7
 import mesosphere.marathon.state.PathId._
+import mesosphere.marathon.state.{ AppDefinition, PortDefinition, Timestamp }
 import mesosphere.marathon.test.{ GroupCreation, SettableClock }
 import org.apache.mesos
 import org.mockito.Matchers
@@ -330,31 +320,6 @@
       behave like unauthenticatedRoute(forRoute = controller.route, withRequest = Get(Uri./.withPath(Path("/delete"))))
     }
 
-<<<<<<< HEAD
-    {
-      val controller = Fixture(authenticated = false).controller
-      behave like unauthenticatedRoute(forRoute = controller.route, withRequest = Get(Uri./).addHeader(Accept(MediaTypes.`application/json`)), " using text/json")
-    }
-
-    "see tasks only for application to which is authorized to see" in {
-      val clock = new SettableClock()
-      val authorizedApp = AppDefinition(id = "/app".toPath, instances = 1)
-      val notAuthorizedApp = AppDefinition(id = "/app2".toPath, instances = 1)
-      val f = Fixture(authFn = resource => {
-        resource.asInstanceOf[AppDefinition].id == authorizedApp.id
-      })
-      val (authorizedInstance, authorizedTask) = f.runningInstanceAndItsTask(authorizedApp, clock)
-      val (notAuthorizedInstance, notAuthorizedTask) = f.runningInstanceAndItsTask(notAuthorizedApp, clock)
-
-      f.instanceTracker.instancesBySpec() returns Future.successful(InstanceTracker.InstancesBySpec.of(InstanceTracker.SpecInstances.forInstances(authorizedApp.id, Seq(authorizedInstance)), InstanceTracker.SpecInstances.forInstances(notAuthorizedApp.id, Seq(notAuthorizedInstance))))
-      f.groupManager.apps(any) returns Map(authorizedApp.id -> Some(authorizedApp), notAuthorizedApp.id -> Some(notAuthorizedApp))
-      f.healthCheckManager.statuses(any) returns Future.successful(Map.empty)
-
-      When("Getting the tasks list")
-      Get(Uri./) ~> f.controller.route ~> check {
-        Then("Only tasks we are authorized to see should be serialized into the response")
-        status should be(StatusCodes.OK)
-=======
     "fail when attempt to kill task not authorized to kill" in new Fixture(authFn = _ => false) {
       Given("two app with task")
       val app1 = "/my/app-1".toRootPath
@@ -373,7 +338,6 @@
         rejection.isInstanceOf[NotAuthorized] should be (true)
       }
     }
->>>>>>> a70d26f7
 
     "killTasks fails for invalid taskId" in new Fixture {
       Given("a valid and an invalid taskId")
