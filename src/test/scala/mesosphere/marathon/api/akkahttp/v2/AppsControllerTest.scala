--- conflicted
+++ resolved
@@ -2251,7 +2251,6 @@
         header[Headers.`Marathon-Deployment-Id`] should not be 'empty
       }
     }
-<<<<<<< HEAD
     "Kill tasks and scale" in new Fixture {
       val app = AppDefinition(id = PathId("/app"))
       val rootGroup = createRootGroup(Map(app.id -> app))
@@ -2304,7 +2303,8 @@
 
       Delete(uri, entity) ~> route ~> check {
         status shouldEqual StatusCodes.OK
-=======
+      }
+    }
 
     "List running tasks" in new Fixture {
       val app = AppDefinition(id = PathId("/app"))
@@ -2340,7 +2340,6 @@
       Get(uri, entity) ~> route ~> check {
         status shouldEqual StatusCodes.OK
         (Json.parse(responseAs[String]) \ "tasks" \ 0 \ "id").get shouldEqual JsString(taskId)
->>>>>>> bb06d45d
       }
     }
 
