package mesosphere.marathon
package api.akkahttp.v2

import java.net.InetAddress

import akka.event.EventStream
import akka.http.scaladsl.model.Uri.{ Path, Query }
import akka.http.scaladsl.model._
import akka.http.scaladsl.model.headers.{ Location, `Remote-Address` }
import mesosphere.{ UnitTest, ValidationTestLike }
import akka.http.scaladsl.testkit.ScalatestRouteTest
import mesosphere.marathon.api.TestAuthFixture
import mesosphere.marathon.api.akkahttp.EntityMarshallers.ValidationFailed
import mesosphere.marathon.api.akkahttp.Headers
<<<<<<< HEAD
import mesosphere.marathon.api.akkahttp.Rejections.EntityNotFound
=======
import mesosphere.marathon.api.v2.validation.NetworkValidationMessages
>>>>>>> b9652e2c
import mesosphere.marathon.core.deployment.DeploymentPlan
import mesosphere.marathon.core.election.ElectionService
import mesosphere.marathon.core.group.GroupManager
import mesosphere.marathon.core.plugin.PluginManager
import mesosphere.marathon.core.pod.PodManager
import mesosphere.marathon.raml.FixedPodScalingPolicy
import mesosphere.marathon.state.PathId
import mesosphere.marathon.test.SettableClock
<<<<<<< HEAD
=======
import mesosphere.marathon.util.SemanticVersion
>>>>>>> b9652e2c
import play.api.libs.json._
import play.api.libs.json.Json

import scala.concurrent.Future

class PodsControllerTest extends UnitTest with ScalatestRouteTest with RouteBehaviours with ValidationTestLike with ResponseMatchers {

  "PodsController" should {
    "support pods" in {
      val controller = Fixture().controller()
      Head(Uri./) ~> controller.route ~> check {
        response.status should be(StatusCodes.OK)
        responseAs[String] shouldBe empty
      }
    }

    {
      val controller = Fixture(authenticated = false).controller()
      behave like unauthenticatedRoute(forRoute = controller.route, withRequest = Head(Uri./))
      behave like unauthenticatedRoute(forRoute = controller.route, withRequest = Post(Uri./))
    }

    {
      val controller = Fixture(authorized = false).controller()
      val podSpecJson = """
                          | { "id": "/mypod", "networks": [ { "mode": "host" } ], "containers": [
                          |   { "name": "webapp",
                          |     "resources": { "cpus": 0.03, "mem": 64 },
                          |     "image": { "kind": "DOCKER", "id": "busybox" },
                          |     "exec": { "command": { "shell": "sleep 1" } } } ] }
                        """.stripMargin
      val entity = HttpEntity(podSpecJson).withContentType(ContentTypes.`application/json`)
      val request = Post(Uri./.withQuery(Query("force" -> "false")))
        .withEntity(entity)
        .withHeaders(`Remote-Address`(RemoteAddress(InetAddress.getByName("192.168.3.12"))))
      behave like unauthorizedRoute(forRoute = controller.route, withRequest = request)
    }

    "be able to create a simple single-container pod from docker image w/ shell command" in {
      val f = Fixture(configArgs = Seq("--default_network_name", "blah")) // should not be injected into host network spec
      val controller = f.controller()

      val deploymentPlan = DeploymentPlan.empty
      f.podManager.create(any, eq(false)).returns(Future.successful(deploymentPlan))

      val podSpecJson = """
                          | { "id": "/mypod", "networks": [ { "mode": "host" } ], "containers": [
                          |   { "name": "webapp",
                          |     "resources": { "cpus": 0.03, "mem": 64 },
                          |     "image": { "kind": "DOCKER", "id": "busybox" },
                          |     "exec": { "command": { "shell": "sleep 1" } } } ] }
                        """.stripMargin
      val entity = HttpEntity(podSpecJson).withContentType(ContentTypes.`application/json`)
      val request = Post(Uri./.withQuery(Query("force" -> "false")))
        .withEntity(entity)
        .withHeaders(`Remote-Address`(RemoteAddress(InetAddress.getByName("192.168.3.12"))))

      request ~> controller.route ~> check {
        response.status should be(StatusCodes.Created)
        response.header[Headers.`Marathon-Deployment-Id`].value.value() should be(deploymentPlan.id)
        response.header[Location].value.value() should be("/mypod")

        val jsonResponse: JsValue = Json.parse(responseAs[String])

        jsonResponse should have (
          executorResources(cpus = 0.1, mem = 32.0, disk = 10.0),
          noDefinedNetworkname,
          networkMode(raml.NetworkMode.Host)
        )
      }
    }

    "be able to create a simple single-container pod with bridge network" in {
      val f = Fixture(configArgs = Seq("--default_network_name", "blah"))
      val controller = f.controller()

      val deploymentPlan = DeploymentPlan.empty
      f.podManager.create(any, eq(false)).returns(Future.successful(deploymentPlan))

      val podSpecJsonWithBridgeNetwork = """
                                           | { "id": "/mypod", "networks": [ { "mode": "container/bridge" } ], "containers": [
                                           |   { "name": "webapp",
                                           |     "resources": { "cpus": 0.03, "mem": 64 },
                                           |     "image": { "kind": "DOCKER", "id": "busybox" },
                                           |     "exec": { "command": { "shell": "sleep 1" } } } ] }
                                         """.stripMargin
      val entity = HttpEntity(podSpecJsonWithBridgeNetwork).withContentType(ContentTypes.`application/json`)
      val request = Post(Uri./.withQuery(Query("force" -> "false")))
        .withEntity(entity)
        .withHeaders(`Remote-Address`(RemoteAddress(InetAddress.getByName("192.168.3.12"))))

      request ~> controller.route ~> check {
        response.status should be(StatusCodes.Created)
        response.header[Headers.`Marathon-Deployment-Id`].value.value() should be(deploymentPlan.id)
        response.header[Location].value.value() should be("/mypod")

        val jsonResponse = Json.parse(responseAs[String])

        jsonResponse should have (
          executorResources (cpus = 0.1, mem = 32.0, disk = 10.0),
          noDefinedNetworkname,
          networkMode(raml.NetworkMode.ContainerBridge)
        )
      }
    }

    "The secrets feature is NOT enabled and create pod (that uses file base secrets) fails" in {
      val f = Fixture(configArgs = Seq("--default_network_name", "blah")) // should not be injected into host network spec
      val controller = f.controller()

      val deploymentPlan = DeploymentPlan.empty
      f.podManager.create(any, eq(false)).returns(Future.successful(deploymentPlan))

      val podSpecJsonWithFileBasedSecret = """
                                             | { "id": "/mypod", "networks": [ { "mode": "host" } ], "containers":
                                             |   [
                                             |     { "name": "webapp",
                                             |       "resources": { "cpus": 0.03, "mem": 64 },
                                             |       "image": { "kind": "DOCKER", "id": "busybox" },
                                             |       "exec": { "command": { "shell": "sleep 1" } },
                                             |       "volumeMounts": [ { "name": "vol", "mountPath": "mnt2" } ]
                                             |     }
                                             |   ],
                                             |   "volumes": [ { "name": "vol", "secret": "secret1" } ],
                                             |   "secrets": { "secret1": { "source": "/path/to/my/secret" } }
                                             |  }
                                           """.stripMargin
      val entity = HttpEntity(podSpecJsonWithFileBasedSecret).withContentType(ContentTypes.`application/json`)
      val request = Post(Uri./.withQuery(Query("force" -> "false")))
        .withEntity(entity)
        .withHeaders(`Remote-Address`(RemoteAddress(InetAddress.getByName("192.168.3.12"))))

      request ~> controller.route ~> check {
        rejection shouldBe a[ValidationFailed]
        inside(rejection) {
          case ValidationFailed(failure) =>
            failure should haveViolations("/podSecretVolumes(pod)" -> "Feature secrets is not enabled. Enable with --enable_features secrets)")
        }
      }
    }

    "The secrets feature is NOT enabled and create pod (that uses env secret refs) fails" in {
      val f = Fixture(configArgs = Seq("--default_network_name", "blah")) // should not be injected into host network spec
      val controller = f.controller()

      val deploymentPlan = DeploymentPlan.empty
      f.podManager.create(any, eq(false)).returns(Future.successful(deploymentPlan))

      val podSpecJsonWithEnvRefSecret = """
                                          | { "id": "/mypod", "networks": [ { "mode": "host" } ], "containers":
                                          |   [
                                          |     { "name": "webapp",
                                          |       "resources": { "cpus": 0.03, "mem": 64 },
                                          |       "image": { "kind": "DOCKER", "id": "busybox" },
                                          |       "exec": { "command": { "shell": "sleep 1" } }
                                          |     }
                                          |   ],
                                          |   "environment": { "vol": { "secret": "secret1" } },
                                          |   "secrets": { "secret1": { "source": "/foo" } }
                                          |  }
                                        """.stripMargin
      val entity = HttpEntity(podSpecJsonWithEnvRefSecret).withContentType(ContentTypes.`application/json`)
      val request = Post(Uri./.withQuery(Query("force" -> "false")))
        .withEntity(entity)
        .withHeaders(`Remote-Address`(RemoteAddress(InetAddress.getByName("192.168.3.12"))))

      request ~> controller.route ~> check {
        rejection shouldBe a[ValidationFailed]
        inside(rejection) {
          case ValidationFailed(failure) =>
            failure should haveViolations("/secrets" -> "Feature secrets is not enabled. Enable with --enable_features secrets)")
        }
      }
    }

    "The secrets feature is NOT enabled and create pod (that uses env secret refs on container level) fails" in {
      val f = Fixture(configArgs = Seq("--default_network_name", "blah")) // should not be injected into host network spec
      val controller = f.controller()

      val deploymentPlan = DeploymentPlan.empty
      f.podManager.create(any, eq(false)).returns(Future.successful(deploymentPlan))

      val podSpecJsonWithEnvRefSecretOnContainerLevel = """
                                                          | { "id": "/mypod", "networks": [ { "mode": "host" } ], "containers":
                                                          |   [
                                                          |     { "name": "webapp",
                                                          |       "resources": { "cpus": 0.03, "mem": 64 },
                                                          |       "image": { "kind": "DOCKER", "id": "busybox" },
                                                          |       "exec": { "command": { "shell": "sleep 1" } },
                                                          |       "environment": { "vol": { "secret": "secret1" } }
                                                          |     }
                                                          |   ],
                                                          |   "secrets": { "secret1": { "source": "/path/to/my/secret" } }
                                                          |  }
                                                        """.stripMargin
      val entity = HttpEntity(podSpecJsonWithEnvRefSecretOnContainerLevel).withContentType(ContentTypes.`application/json`)
      val request = Post(Uri./.withQuery(Query("force" -> "false")))
        .withEntity(entity)
        .withHeaders(`Remote-Address`(RemoteAddress(InetAddress.getByName("192.168.3.12"))))

      request ~> controller.route ~> check {
        rejection shouldBe a[ValidationFailed]
        inside(rejection) {
          case ValidationFailed(failure) =>
            failure should haveViolations("/secrets" -> "Feature secrets is not enabled. Enable with --enable_features secrets)")
        }
      }
    }

    "The secrets feature is enabled and create pod (that uses env secret refs on container level) succeeds" in {
      val f = Fixture(configArgs = Seq("--default_network_name", "blah", "--enable_features", Features.SECRETS)) // should not be injected into host network spec
      val controller = f.controller()

      val deploymentPlan = DeploymentPlan.empty
      f.podManager.create(any, eq(false)).returns(Future.successful(deploymentPlan))

      val podSpecJsonWithEnvRefSecretOnContainerLevel = """
                                                          | { "id": "/mypod", "networks": [ { "mode": "host" } ], "containers":
                                                          |   [
                                                          |     { "name": "webapp",
                                                          |       "resources": { "cpus": 0.03, "mem": 64 },
                                                          |       "image": { "kind": "DOCKER", "id": "busybox" },
                                                          |       "exec": { "command": { "shell": "sleep 1" } },
                                                          |       "environment": { "vol": { "secret": "secret1" } }
                                                          |     }
                                                          |   ],
                                                          |   "secrets": { "secret1": { "source": "/path/to/my/secret" } }
                                                          |  }
                                                        """.stripMargin
      val entity = HttpEntity(podSpecJsonWithEnvRefSecretOnContainerLevel).withContentType(ContentTypes.`application/json`)
      val request = Post(Uri./.withQuery(Query("force" -> "false")))
        .withEntity(entity)
        .withHeaders(`Remote-Address`(RemoteAddress(InetAddress.getByName("192.168.3.12"))))

      request ~> controller.route ~> check {
        response.status should be(StatusCodes.Created)

        val jsonResponse = Json.parse(responseAs[String])
        jsonResponse should have (podContainerWithEnvSecret("secret1"))
      }
    }

    "The secrets feature is enabled and create pod (that uses file based secrets) succeeds" in {
      val f = Fixture(configArgs = Seq("--default_network_name", "blah", "--enable_features", Features.SECRETS)) // should not be injected into host network spec
      val controller = f.controller()

      val deploymentPlan = DeploymentPlan.empty
      f.podManager.create(any, eq(false)).returns(Future.successful(deploymentPlan))

      val podSpecJsonWithFileBasedSecret = """
                                             | { "id": "/mypod", "networks": [ { "mode": "host" } ], "containers":
                                             |   [
                                             |     { "name": "webapp",
                                             |       "resources": { "cpus": 0.03, "mem": 64 },
                                             |       "image": { "kind": "DOCKER", "id": "busybox" },
                                             |       "exec": { "command": { "shell": "sleep 1" } },
                                             |       "volumeMounts": [ { "name": "vol", "mountPath": "mnt2" } ]
                                             |     }
                                             |   ],
                                             |   "volumes": [ { "name": "vol", "secret": "secret1" } ],
                                             |   "secrets": { "secret1": { "source": "/path/to/my/secret" } }
                                             |  }
                                           """.stripMargin
      val entity = HttpEntity(podSpecJsonWithFileBasedSecret).withContentType(ContentTypes.`application/json`)
      val request = Post(Uri./.withQuery(Query("force" -> "false")))
        .withEntity(entity)
        .withHeaders(`Remote-Address`(RemoteAddress(InetAddress.getByName("192.168.3.12"))))

      request ~> controller.route ~> check {
        response.status should be(StatusCodes.Created)

        val jsonResponse = Json.parse(responseAs[String])
        jsonResponse should have (podWithFileBasedSecret ("secret1"))
      }
    }

    "create a pod w/ container networking" in {
      val f = Fixture(configArgs = Seq("--default_network_name", "blah")) // required since network name is missing from JSON
      val controller = f.controller()

      val deploymentPlan = DeploymentPlan.empty
      f.podManager.create(any, eq(false)).returns(Future.successful(deploymentPlan))

      val podSpecJsonWithContainerNetworking = """
                                                 | { "id": "/mypod", "networks": [ { "mode": "container" } ], "containers": [
                                                 |   { "name": "webapp",
                                                 |     "resources": { "cpus": 0.03, "mem": 64 },
                                                 |     "image": { "kind": "DOCKER", "id": "busybox" },
                                                 |     "exec": { "command": { "shell": "sleep 1" } } } ] }
                                               """.stripMargin
      val entity = HttpEntity(podSpecJsonWithContainerNetworking).withContentType(ContentTypes.`application/json`)
      val request = Post(Uri./.withQuery(Query("force" -> "false")))
        .withEntity(entity)
        .withHeaders(`Remote-Address`(RemoteAddress(InetAddress.getByName("192.168.3.12"))))

      request ~> controller.route ~> check {
        response.status should be(StatusCodes.Created)
        response.header[Headers.`Marathon-Deployment-Id`].value.value() should be(deploymentPlan.id)
        response.header[Location].value.value() should be("/mypod")

        val jsonResponse = Json.parse(responseAs[String])

        jsonResponse should have(
          executorResources(cpus = 0.1, mem = 32.0, disk = 10.0),
          definedNetworkname("blah"),
          networkMode(raml.NetworkMode.Container)
        )
      }
    }

<<<<<<< HEAD
    //    "The secrets feature is NOT enabled and create pod (that uses file base secrets) fails" in {
    //      implicit val podSystem = mock[PodManager]
    //      val f = Fixture(configArgs = Seq("--default_network_name", "blah")) // should not be injected into host network spec
    //
    //      podSystem.create(any, eq(false)).returns(Future.successful(DeploymentPlan.empty))
    //
    //      val response = f.podsResource.create(podSpecJsonWithFileBasedSecret.getBytes(), force = false, f.auth.request)
    //
    //      withClue(s"response body: ${response.getEntity}") {
    //        response.getStatus should be(422)
    //        response.getEntity.toString should include("Feature secrets is not enabled")
    //      }
    //    }

    //    "The secrets feature is NOT enabled and create pod (that uses env secret refs) fails" in {
    //      implicit val podSystem = mock[PodManager]
    //      val f = Fixture(configArgs = Seq("--default_network_name", "blah")) // should not be injected into host network spec
    //
    //      podSystem.create(any, eq(false)).returns(Future.successful(DeploymentPlan.empty))
    //
    //      val response = f.podsResource.create(podSpecJsonWithEnvRefSecret.getBytes(), force = false, f.auth.request)
    //
    //      withClue(s"response body: ${response.getEntity}") {
    //        response.getStatus should be(422)
    //        response.getEntity.toString should include("Feature secrets is not enabled")
    //      }
    //    }

    //    "The secrets feature is NOT enabled and create pod (that uses env secret refs on container level) fails" in {
    //      implicit val podSystem = mock[PodManager]
    //      val f = Fixture(configArgs = Seq("--default_network_name", "blah")) // should not be injected into host network spec
    //
    //      podSystem.create(any, eq(false)).returns(Future.successful(DeploymentPlan.empty))
    //
    //      val response = f.podsResource.create(podSpecJsonWithEnvRefSecretOnContainerLevel.getBytes(), force = false, f.auth.request)
    //
    //      withClue(s"response body: ${response.getEntity}") {
    //        response.getStatus should be(422)
    //        response.getEntity.toString should include("Feature secrets is not enabled")
    //      }
    //    }

    //    "The secrets feature is enabled and create pod (that uses env secret refs on container level) succeeds" in {
    //      implicit val podSystem = mock[PodManager]
    //      val f = Fixture(configArgs = Seq("--default_network_name", "blah", "--enable_features", Features.SECRETS)) // should not be injected into host network spec
    //
    //      podSystem.create(any, eq(false)).returns(Future.successful(DeploymentPlan.empty))
    //
    //      val response = f.podsResource.create(podSpecJsonWithEnvRefSecretOnContainerLevel.getBytes(), force = false, f.auth.request)
    //
    //      withClue(s"response body: ${response.getEntity}") {
    //        response.getStatus should be(201)
    //        val parsedResponse = Option(response.getEntity.asInstanceOf[String]).map(Json.parse)
    //        parsedResponse should be (defined)
    //        val maybePod = parsedResponse.map(_.as[Pod])
    //        maybePod should be (defined) // validate that we DID get back a pod definition
    //        val pod = maybePod.get
    //        pod.containers(0).environment("vol") shouldBe EnvVarSecret("secret1")
    //      }
    //    }

    //    "The secrets feature is enabled and create pod (that uses file based secrets) succeeds" in {
    //      implicit val podSystem = mock[PodManager]
    //      val f = Fixture(configArgs = Seq("--default_network_name", "blah", "--enable_features", Features.SECRETS)) // should not be injected into host network spec
    //
    //      podSystem.create(any, eq(false)).returns(Future.successful(DeploymentPlan.empty))
    //
    //      val response = f.podsResource.create(podSpecJsonWithFileBasedSecret.getBytes(), force = false, f.auth.request)
    //
    //      withClue(s"response body: ${response.getEntity}") {
    //        response.getStatus should be(201)
    //        val parsedResponse = Option(response.getEntity.asInstanceOf[String]).map(Json.parse)
    //        parsedResponse should be (defined)
    //        val maybePod = parsedResponse.map(_.as[Pod])
    //        maybePod should be (defined) // validate that we DID get back a pod definition
    //        val pod = maybePod.get
    //        pod.volumes(0) shouldBe PodSecretVolume("vol", "secret1")
    //      }
    //    }

    //    "create a pod w/ container networking" in {
    //      implicit val podSystem = mock[PodManager]
    //      val f = Fixture(configArgs = Seq("--default_network_name", "blah")) // required since network name is missing from JSON
    //
    //      podSystem.create(any, eq(false)).returns(Future.successful(DeploymentPlan.empty))
    //
    //      val response = f.podsResource.create(podSpecJsonWithContainerNetworking.getBytes(), force = false, f.auth.request)
    //
    //      withClue(s"response body: ${response.getEntity}") {
    //        response.getStatus should be(HttpServletResponse.SC_CREATED)
    //
    //        val parsedResponse = Option(response.getEntity.asInstanceOf[String]).map(Json.parse)
    //        parsedResponse should be (defined)
    //        val maybePod = parsedResponse.map(_.as[Pod])
    //        maybePod should be (defined) // validate that we DID get back a pod definition
    //        val pod = maybePod.get
    //        pod.networks(0).mode should be (NetworkMode.Container)
    //        pod.networks(0).name should be (Some("blah"))
    //        pod.executorResources should be (defined) // validate that executor resources are defined
    //        pod.executorResources.get should be (ExecutorResources()) // validate that the executor resources has default values
    //
    //        response.getMetadata.containsKey(RestResource.DeploymentHeader) should be(true)
    //      }
    //    }

    //    "create a pod w/ container networking w/o default network name" in {
    //      implicit val podSystem = mock[PodManager]
    //      val f = Fixture()
    //
    //      podSystem.create(any, eq(false)).returns(Future.successful(DeploymentPlan.empty))
    //
    //      val response = f.podsResource.create(podSpecJsonWithContainerNetworking.getBytes(), force = false, f.auth.request)
    //      response.getStatus shouldBe 422
    //      response.getEntity.toString should include(NetworkValidationMessages.NetworkNameMustBeSpecified)
    //    }

    //    "create a pod with custom executor resource declaration" in {
    //      implicit val podSystem = mock[PodManager]
    //      val f = Fixture()
    //
    //      podSystem.create(any, eq(false)).returns(Future.successful(DeploymentPlan.empty))
    //
    //      val response = f.podsResource.create(podSpecJsonWithExecutorResources.getBytes(), force = false, f.auth.request)
    //
    //      withClue(s"response body: ${response.getEntity}") {
    //        response.getStatus should be(HttpServletResponse.SC_CREATED)
    //
    //        val parsedResponse = Option(response.getEntity.asInstanceOf[String]).map(Json.parse)
    //        parsedResponse should be (defined)
    //        val maybePod = parsedResponse.map(_.as[Pod])
    //        maybePod should be (defined) // validate that we DID get back a pod definition
    //        val pod = maybePod.get
    //        pod.executorResources should be (defined) // validate that executor resources are defined
    //        pod.executorResources.get.cpus should be (100)
    //        pod.executorResources.get.mem should be (100)
    //        // disk is not assigned in the posted pod definition, therefore this should be the default value 10
    //        pod.executorResources.get.disk should be (10)
    //
    //        response.getMetadata.containsKey(RestResource.DeploymentHeader) should be(true)
    //      }
    //    }

    "update a simple single-container pod from docker image w/ shell command" in {
      implicit val podSystem = mock[PodManager]
=======
    "create a pod w/ container networking w/o default network name" in {
>>>>>>> b9652e2c
      val f = Fixture()
      val controller = f.controller()

      val deploymentPlan = DeploymentPlan.empty
<<<<<<< HEAD
      f.podManager.update(any, eq(false)).returns(Future.successful(deploymentPlan))

      val postJson = """
                       | { "id": "/mypod", "networks": [ { "mode": "host" } ], "containers": [
                       |   { "name": "webapp",
                       |     "resources": { "cpus": 0.03, "mem": 64 },
                       |     "image": { "kind": "DOCKER", "id": "busybox" },
                       |     "exec": { "command": { "shell": "sleep 1" } } } ] }
                     """.stripMargin
      val entity = HttpEntity(postJson).withContentType(ContentTypes.`application/json`)
      val request = Put("/mypod")
=======
      f.podManager.create(any, eq(false)).returns(Future.successful(deploymentPlan))

      val podSpecJsonWithContainerNetworking = """
                                                 | { "id": "/mypod", "networks": [ { "mode": "container" } ], "containers": [
                                                 |   { "name": "webapp",
                                                 |     "resources": { "cpus": 0.03, "mem": 64 },
                                                 |     "image": { "kind": "DOCKER", "id": "busybox" },
                                                 |     "exec": { "command": { "shell": "sleep 1" } } } ] }
                                               """.stripMargin
      val entity = HttpEntity(podSpecJsonWithContainerNetworking).withContentType(ContentTypes.`application/json`)
      val request = Post(Uri./.withQuery(Query("force" -> "false")))
>>>>>>> b9652e2c
        .withEntity(entity)
        .withHeaders(`Remote-Address`(RemoteAddress(InetAddress.getByName("192.168.3.12"))))

      request ~> controller.route ~> check {
<<<<<<< HEAD
        response.status should be(StatusCodes.OK)
        response.header[Headers.`Marathon-Deployment-Id`].value.value() should be(deploymentPlan.id)
      }
    }

    "do not update the pod if pod name is wrong" in {
      implicit val podSystem = mock[PodManager]
      val f = Fixture()
      val controller = f.controller()

      val podId = PathId("/unknownpod")

      val deploymentPlan = DeploymentPlan.empty
      f.podManager.update(any, eq(false)).returns(Future.failed(new PodNotFoundException(podId)))

      val postJson = """
                       | { "id": "/unknownpod", "networks": [ { "mode": "host" } ], "containers": [
                       |   { "name": "webapp",
                       |     "resources": { "cpus": 0.03, "mem": 64 },
                       |     "image": { "kind": "DOCKER", "id": "busybox" },
                       |     "exec": { "command": { "shell": "sleep 1" } } } ] }
                     """.stripMargin
      val entity = HttpEntity(postJson).withContentType(ContentTypes.`application/json`)
      val request = Put(podId.toString)
        .withEntity(entity)
        .withHeaders(`Remote-Address`(RemoteAddress(InetAddress.getByName("192.168.3.12"))))

      request ~> controller.route ~> check {
        rejection shouldBe a[EntityNotFound]
      }
    }

    "save pod with more than one instance" in {
      implicit val podSystem = mock[PodManager]
      val f = Fixture()
      val controller = f.controller()

      val deploymentPlan = DeploymentPlan.empty
      f.podManager.update(any, eq(false)).returns(Future.successful(deploymentPlan))

      val postJson = """
                           | { "id": "/mypod", "networks": [ { "mode": "host" } ],
                           | "scaling": { "kind": "fixed", "instances": 2 }, "containers": [
                           |   { "name": "webapp",
                           |     "resources": { "cpus": 0.03, "mem": 64 },
                           |     "exec": { "command": { "shell": "sleep 1" } } } ] }
                         """.stripMargin

      val entity = HttpEntity(postJson).withContentType(ContentTypes.`application/json`)
      val request = Put("/mypod")
=======
        rejection shouldBe a[ValidationFailed]
        inside(rejection) {
          case ValidationFailed(failure) =>
            failure should haveViolations("/networks" -> NetworkValidationMessages.NetworkNameMustBeSpecified)
        }
      }
    }

    "create a pod with custom executor resource declaration" in {
      val f = Fixture()
      val controller = f.controller()

      val deploymentPlan = DeploymentPlan.empty
      f.podManager.create(any, eq(false)).returns(Future.successful(deploymentPlan))

      val podSpecJsonWithExecutorResources = """
                                               | { "id": "/mypod", "networks": [ { "mode": "host" } ], "containers": [
                                               |   { "name": "webapp",
                                               |     "resources": { "cpus": 0.03, "mem": 64 },
                                               |     "image": { "kind": "DOCKER", "id": "busybox" },
                                               |     "exec": { "command": { "shell": "sleep 1" } } } ],
                                               |     "executorResources": { "cpus": 100, "mem": 100 } }
                                             """.stripMargin
      val entity = HttpEntity(podSpecJsonWithExecutorResources).withContentType(ContentTypes.`application/json`)
      val request = Post(Uri./.withQuery(Query("force" -> "false")))
>>>>>>> b9652e2c
        .withEntity(entity)
        .withHeaders(`Remote-Address`(RemoteAddress(InetAddress.getByName("192.168.3.12"))))

      request ~> controller.route ~> check {
<<<<<<< HEAD
        response.status should be(StatusCodes.OK)
        response.header[Headers.`Marathon-Deployment-Id`].value.value() should be(deploymentPlan.id)

        val pod = Json.parse(responseAs[String]).as[raml.Pod]

        pod.scaling should not be None
        pod.scaling.get shouldBe a[FixedPodScalingPolicy]
        pod.scaling.get.asInstanceOf[FixedPodScalingPolicy].instances should be (2)
=======
        response.status should be(StatusCodes.Created)
        response.header[Headers.`Marathon-Deployment-Id`].value.value() should be(deploymentPlan.id)
        response.header[Location].value.value() should be("/mypod")

        val jsonResponse = Json.parse(responseAs[String])

        jsonResponse should have(executorResources(cpus = 100.0, mem = 100.0, disk = 10.0))
>>>>>>> b9652e2c
      }
    }
  }

  case class Fixture(
      configArgs: Seq[String] = Seq.empty[String],
      authenticated: Boolean = true,
      authorized: Boolean = true,
      isLeader: Boolean = true) {
    val config = AllConf.withTestConfig(configArgs: _*)
    val clock = new SettableClock

    val auth = new TestAuthFixture()
    auth.authenticated = authenticated
    auth.authorized = authorized

    val electionService = mock[ElectionService]
    val groupManager = mock[GroupManager]
    val podManager = mock[PodManager]
    val pluginManager = PluginManager.None
    val eventBus = mock[EventStream]
    val scheduler = mock[MarathonScheduler]

    electionService.isLeader returns (isLeader)
    scheduler.mesosMasterVersion() returns Some(SemanticVersion(0, 0, 0))

    implicit val authenticator = auth.auth
    def controller() = new PodsController(config, electionService, podManager, groupManager, pluginManager, eventBus, scheduler, clock)
  }
}<|MERGE_RESOLUTION|>--- conflicted
+++ resolved
@@ -12,11 +12,8 @@
 import mesosphere.marathon.api.TestAuthFixture
 import mesosphere.marathon.api.akkahttp.EntityMarshallers.ValidationFailed
 import mesosphere.marathon.api.akkahttp.Headers
-<<<<<<< HEAD
 import mesosphere.marathon.api.akkahttp.Rejections.EntityNotFound
-=======
 import mesosphere.marathon.api.v2.validation.NetworkValidationMessages
->>>>>>> b9652e2c
 import mesosphere.marathon.core.deployment.DeploymentPlan
 import mesosphere.marathon.core.election.ElectionService
 import mesosphere.marathon.core.group.GroupManager
@@ -25,10 +22,7 @@
 import mesosphere.marathon.raml.FixedPodScalingPolicy
 import mesosphere.marathon.state.PathId
 import mesosphere.marathon.test.SettableClock
-<<<<<<< HEAD
-=======
 import mesosphere.marathon.util.SemanticVersion
->>>>>>> b9652e2c
 import play.api.libs.json._
 import play.api.libs.json.Json
 
@@ -339,159 +333,71 @@
       }
     }
 
-<<<<<<< HEAD
-    //    "The secrets feature is NOT enabled and create pod (that uses file base secrets) fails" in {
-    //      implicit val podSystem = mock[PodManager]
-    //      val f = Fixture(configArgs = Seq("--default_network_name", "blah")) // should not be injected into host network spec
-    //
-    //      podSystem.create(any, eq(false)).returns(Future.successful(DeploymentPlan.empty))
-    //
-    //      val response = f.podsResource.create(podSpecJsonWithFileBasedSecret.getBytes(), force = false, f.auth.request)
-    //
-    //      withClue(s"response body: ${response.getEntity}") {
-    //        response.getStatus should be(422)
-    //        response.getEntity.toString should include("Feature secrets is not enabled")
-    //      }
-    //    }
-
-    //    "The secrets feature is NOT enabled and create pod (that uses env secret refs) fails" in {
-    //      implicit val podSystem = mock[PodManager]
-    //      val f = Fixture(configArgs = Seq("--default_network_name", "blah")) // should not be injected into host network spec
-    //
-    //      podSystem.create(any, eq(false)).returns(Future.successful(DeploymentPlan.empty))
-    //
-    //      val response = f.podsResource.create(podSpecJsonWithEnvRefSecret.getBytes(), force = false, f.auth.request)
-    //
-    //      withClue(s"response body: ${response.getEntity}") {
-    //        response.getStatus should be(422)
-    //        response.getEntity.toString should include("Feature secrets is not enabled")
-    //      }
-    //    }
-
-    //    "The secrets feature is NOT enabled and create pod (that uses env secret refs on container level) fails" in {
-    //      implicit val podSystem = mock[PodManager]
-    //      val f = Fixture(configArgs = Seq("--default_network_name", "blah")) // should not be injected into host network spec
-    //
-    //      podSystem.create(any, eq(false)).returns(Future.successful(DeploymentPlan.empty))
-    //
-    //      val response = f.podsResource.create(podSpecJsonWithEnvRefSecretOnContainerLevel.getBytes(), force = false, f.auth.request)
-    //
-    //      withClue(s"response body: ${response.getEntity}") {
-    //        response.getStatus should be(422)
-    //        response.getEntity.toString should include("Feature secrets is not enabled")
-    //      }
-    //    }
-
-    //    "The secrets feature is enabled and create pod (that uses env secret refs on container level) succeeds" in {
-    //      implicit val podSystem = mock[PodManager]
-    //      val f = Fixture(configArgs = Seq("--default_network_name", "blah", "--enable_features", Features.SECRETS)) // should not be injected into host network spec
-    //
-    //      podSystem.create(any, eq(false)).returns(Future.successful(DeploymentPlan.empty))
-    //
-    //      val response = f.podsResource.create(podSpecJsonWithEnvRefSecretOnContainerLevel.getBytes(), force = false, f.auth.request)
-    //
-    //      withClue(s"response body: ${response.getEntity}") {
-    //        response.getStatus should be(201)
-    //        val parsedResponse = Option(response.getEntity.asInstanceOf[String]).map(Json.parse)
-    //        parsedResponse should be (defined)
-    //        val maybePod = parsedResponse.map(_.as[Pod])
-    //        maybePod should be (defined) // validate that we DID get back a pod definition
-    //        val pod = maybePod.get
-    //        pod.containers(0).environment("vol") shouldBe EnvVarSecret("secret1")
-    //      }
-    //    }
-
-    //    "The secrets feature is enabled and create pod (that uses file based secrets) succeeds" in {
-    //      implicit val podSystem = mock[PodManager]
-    //      val f = Fixture(configArgs = Seq("--default_network_name", "blah", "--enable_features", Features.SECRETS)) // should not be injected into host network spec
-    //
-    //      podSystem.create(any, eq(false)).returns(Future.successful(DeploymentPlan.empty))
-    //
-    //      val response = f.podsResource.create(podSpecJsonWithFileBasedSecret.getBytes(), force = false, f.auth.request)
-    //
-    //      withClue(s"response body: ${response.getEntity}") {
-    //        response.getStatus should be(201)
-    //        val parsedResponse = Option(response.getEntity.asInstanceOf[String]).map(Json.parse)
-    //        parsedResponse should be (defined)
-    //        val maybePod = parsedResponse.map(_.as[Pod])
-    //        maybePod should be (defined) // validate that we DID get back a pod definition
-    //        val pod = maybePod.get
-    //        pod.volumes(0) shouldBe PodSecretVolume("vol", "secret1")
-    //      }
-    //    }
-
-    //    "create a pod w/ container networking" in {
-    //      implicit val podSystem = mock[PodManager]
-    //      val f = Fixture(configArgs = Seq("--default_network_name", "blah")) // required since network name is missing from JSON
-    //
-    //      podSystem.create(any, eq(false)).returns(Future.successful(DeploymentPlan.empty))
-    //
-    //      val response = f.podsResource.create(podSpecJsonWithContainerNetworking.getBytes(), force = false, f.auth.request)
-    //
-    //      withClue(s"response body: ${response.getEntity}") {
-    //        response.getStatus should be(HttpServletResponse.SC_CREATED)
-    //
-    //        val parsedResponse = Option(response.getEntity.asInstanceOf[String]).map(Json.parse)
-    //        parsedResponse should be (defined)
-    //        val maybePod = parsedResponse.map(_.as[Pod])
-    //        maybePod should be (defined) // validate that we DID get back a pod definition
-    //        val pod = maybePod.get
-    //        pod.networks(0).mode should be (NetworkMode.Container)
-    //        pod.networks(0).name should be (Some("blah"))
-    //        pod.executorResources should be (defined) // validate that executor resources are defined
-    //        pod.executorResources.get should be (ExecutorResources()) // validate that the executor resources has default values
-    //
-    //        response.getMetadata.containsKey(RestResource.DeploymentHeader) should be(true)
-    //      }
-    //    }
-
-    //    "create a pod w/ container networking w/o default network name" in {
-    //      implicit val podSystem = mock[PodManager]
-    //      val f = Fixture()
-    //
-    //      podSystem.create(any, eq(false)).returns(Future.successful(DeploymentPlan.empty))
-    //
-    //      val response = f.podsResource.create(podSpecJsonWithContainerNetworking.getBytes(), force = false, f.auth.request)
-    //      response.getStatus shouldBe 422
-    //      response.getEntity.toString should include(NetworkValidationMessages.NetworkNameMustBeSpecified)
-    //    }
-
-    //    "create a pod with custom executor resource declaration" in {
-    //      implicit val podSystem = mock[PodManager]
-    //      val f = Fixture()
-    //
-    //      podSystem.create(any, eq(false)).returns(Future.successful(DeploymentPlan.empty))
-    //
-    //      val response = f.podsResource.create(podSpecJsonWithExecutorResources.getBytes(), force = false, f.auth.request)
-    //
-    //      withClue(s"response body: ${response.getEntity}") {
-    //        response.getStatus should be(HttpServletResponse.SC_CREATED)
-    //
-    //        val parsedResponse = Option(response.getEntity.asInstanceOf[String]).map(Json.parse)
-    //        parsedResponse should be (defined)
-    //        val maybePod = parsedResponse.map(_.as[Pod])
-    //        maybePod should be (defined) // validate that we DID get back a pod definition
-    //        val pod = maybePod.get
-    //        pod.executorResources should be (defined) // validate that executor resources are defined
-    //        pod.executorResources.get.cpus should be (100)
-    //        pod.executorResources.get.mem should be (100)
-    //        // disk is not assigned in the posted pod definition, therefore this should be the default value 10
-    //        pod.executorResources.get.disk should be (10)
-    //
-    //        response.getMetadata.containsKey(RestResource.DeploymentHeader) should be(true)
-    //      }
-    //    }
+    "create a pod w/ container networking w/o default network name" in {
+      val f = Fixture()
+      val controller = f.controller()
+
+      val deploymentPlan = DeploymentPlan.empty
+      f.podManager.create(any, eq(false)).returns(Future.successful(deploymentPlan))
+
+      val podSpecJsonWithContainerNetworking = """
+                                                 | { "id": "/mypod", "networks": [ { "mode": "container" } ], "containers": [
+                                                 |   { "name": "webapp",
+                                                 |     "resources": { "cpus": 0.03, "mem": 64 },
+                                                 |     "image": { "kind": "DOCKER", "id": "busybox" },
+                                                 |     "exec": { "command": { "shell": "sleep 1" } } } ] }
+                                               """.stripMargin
+      val entity = HttpEntity(podSpecJsonWithContainerNetworking).withContentType(ContentTypes.`application/json`)
+      val request = Post(Uri./.withQuery(Query("force" -> "false")))
+        .withEntity(entity)
+        .withHeaders(`Remote-Address`(RemoteAddress(InetAddress.getByName("192.168.3.12"))))
+
+      request ~> controller.route ~> check {
+        rejection shouldBe a[ValidationFailed]
+        inside(rejection) {
+          case ValidationFailed(failure) =>
+            failure should haveViolations("/networks" -> NetworkValidationMessages.NetworkNameMustBeSpecified)
+        }
+      }
+    }
+
+    "create a pod with custom executor resource declaration" in {
+      val f = Fixture()
+      val controller = f.controller()
+
+      val deploymentPlan = DeploymentPlan.empty
+      f.podManager.create(any, eq(false)).returns(Future.successful(deploymentPlan))
+
+      val podSpecJsonWithExecutorResources = """
+                                               | { "id": "/mypod", "networks": [ { "mode": "host" } ], "containers": [
+                                               |   { "name": "webapp",
+                                               |     "resources": { "cpus": 0.03, "mem": 64 },
+                                               |     "image": { "kind": "DOCKER", "id": "busybox" },
+                                               |     "exec": { "command": { "shell": "sleep 1" } } } ],
+                                               |     "executorResources": { "cpus": 100, "mem": 100 } }
+                                             """.stripMargin
+      val entity = HttpEntity(podSpecJsonWithExecutorResources).withContentType(ContentTypes.`application/json`)
+      val request = Post(Uri./.withQuery(Query("force" -> "false")))
+        .withEntity(entity)
+        .withHeaders(`Remote-Address`(RemoteAddress(InetAddress.getByName("192.168.3.12"))))
+
+      request ~> controller.route ~> check {
+        response.status should be(StatusCodes.Created)
+        response.header[Headers.`Marathon-Deployment-Id`].value.value() should be(deploymentPlan.id)
+        response.header[Location].value.value() should be("/mypod")
+
+        val jsonResponse = Json.parse(responseAs[String])
+
+        jsonResponse should have(executorResources(cpus = 100.0, mem = 100.0, disk = 10.0))
+      }
+    }
 
     "update a simple single-container pod from docker image w/ shell command" in {
       implicit val podSystem = mock[PodManager]
-=======
-    "create a pod w/ container networking w/o default network name" in {
->>>>>>> b9652e2c
       val f = Fixture()
       val controller = f.controller()
 
       val deploymentPlan = DeploymentPlan.empty
-<<<<<<< HEAD
       f.podManager.update(any, eq(false)).returns(Future.successful(deploymentPlan))
 
       val postJson = """
@@ -503,24 +409,10 @@
                      """.stripMargin
       val entity = HttpEntity(postJson).withContentType(ContentTypes.`application/json`)
       val request = Put("/mypod")
-=======
-      f.podManager.create(any, eq(false)).returns(Future.successful(deploymentPlan))
-
-      val podSpecJsonWithContainerNetworking = """
-                                                 | { "id": "/mypod", "networks": [ { "mode": "container" } ], "containers": [
-                                                 |   { "name": "webapp",
-                                                 |     "resources": { "cpus": 0.03, "mem": 64 },
-                                                 |     "image": { "kind": "DOCKER", "id": "busybox" },
-                                                 |     "exec": { "command": { "shell": "sleep 1" } } } ] }
-                                               """.stripMargin
-      val entity = HttpEntity(podSpecJsonWithContainerNetworking).withContentType(ContentTypes.`application/json`)
-      val request = Post(Uri./.withQuery(Query("force" -> "false")))
->>>>>>> b9652e2c
-        .withEntity(entity)
-        .withHeaders(`Remote-Address`(RemoteAddress(InetAddress.getByName("192.168.3.12"))))
-
-      request ~> controller.route ~> check {
-<<<<<<< HEAD
+        .withEntity(entity)
+        .withHeaders(`Remote-Address`(RemoteAddress(InetAddress.getByName("192.168.3.12"))))
+
+      request ~> controller.route ~> check {
         response.status should be(StatusCodes.OK)
         response.header[Headers.`Marathon-Deployment-Id`].value.value() should be(deploymentPlan.id)
       }
@@ -562,47 +454,19 @@
       f.podManager.update(any, eq(false)).returns(Future.successful(deploymentPlan))
 
       val postJson = """
-                           | { "id": "/mypod", "networks": [ { "mode": "host" } ],
-                           | "scaling": { "kind": "fixed", "instances": 2 }, "containers": [
-                           |   { "name": "webapp",
-                           |     "resources": { "cpus": 0.03, "mem": 64 },
-                           |     "exec": { "command": { "shell": "sleep 1" } } } ] }
-                         """.stripMargin
+                       | { "id": "/mypod", "networks": [ { "mode": "host" } ],
+                       | "scaling": { "kind": "fixed", "instances": 2 }, "containers": [
+                       |   { "name": "webapp",
+                       |     "resources": { "cpus": 0.03, "mem": 64 },
+                       |     "exec": { "command": { "shell": "sleep 1" } } } ] }
+                     """.stripMargin
 
       val entity = HttpEntity(postJson).withContentType(ContentTypes.`application/json`)
       val request = Put("/mypod")
-=======
-        rejection shouldBe a[ValidationFailed]
-        inside(rejection) {
-          case ValidationFailed(failure) =>
-            failure should haveViolations("/networks" -> NetworkValidationMessages.NetworkNameMustBeSpecified)
-        }
-      }
-    }
-
-    "create a pod with custom executor resource declaration" in {
-      val f = Fixture()
-      val controller = f.controller()
-
-      val deploymentPlan = DeploymentPlan.empty
-      f.podManager.create(any, eq(false)).returns(Future.successful(deploymentPlan))
-
-      val podSpecJsonWithExecutorResources = """
-                                               | { "id": "/mypod", "networks": [ { "mode": "host" } ], "containers": [
-                                               |   { "name": "webapp",
-                                               |     "resources": { "cpus": 0.03, "mem": 64 },
-                                               |     "image": { "kind": "DOCKER", "id": "busybox" },
-                                               |     "exec": { "command": { "shell": "sleep 1" } } } ],
-                                               |     "executorResources": { "cpus": 100, "mem": 100 } }
-                                             """.stripMargin
-      val entity = HttpEntity(podSpecJsonWithExecutorResources).withContentType(ContentTypes.`application/json`)
-      val request = Post(Uri./.withQuery(Query("force" -> "false")))
->>>>>>> b9652e2c
-        .withEntity(entity)
-        .withHeaders(`Remote-Address`(RemoteAddress(InetAddress.getByName("192.168.3.12"))))
-
-      request ~> controller.route ~> check {
-<<<<<<< HEAD
+        .withEntity(entity)
+        .withHeaders(`Remote-Address`(RemoteAddress(InetAddress.getByName("192.168.3.12"))))
+
+      request ~> controller.route ~> check {
         response.status should be(StatusCodes.OK)
         response.header[Headers.`Marathon-Deployment-Id`].value.value() should be(deploymentPlan.id)
 
@@ -611,15 +475,6 @@
         pod.scaling should not be None
         pod.scaling.get shouldBe a[FixedPodScalingPolicy]
         pod.scaling.get.asInstanceOf[FixedPodScalingPolicy].instances should be (2)
-=======
-        response.status should be(StatusCodes.Created)
-        response.header[Headers.`Marathon-Deployment-Id`].value.value() should be(deploymentPlan.id)
-        response.header[Location].value.value() should be("/mypod")
-
-        val jsonResponse = Json.parse(responseAs[String])
-
-        jsonResponse should have(executorResources(cpus = 100.0, mem = 100.0, disk = 10.0))
->>>>>>> b9652e2c
       }
     }
   }
