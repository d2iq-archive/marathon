--- conflicted
+++ resolved
@@ -12,22 +12,17 @@
 import mesosphere.marathon.api.TestAuthFixture
 import mesosphere.marathon.api.akkahttp.EntityMarshallers.ValidationFailed
 import mesosphere.marathon.api.akkahttp.Headers
-<<<<<<< HEAD
+import mesosphere.marathon.api.akkahttp.Rejections.{ EntityNotFound, Message }
 import mesosphere.marathon.api.akkahttp.Rejections.EntityNotFound
-=======
-import mesosphere.marathon.api.akkahttp.Rejections.{ EntityNotFound, Message }
->>>>>>> 70777687
 import mesosphere.marathon.api.v2.validation.NetworkValidationMessages
 import mesosphere.marathon.core.deployment.DeploymentPlan
 import mesosphere.marathon.core.election.ElectionService
 import mesosphere.marathon.core.group.GroupManager
 import mesosphere.marathon.core.plugin.PluginManager
-<<<<<<< HEAD
+import mesosphere.marathon.core.pod.{ PodDefinition, PodManager }
+import mesosphere.marathon.state.PathId
 import mesosphere.marathon.core.pod.PodManager
 import mesosphere.marathon.raml.FixedPodScalingPolicy
-=======
-import mesosphere.marathon.core.pod.{ PodDefinition, PodManager }
->>>>>>> 70777687
 import mesosphere.marathon.state.PathId
 import mesosphere.marathon.test.SettableClock
 import mesosphere.marathon.util.SemanticVersion
@@ -409,7 +404,73 @@
       }
     }
 
-<<<<<<< HEAD
+    "delete a pod" in {
+      val f = Fixture()
+      val controller = f.controller()
+
+      val pod = PodDefinition(id = PathId("mypod"))
+      f.podManager.find(eq(PathId("mypod"))).returns(Some(pod))
+
+      val plan = DeploymentPlan.empty
+      f.podManager.delete(any, eq(false)).returns(Future.successful(plan))
+
+      Delete("/mypod") ~> controller.route ~> check {
+        response.status should be(StatusCodes.Accepted)
+        response.header[Headers.`Marathon-Deployment-Id`].value.value() should be(plan.id)
+      }
+    }
+
+    "reject deletion of unknown pod" in {
+      val f = Fixture()
+      val controller = f.controller()
+
+      f.podManager.find(eq(PathId("unknown-pod"))).returns(None)
+
+      Delete("/unknown-pod") ~> controller.route ~> check {
+        rejection should be(EntityNotFound(Message("Pod 'unknown-pod' does not exist")))
+      }
+    }
+    "respond with a pod for a lookup" in {
+      val f = Fixture()
+      val controller = f.controller()
+
+      val podDefinition = PodDefinition(id = PathId("mypod"))
+      f.podManager.find(eq(PathId("mypod"))).returns(Some(podDefinition))
+
+      Get("/mypod") ~> controller.route ~> check {
+        response.status should be(StatusCodes.OK)
+        val jsonResponse = Json.parse(responseAs[String])
+        jsonResponse should have(podId("mypod"))
+      }
+    }
+
+    "reject a lookup a specific pod that pod does not exist" in {
+      val f = Fixture()
+      val controller = f.controller()
+
+      f.podManager.find(eq(PathId("mypod"))).returns(Option.empty[PodDefinition])
+
+      Get("/mypod") ~> controller.route ~> check {
+        rejection should be(EntityNotFound(Message("Pod 'mypod' does not exist")))
+      }
+    }
+
+    "respond with all pods" in {
+      val f = Fixture()
+      val controller = f.controller()
+
+      val podDefinitions = Seq(PodDefinition(id = PathId("mypod")), PodDefinition(id = PathId("another_pod")))
+      f.podManager.findAll(any).returns(podDefinitions)
+
+      Get(Uri./) ~> controller.route ~> check {
+        response.status should be(StatusCodes.OK)
+        val jsonResponse = Json.parse(responseAs[String])
+        jsonResponse shouldBe a[JsArray]
+        (jsonResponse \ 0).get should have(podId("mypod"))
+        (jsonResponse \ 1).get should have(podId("another_pod"))
+      }
+    }
+
     "update a simple single-container pod from docker image w/ shell command" in {
       implicit val podSystem = mock[PodManager]
       val f = Fixture()
@@ -495,72 +556,6 @@
         jsonResponse should have(
           scalingPolicyInstances(2)
         )
-=======
-    "delete a pod" in {
-      val f = Fixture()
-      val controller = f.controller()
-
-      val pod = PodDefinition(id = PathId("mypod"))
-      f.podManager.find(eq(PathId("mypod"))).returns(Some(pod))
-
-      val plan = DeploymentPlan.empty
-      f.podManager.delete(any, eq(false)).returns(Future.successful(plan))
-
-      Delete("/mypod") ~> controller.route ~> check {
-        response.status should be(StatusCodes.Accepted)
-        response.header[Headers.`Marathon-Deployment-Id`].value.value() should be(plan.id)
-      }
-    }
-
-    "reject deletion of unknown pod" in {
-      val f = Fixture()
-      val controller = f.controller()
-
-      f.podManager.find(eq(PathId("unknown-pod"))).returns(None)
-
-      Delete("/unknown-pod") ~> controller.route ~> check {
-        rejection should be(EntityNotFound(Message("Pod 'unknown-pod' does not exist")))
-      }
-    }
-    "respond with a pod for a lookup" in {
-      val f = Fixture()
-      val controller = f.controller()
-
-      val podDefinition = PodDefinition(id = PathId("mypod"))
-      f.podManager.find(eq(PathId("mypod"))).returns(Some(podDefinition))
-
-      Get("/mypod") ~> controller.route ~> check {
-        response.status should be(StatusCodes.OK)
-        val jsonResponse = Json.parse(responseAs[String])
-        jsonResponse should have(podId("mypod"))
-      }
-    }
-
-    "reject a lookup a specific pod that pod does not exist" in {
-      val f = Fixture()
-      val controller = f.controller()
-
-      f.podManager.find(eq(PathId("mypod"))).returns(Option.empty[PodDefinition])
-
-      Get("/mypod") ~> controller.route ~> check {
-        rejection should be(EntityNotFound(Message("Pod 'mypod' does not exist")))
-      }
-    }
-
-    "respond with all pods" in {
-      val f = Fixture()
-      val controller = f.controller()
-
-      val podDefinitions = Seq(PodDefinition(id = PathId("mypod")), PodDefinition(id = PathId("another_pod")))
-      f.podManager.findAll(any).returns(podDefinitions)
-
-      Get(Uri./) ~> controller.route ~> check {
-        response.status should be(StatusCodes.OK)
-        val jsonResponse = Json.parse(responseAs[String])
-        jsonResponse shouldBe a[JsArray]
-        (jsonResponse \ 0).get should have(podId("mypod"))
-        (jsonResponse \ 1).get should have(podId("another_pod"))
->>>>>>> 70777687
       }
     }
   }
