--- conflicted
+++ resolved
@@ -454,7 +454,6 @@
       }
     }
 
-<<<<<<< HEAD
     "response with status for a pod" in {
       val f = Fixture()
       val controller = f.controller()
@@ -480,7 +479,9 @@
           podId("an-awesome-group/mypod"),
           podState(raml.PodState.Stable)
         )
-=======
+      }
+    }
+
     "respond with all pods" in {
       val f = Fixture()
       val controller = f.controller()
@@ -494,7 +495,6 @@
         jsonResponse shouldBe a[JsArray]
         (jsonResponse \ 0).get should have(podId("mypod"))
         (jsonResponse \ 1).get should have(podId("another_pod"))
->>>>>>> 8d8a82c7
       }
     }
   }
