package mesosphere.marathon
package api.akkahttp.v2

import java.net.InetAddress

import akka.event.EventStream
import akka.http.scaladsl.model.Uri.Query
import akka.http.scaladsl.model._
import akka.http.scaladsl.model.headers.{ Location, `Remote-Address` }
import mesosphere.{ UnitTest, ValidationTestLike }
import akka.http.scaladsl.testkit.ScalatestRouteTest
import mesosphere.marathon.api.TestAuthFixture
import mesosphere.marathon.api.akkahttp.EntityMarshallers.ValidationFailed
import mesosphere.marathon.api.akkahttp.Headers
import mesosphere.marathon.api.akkahttp.Rejections.{ EntityNotFound, Message }
import mesosphere.marathon.api.v2.validation.NetworkValidationMessages
import mesosphere.marathon.core.deployment.DeploymentPlan
import mesosphere.marathon.core.election.ElectionService
import mesosphere.marathon.core.group.GroupManager
import mesosphere.marathon.core.plugin.PluginManager
import mesosphere.marathon.core.pod.{ PodDefinition, PodManager }
import mesosphere.marathon.state.PathId
import mesosphere.marathon.test.SettableClock
import mesosphere.marathon.util.SemanticVersion
import play.api.libs.json._
import play.api.libs.json.Json

import scala.concurrent.Future

class PodsControllerTest extends UnitTest with ScalatestRouteTest with RouteBehaviours with ValidationTestLike with ResponseMatchers {

  "PodsController" should {
    "support pods" in {
      val controller = Fixture().controller()
      Head(Uri./) ~> controller.route ~> check {
        response.status should be(StatusCodes.OK)
        responseAs[String] shouldBe empty
      }
    }

    {
      val controller = Fixture(authenticated = false).controller()
      behave like unauthenticatedRoute(forRoute = controller.route, withRequest = Head(Uri./))
      behave like unauthenticatedRoute(forRoute = controller.route, withRequest = Post(Uri./))
<<<<<<< HEAD
      behave like unauthenticatedRoute(forRoute = controller.route, withRequest = Delete("/mypod"))
=======
      behave like unauthenticatedRoute(forRoute = controller.route, withRequest = Get("/mypod"))
>>>>>>> c115d889
    }

    {
      val f = Fixture(authorized = false)
      val controller = f.controller()
      val podSpecJson = """
                          | { "id": "/mypod", "networks": [ { "mode": "host" } ], "containers": [
                          |   { "name": "webapp",
                          |     "resources": { "cpus": 0.03, "mem": 64 },
                          |     "image": { "kind": "DOCKER", "id": "busybox" },
                          |     "exec": { "command": { "shell": "sleep 1" } } } ] }
                        """.stripMargin
      val entity = HttpEntity(podSpecJson).withContentType(ContentTypes.`application/json`)
      val request = Post(Uri./.withQuery(Query("force" -> "false")))
        .withEntity(entity)
        .withHeaders(`Remote-Address`(RemoteAddress(InetAddress.getByName("192.168.3.12"))))

      val podDefinition = PodDefinition(id = PathId("mypod"))
      f.podManager.find(any).returns(Some(podDefinition))

      behave like unauthorizedRoute(forRoute = controller.route, withRequest = request)
<<<<<<< HEAD
      behave like unauthorizedRoute(forRoute = controller.route, withRequest = Delete("/mypod"))
=======
      behave like unauthorizedRoute(forRoute = controller.route, withRequest = Get("/mypod"))
>>>>>>> c115d889
    }

    "be able to create a simple single-container pod from docker image w/ shell command" in {
      val f = Fixture(configArgs = Seq("--default_network_name", "blah")) // should not be injected into host network spec
      val controller = f.controller()

      val deploymentPlan = DeploymentPlan.empty
      f.podManager.create(any, eq(false)).returns(Future.successful(deploymentPlan))

      val podSpecJson = """
                          | { "id": "/mypod", "networks": [ { "mode": "host" } ], "containers": [
                          |   { "name": "webapp",
                          |     "resources": { "cpus": 0.03, "mem": 64 },
                          |     "image": { "kind": "DOCKER", "id": "busybox" },
                          |     "exec": { "command": { "shell": "sleep 1" } } } ] }
                        """.stripMargin
      val entity = HttpEntity(podSpecJson).withContentType(ContentTypes.`application/json`)
      val request = Post(Uri./.withQuery(Query("force" -> "false")))
        .withEntity(entity)
        .withHeaders(`Remote-Address`(RemoteAddress(InetAddress.getByName("192.168.3.12"))))

      request ~> controller.route ~> check {
        response.status should be(StatusCodes.Created)
        response.header[Headers.`Marathon-Deployment-Id`].value.value() should be(deploymentPlan.id)
        response.header[Location].value.value() should be("/mypod")

        val jsonResponse: JsValue = Json.parse(responseAs[String])

        jsonResponse should have (
          executorResources(cpus = 0.1, mem = 32.0, disk = 10.0),
          noDefinedNetworkname,
          networkMode(raml.NetworkMode.Host)
        )
      }
    }

    "be able to create a simple single-container pod with bridge network" in {
      val f = Fixture(configArgs = Seq("--default_network_name", "blah"))
      val controller = f.controller()

      val deploymentPlan = DeploymentPlan.empty
      f.podManager.create(any, eq(false)).returns(Future.successful(deploymentPlan))

      val podSpecJsonWithBridgeNetwork = """
                                           | { "id": "/mypod", "networks": [ { "mode": "container/bridge" } ], "containers": [
                                           |   { "name": "webapp",
                                           |     "resources": { "cpus": 0.03, "mem": 64 },
                                           |     "image": { "kind": "DOCKER", "id": "busybox" },
                                           |     "exec": { "command": { "shell": "sleep 1" } } } ] }
                                         """.stripMargin
      val entity = HttpEntity(podSpecJsonWithBridgeNetwork).withContentType(ContentTypes.`application/json`)
      val request = Post(Uri./.withQuery(Query("force" -> "false")))
        .withEntity(entity)
        .withHeaders(`Remote-Address`(RemoteAddress(InetAddress.getByName("192.168.3.12"))))

      request ~> controller.route ~> check {
        response.status should be(StatusCodes.Created)
        response.header[Headers.`Marathon-Deployment-Id`].value.value() should be(deploymentPlan.id)
        response.header[Location].value.value() should be("/mypod")

        val jsonResponse = Json.parse(responseAs[String])

        jsonResponse should have (
          executorResources (cpus = 0.1, mem = 32.0, disk = 10.0),
          noDefinedNetworkname,
          networkMode(raml.NetworkMode.ContainerBridge)
        )
      }
    }

    "The secrets feature is NOT enabled and create pod (that uses file base secrets) fails" in {
      val f = Fixture(configArgs = Seq("--default_network_name", "blah")) // should not be injected into host network spec
      val controller = f.controller()

      val deploymentPlan = DeploymentPlan.empty
      f.podManager.create(any, eq(false)).returns(Future.successful(deploymentPlan))

      val podSpecJsonWithFileBasedSecret = """
                                             | { "id": "/mypod", "networks": [ { "mode": "host" } ], "containers":
                                             |   [
                                             |     { "name": "webapp",
                                             |       "resources": { "cpus": 0.03, "mem": 64 },
                                             |       "image": { "kind": "DOCKER", "id": "busybox" },
                                             |       "exec": { "command": { "shell": "sleep 1" } },
                                             |       "volumeMounts": [ { "name": "vol", "mountPath": "mnt2" } ]
                                             |     }
                                             |   ],
                                             |   "volumes": [ { "name": "vol", "secret": "secret1" } ],
                                             |   "secrets": { "secret1": { "source": "/path/to/my/secret" } }
                                             |  }
                                           """.stripMargin
      val entity = HttpEntity(podSpecJsonWithFileBasedSecret).withContentType(ContentTypes.`application/json`)
      val request = Post(Uri./.withQuery(Query("force" -> "false")))
        .withEntity(entity)
        .withHeaders(`Remote-Address`(RemoteAddress(InetAddress.getByName("192.168.3.12"))))

      request ~> controller.route ~> check {
        rejection shouldBe a[ValidationFailed]
        inside(rejection) {
          case ValidationFailed(failure) =>
            failure should haveViolations("/podSecretVolumes(pod)" -> "Feature secrets is not enabled. Enable with --enable_features secrets)")
        }
      }
    }

    "The secrets feature is NOT enabled and create pod (that uses env secret refs) fails" in {
      val f = Fixture(configArgs = Seq("--default_network_name", "blah")) // should not be injected into host network spec
      val controller = f.controller()

      val deploymentPlan = DeploymentPlan.empty
      f.podManager.create(any, eq(false)).returns(Future.successful(deploymentPlan))

      val podSpecJsonWithEnvRefSecret = """
                                          | { "id": "/mypod", "networks": [ { "mode": "host" } ], "containers":
                                          |   [
                                          |     { "name": "webapp",
                                          |       "resources": { "cpus": 0.03, "mem": 64 },
                                          |       "image": { "kind": "DOCKER", "id": "busybox" },
                                          |       "exec": { "command": { "shell": "sleep 1" } }
                                          |     }
                                          |   ],
                                          |   "environment": { "vol": { "secret": "secret1" } },
                                          |   "secrets": { "secret1": { "source": "/foo" } }
                                          |  }
                                        """.stripMargin
      val entity = HttpEntity(podSpecJsonWithEnvRefSecret).withContentType(ContentTypes.`application/json`)
      val request = Post(Uri./.withQuery(Query("force" -> "false")))
        .withEntity(entity)
        .withHeaders(`Remote-Address`(RemoteAddress(InetAddress.getByName("192.168.3.12"))))

      request ~> controller.route ~> check {
        rejection shouldBe a[ValidationFailed]
        inside(rejection) {
          case ValidationFailed(failure) =>
            failure should haveViolations("/secrets" -> "Feature secrets is not enabled. Enable with --enable_features secrets)")
        }
      }
    }

    "The secrets feature is NOT enabled and create pod (that uses env secret refs on container level) fails" in {
      val f = Fixture(configArgs = Seq("--default_network_name", "blah")) // should not be injected into host network spec
      val controller = f.controller()

      val deploymentPlan = DeploymentPlan.empty
      f.podManager.create(any, eq(false)).returns(Future.successful(deploymentPlan))

      val podSpecJsonWithEnvRefSecretOnContainerLevel = """
                                                          | { "id": "/mypod", "networks": [ { "mode": "host" } ], "containers":
                                                          |   [
                                                          |     { "name": "webapp",
                                                          |       "resources": { "cpus": 0.03, "mem": 64 },
                                                          |       "image": { "kind": "DOCKER", "id": "busybox" },
                                                          |       "exec": { "command": { "shell": "sleep 1" } },
                                                          |       "environment": { "vol": { "secret": "secret1" } }
                                                          |     }
                                                          |   ],
                                                          |   "secrets": { "secret1": { "source": "/path/to/my/secret" } }
                                                          |  }
                                                        """.stripMargin
      val entity = HttpEntity(podSpecJsonWithEnvRefSecretOnContainerLevel).withContentType(ContentTypes.`application/json`)
      val request = Post(Uri./.withQuery(Query("force" -> "false")))
        .withEntity(entity)
        .withHeaders(`Remote-Address`(RemoteAddress(InetAddress.getByName("192.168.3.12"))))

      request ~> controller.route ~> check {
        rejection shouldBe a[ValidationFailed]
        inside(rejection) {
          case ValidationFailed(failure) =>
            failure should haveViolations("/secrets" -> "Feature secrets is not enabled. Enable with --enable_features secrets)")
        }
      }
    }

    "The secrets feature is enabled and create pod (that uses env secret refs on container level) succeeds" in {
      val f = Fixture(configArgs = Seq("--default_network_name", "blah", "--enable_features", Features.SECRETS)) // should not be injected into host network spec
      val controller = f.controller()

      val deploymentPlan = DeploymentPlan.empty
      f.podManager.create(any, eq(false)).returns(Future.successful(deploymentPlan))

      val podSpecJsonWithEnvRefSecretOnContainerLevel = """
                                                          | { "id": "/mypod", "networks": [ { "mode": "host" } ], "containers":
                                                          |   [
                                                          |     { "name": "webapp",
                                                          |       "resources": { "cpus": 0.03, "mem": 64 },
                                                          |       "image": { "kind": "DOCKER", "id": "busybox" },
                                                          |       "exec": { "command": { "shell": "sleep 1" } },
                                                          |       "environment": { "vol": { "secret": "secret1" } }
                                                          |     }
                                                          |   ],
                                                          |   "secrets": { "secret1": { "source": "/path/to/my/secret" } }
                                                          |  }
                                                        """.stripMargin
      val entity = HttpEntity(podSpecJsonWithEnvRefSecretOnContainerLevel).withContentType(ContentTypes.`application/json`)
      val request = Post(Uri./.withQuery(Query("force" -> "false")))
        .withEntity(entity)
        .withHeaders(`Remote-Address`(RemoteAddress(InetAddress.getByName("192.168.3.12"))))

      request ~> controller.route ~> check {
        response.status should be(StatusCodes.Created)

        val jsonResponse = Json.parse(responseAs[String])
        jsonResponse should have (podContainerWithEnvSecret("secret1"))
      }
    }

    "The secrets feature is enabled and create pod (that uses file based secrets) succeeds" in {
      val f = Fixture(configArgs = Seq("--default_network_name", "blah", "--enable_features", Features.SECRETS)) // should not be injected into host network spec
      val controller = f.controller()

      val deploymentPlan = DeploymentPlan.empty
      f.podManager.create(any, eq(false)).returns(Future.successful(deploymentPlan))

      val podSpecJsonWithFileBasedSecret = """
                                             | { "id": "/mypod", "networks": [ { "mode": "host" } ], "containers":
                                             |   [
                                             |     { "name": "webapp",
                                             |       "resources": { "cpus": 0.03, "mem": 64 },
                                             |       "image": { "kind": "DOCKER", "id": "busybox" },
                                             |       "exec": { "command": { "shell": "sleep 1" } },
                                             |       "volumeMounts": [ { "name": "vol", "mountPath": "mnt2" } ]
                                             |     }
                                             |   ],
                                             |   "volumes": [ { "name": "vol", "secret": "secret1" } ],
                                             |   "secrets": { "secret1": { "source": "/path/to/my/secret" } }
                                             |  }
                                           """.stripMargin
      val entity = HttpEntity(podSpecJsonWithFileBasedSecret).withContentType(ContentTypes.`application/json`)
      val request = Post(Uri./.withQuery(Query("force" -> "false")))
        .withEntity(entity)
        .withHeaders(`Remote-Address`(RemoteAddress(InetAddress.getByName("192.168.3.12"))))

      request ~> controller.route ~> check {
        response.status should be(StatusCodes.Created)

        val jsonResponse = Json.parse(responseAs[String])
        jsonResponse should have (podWithFileBasedSecret ("secret1"))
      }
    }

    "create a pod w/ container networking" in {
      val f = Fixture(configArgs = Seq("--default_network_name", "blah")) // required since network name is missing from JSON
      val controller = f.controller()

      val deploymentPlan = DeploymentPlan.empty
      f.podManager.create(any, eq(false)).returns(Future.successful(deploymentPlan))

      val podSpecJsonWithContainerNetworking = """
                                                 | { "id": "/mypod", "networks": [ { "mode": "container" } ], "containers": [
                                                 |   { "name": "webapp",
                                                 |     "resources": { "cpus": 0.03, "mem": 64 },
                                                 |     "image": { "kind": "DOCKER", "id": "busybox" },
                                                 |     "exec": { "command": { "shell": "sleep 1" } } } ] }
                                               """.stripMargin
      val entity = HttpEntity(podSpecJsonWithContainerNetworking).withContentType(ContentTypes.`application/json`)
      val request = Post(Uri./.withQuery(Query("force" -> "false")))
        .withEntity(entity)
        .withHeaders(`Remote-Address`(RemoteAddress(InetAddress.getByName("192.168.3.12"))))

      request ~> controller.route ~> check {
        response.status should be(StatusCodes.Created)
        response.header[Headers.`Marathon-Deployment-Id`].value.value() should be(deploymentPlan.id)
        response.header[Location].value.value() should be("/mypod")

        val jsonResponse = Json.parse(responseAs[String])

        jsonResponse should have(
          executorResources(cpus = 0.1, mem = 32.0, disk = 10.0),
          definedNetworkName("blah"),
          networkMode(raml.NetworkMode.Container)
        )
      }
    }

    "create a pod w/ container networking w/o default network name" in {
      val f = Fixture()
      val controller = f.controller()

      val deploymentPlan = DeploymentPlan.empty
      f.podManager.create(any, eq(false)).returns(Future.successful(deploymentPlan))

      val podSpecJsonWithContainerNetworking = """
                                                 | { "id": "/mypod", "networks": [ { "mode": "container" } ], "containers": [
                                                 |   { "name": "webapp",
                                                 |     "resources": { "cpus": 0.03, "mem": 64 },
                                                 |     "image": { "kind": "DOCKER", "id": "busybox" },
                                                 |     "exec": { "command": { "shell": "sleep 1" } } } ] }
                                               """.stripMargin
      val entity = HttpEntity(podSpecJsonWithContainerNetworking).withContentType(ContentTypes.`application/json`)
      val request = Post(Uri./.withQuery(Query("force" -> "false")))
        .withEntity(entity)
        .withHeaders(`Remote-Address`(RemoteAddress(InetAddress.getByName("192.168.3.12"))))

      request ~> controller.route ~> check {
        rejection shouldBe a[ValidationFailed]
        inside(rejection) {
          case ValidationFailed(failure) =>
            failure should haveViolations("/networks" -> NetworkValidationMessages.NetworkNameMustBeSpecified)
        }
      }
    }

    "create a pod with custom executor resource declaration" in {
      val f = Fixture()
      val controller = f.controller()

      val deploymentPlan = DeploymentPlan.empty
      f.podManager.create(any, eq(false)).returns(Future.successful(deploymentPlan))

      val podSpecJsonWithExecutorResources = """
                                               | { "id": "/mypod", "networks": [ { "mode": "host" } ], "containers": [
                                               |   { "name": "webapp",
                                               |     "resources": { "cpus": 0.03, "mem": 64 },
                                               |     "image": { "kind": "DOCKER", "id": "busybox" },
                                               |     "exec": { "command": { "shell": "sleep 1" } } } ],
                                               |     "executorResources": { "cpus": 100, "mem": 100 } }
                                             """.stripMargin
      val entity = HttpEntity(podSpecJsonWithExecutorResources).withContentType(ContentTypes.`application/json`)
      val request = Post(Uri./.withQuery(Query("force" -> "false")))
        .withEntity(entity)
        .withHeaders(`Remote-Address`(RemoteAddress(InetAddress.getByName("192.168.3.12"))))

      request ~> controller.route ~> check {
        response.status should be(StatusCodes.Created)
        response.header[Headers.`Marathon-Deployment-Id`].value.value() should be(deploymentPlan.id)
        response.header[Location].value.value() should be("/mypod")

        val jsonResponse = Json.parse(responseAs[String])

        jsonResponse should have(executorResources(cpus = 100.0, mem = 100.0, disk = 10.0))
      }
    }

<<<<<<< HEAD
    "delete a pod" in {
      val f = Fixture()
      val controller = f.controller()

      val pod = PodDefinition(id = PathId("mypod"))
      f.podManager.find(eq(PathId("mypod"))).returns(Some(pod))

      val plan = DeploymentPlan.empty
      f.podManager.delete(any, eq(false)).returns(Future.successful(plan))

      Delete("/mypod") ~> controller.route ~> check {
        response.status should be(StatusCodes.Accepted)
        response.header[Headers.`Marathon-Deployment-Id`].value.value() should be(plan.id)
      }
    }

    "reject deletion of unknown pod" in {
      val f = Fixture()
      val controller = f.controller()

      f.podManager.find(eq(PathId("unknown-pod"))).returns(None)

      Delete("/unknown-pod") ~> controller.route ~> check {
        rejection should be(EntityNotFound(Message("Pod 'unknown-pod' does not exist")))
=======
    "respond with a pod for a lookup" in {
      val f = Fixture()
      val controller = f.controller()

      val podDefinition = PodDefinition(id = PathId("mypod"))
      f.podManager.find(eq(PathId("mypod"))).returns(Some(podDefinition))

      Get("/mypod") ~> controller.route ~> check {
        response.status should be(StatusCodes.OK)
        val jsonResponse = Json.parse(responseAs[String])
        jsonResponse should have(podId("mypod"))
      }
    }

    "reject a lookup a specific pod that pod does not exist" in {
      val f = Fixture()
      val controller = f.controller()

      f.podManager.find(eq(PathId("mypod"))).returns(Option.empty[PodDefinition])

      Get("/mypod") ~> controller.route ~> check {
        rejection should be(EntityNotFound(Message("Pod 'mypod' does not exist")))
>>>>>>> c115d889
      }
    }
  }

  case class Fixture(
      configArgs: Seq[String] = Seq.empty[String],
      authenticated: Boolean = true,
      authorized: Boolean = true,
      isLeader: Boolean = true) {
    val config = AllConf.withTestConfig(configArgs: _*)
    val clock = new SettableClock

    val auth = new TestAuthFixture()
    auth.authenticated = authenticated
    auth.authorized = authorized

    val electionService = mock[ElectionService]
    val groupManager = mock[GroupManager]
    val podManager = mock[PodManager]
    val pluginManager = PluginManager.None
    val eventBus = mock[EventStream]
    val scheduler = mock[MarathonScheduler]

    electionService.isLeader returns (isLeader)
    scheduler.mesosMasterVersion() returns Some(SemanticVersion(0, 0, 0))

    implicit val authenticator = auth.auth
    def controller() = new PodsController(config, electionService, podManager, groupManager, pluginManager, eventBus, scheduler, clock)
  }
}<|MERGE_RESOLUTION|>--- conflicted
+++ resolved
@@ -42,11 +42,8 @@
       val controller = Fixture(authenticated = false).controller()
       behave like unauthenticatedRoute(forRoute = controller.route, withRequest = Head(Uri./))
       behave like unauthenticatedRoute(forRoute = controller.route, withRequest = Post(Uri./))
-<<<<<<< HEAD
       behave like unauthenticatedRoute(forRoute = controller.route, withRequest = Delete("/mypod"))
-=======
       behave like unauthenticatedRoute(forRoute = controller.route, withRequest = Get("/mypod"))
->>>>>>> c115d889
     }
 
     {
@@ -68,11 +65,8 @@
       f.podManager.find(any).returns(Some(podDefinition))
 
       behave like unauthorizedRoute(forRoute = controller.route, withRequest = request)
-<<<<<<< HEAD
       behave like unauthorizedRoute(forRoute = controller.route, withRequest = Delete("/mypod"))
-=======
       behave like unauthorizedRoute(forRoute = controller.route, withRequest = Get("/mypod"))
->>>>>>> c115d889
     }
 
     "be able to create a simple single-container pod from docker image w/ shell command" in {
@@ -406,7 +400,6 @@
       }
     }
 
-<<<<<<< HEAD
     "delete a pod" in {
       val f = Fixture()
       val controller = f.controller()
@@ -431,7 +424,8 @@
 
       Delete("/unknown-pod") ~> controller.route ~> check {
         rejection should be(EntityNotFound(Message("Pod 'unknown-pod' does not exist")))
-=======
+      }
+    }
     "respond with a pod for a lookup" in {
       val f = Fixture()
       val controller = f.controller()
@@ -454,7 +448,6 @@
 
       Get("/mypod") ~> controller.route ~> check {
         rejection should be(EntityNotFound(Message("Pod 'mypod' does not exist")))
->>>>>>> c115d889
       }
     }
   }
