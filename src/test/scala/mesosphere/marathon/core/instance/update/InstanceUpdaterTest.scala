package mesosphere.marathon
package core.instance.update

import java.util.UUID

import mesosphere.UnitTest
import mesosphere.marathon.test.SettableClock
import mesosphere.marathon.core.condition.Condition
import mesosphere.marathon.core.event.{InstanceChanged, MesosStatusUpdateEvent}
import mesosphere.marathon.core.instance.Instance.{AgentInfo, InstanceState, PrefixInstance}
import mesosphere.marathon.core.instance.update.InstanceUpdateEffect.Expunge
import mesosphere.marathon.core.instance.Reservation.State.Suspended
import mesosphere.marathon.core.instance.update.InstanceUpdateEffect.Update
import mesosphere.marathon.core.instance.{Goal, Instance, TestInstanceBuilder}
import mesosphere.marathon.core.pod.MesosContainer
import mesosphere.marathon.core.task.Task
import mesosphere.marathon.core.task.bus.{MesosTaskStatusTestHelper, TaskStatusUpdateTestHelper}
import mesosphere.marathon.core.task.state.{AgentInfoPlaceholder, NetworkInfoPlaceholder}
import mesosphere.marathon.raml.Resources
import mesosphere.marathon.state._
import org.apache.mesos.Protos.TaskState.TASK_UNREACHABLE

import scala.concurrent.duration._

class InstanceUpdaterTest extends UnitTest {

  "A staged instance" when {
    "Processing a TASK_RUNNING update for a staged instance" should {
      val f = new Fixture

      // Setup staged instance with a staged task
      val mesosTaskStatus = MesosTaskStatusTestHelper.staging(f.taskId)
      val stagedStatus = f.taskStatus.copy(startedAt = None, condition = Condition.Staging, mesosStatus = Some(mesosTaskStatus))
      val stagedTask = f.task.copy(status = stagedStatus)
      val stagedState = f.instanceState.copy(condition = Condition.Staging)
      val stagedInstance = f.instance.copy(tasksMap = Map(f.taskId -> stagedTask), state = stagedState)

      // Update to running
      val operation = InstanceUpdateOperation.MesosUpdate(stagedInstance, f.mesosTaskStatus, f.clock.now())
      val result = InstanceUpdater.mesosUpdate(stagedInstance, operation)

      "result in an update effect" in { result shouldBe a[InstanceUpdateEffect.Update] }
    }
  }

  "A Running instance" when {
    "Processing an Unreachable update" should {
      val f = new Fixture
      val newMesosStatus = MesosTaskStatusTestHelper.unreachable(f.taskId)
      val operation = InstanceUpdateOperation.MesosUpdate(f.instance, newMesosStatus, f.clock.now())
      val result = InstanceUpdater.mesosUpdate(f.instance, operation)

      "result in an update effect" in {
        result shouldBe a[InstanceUpdateEffect.Update]
      }
      "add an instance changed event" in {
        val effect = result.asInstanceOf[InstanceUpdateEffect.Update]
        effect.events(1) shouldBe a[InstanceChanged]
      }
      "add a task event" in {
        val effect = result.asInstanceOf[InstanceUpdateEffect.Update]
        effect.events(0) match {
          case MesosStatusUpdateEvent(_, _, taskStatus, _, _, _, _, _, _, _, _) => taskStatus should be(TASK_UNREACHABLE)
          case _ => fail("Event did not match MesosStatusUpdateEvent")
        }
      }
    }

    "processing an expired unreachable" should {
      val f = new Fixture
      val unreachableInactiveAfter = f.instance.unreachableStrategy.asInstanceOf[UnreachableEnabled].inactiveAfter
      val newMesosStatus = MesosTaskStatusTestHelper.unreachable(f.taskId, since = f.clock.now())

      // Forward time to expire unreachable status
      f.clock += unreachableInactiveAfter + 1.minute
      val operation = InstanceUpdateOperation.MesosUpdate(f.instance, newMesosStatus, f.clock.now())
      val result = InstanceUpdater.mesosUpdate(f.instance, operation)

      "result in an update effect" in { result shouldBe a[InstanceUpdateEffect.Update] }
      "become unreachable inactive" in {
        val effect = result.asInstanceOf[InstanceUpdateEffect.Update]
        effect.events(1) match {
          case InstanceChanged(instanceId, _, _, condition, _) =>
            instanceId should be(f.instance.instanceId)
            condition should be(Condition.UnreachableInactive)
          case _ => fail("Event did not match InstanceChanged")
        }
      }
      "add a task event" in {
        val effect = result.asInstanceOf[InstanceUpdateEffect.Update]
        effect.events(0) match {
          case MesosStatusUpdateEvent(_, _, taskStatus, _, _, _, _, _, _, _, _) =>
            taskStatus should be(TASK_UNREACHABLE)
          case _ => fail("Event did not match MesosStatusUpdateEvent")
        }
      }
    }

    "updated to running" should {
      val f = new Fixture
      val operation = InstanceUpdateOperation.MesosUpdate(f.instance, f.mesosTaskStatus, f.clock.now())
      val result = InstanceUpdater.mesosUpdate(f.instance, operation)

      "result in no effect" in { result shouldBe a[InstanceUpdateEffect.Noop] }
    }

    "one task is updated to running unhealthy" should {
      val f = new Fixture
      val newMesosStatus = MesosTaskStatusTestHelper.runningUnhealthy(f.taskId)
      val operation = InstanceUpdateOperation.MesosUpdate(f.instance, newMesosStatus, f.clock.now())
      val result = InstanceUpdater.mesosUpdate(f.instance, operation)

      "result in an update effect" in { result shouldBe a[InstanceUpdateEffect.Update] }
      "update the instance to unhealthy" in {
        val effect = result.asInstanceOf[InstanceUpdateEffect.Update]
        effect.instance.state.healthy should be(Some(false))
      }
      "keep the instance in a running condition" in {
        val effect = result.asInstanceOf[InstanceUpdateEffect.Update]
        effect.instance.state.condition should be(Condition.Running)
      }
    }

    "running an unhealthy task that is updated to healthy again" should {
      val f = new Fixture
      val unhealthyStatus = f.task.status.copy(mesosStatus = Some(MesosTaskStatusTestHelper.runningUnhealthy(f.taskId)))
      val unhealthyTask = f.task.copy(status = unhealthyStatus)
      val unhealthyState = f.instanceState.copy(healthy = Some(false))
      val unhealthyInstance = f.instance.copy(state = unhealthyState, tasksMap = Map(f.taskId -> unhealthyTask))
      val newMesosStatus = MesosTaskStatusTestHelper.runningHealthy(f.taskId)
      val operation = InstanceUpdateOperation.MesosUpdate(unhealthyInstance, newMesosStatus, f.clock.now())
      val result = InstanceUpdater.mesosUpdate(unhealthyInstance, operation)

      "result in an update effect" in { result shouldBe a[InstanceUpdateEffect.Update] }
      "update the instance to unhealthy" in {
        val effect = result.asInstanceOf[InstanceUpdateEffect.Update]
        effect.instance.state.healthy should be(Some(true))
      }
      "keep the instance in a running condition" in {
        val effect = result.asInstanceOf[InstanceUpdateEffect.Update]
        effect.instance.state.condition should be(Condition.Running)
      }
    }

  }

  "An unreachable instance" when {

    "updated to running" should {
      val f = new Fixture

      // Setup unreachable instance with a unreachable task
      val mesosTaskStatus = MesosTaskStatusTestHelper.unreachable(f.taskId)
      val unreachableStatus = f.taskStatus.copy(startedAt = None, condition = Condition.Unreachable, mesosStatus = Some(mesosTaskStatus))
      val unreachableTask = f.task.copy(status = unreachableStatus)
      val unreachableState = f.instanceState.copy(condition = Condition.Unreachable)
      val unreachableInstance = f.instance.copy(tasksMap = Map(f.taskId -> unreachableTask), state = unreachableState)

      // Update unreachableInstance with running Mesos status.
      val operation = InstanceUpdateOperation.MesosUpdate(unreachableInstance, f.mesosTaskStatus, f.clock.now())
      val result = InstanceUpdater.mesosUpdate(unreachableInstance, operation)

      "result in an update effect" in { result shouldBe a[InstanceUpdateEffect.Update] }
      "update the instance to running" in {
        val effect = result.asInstanceOf[InstanceUpdateEffect.Update]
        effect.instance.state.condition should be(Condition.Running)
      }
    }

    "update to unknown" should {
      val f = new Fixture

      // Setup unreachable instance with a unreachable task
      val mesosTaskStatus = MesosTaskStatusTestHelper.unreachable(f.taskId)
      val unreachableStatus = f.taskStatus.copy(startedAt = None, condition = Condition.Unreachable, mesosStatus = Some(mesosTaskStatus))
      val unreachableTask = f.task.copy(status = unreachableStatus)
      val unreachableState = f.instanceState.copy(condition = Condition.Unreachable)
      val unreachableInstance = f.instance.copy(tasksMap = Map(f.taskId -> unreachableTask), state = unreachableState)

      // Update to running
      val unknownMesosTaskStatus = MesosTaskStatusTestHelper.unknown(f.taskId)
      val operation = InstanceUpdateOperation.MesosUpdate(unreachableInstance, unknownMesosTaskStatus, f.clock.now())
      val result = InstanceUpdater.mesosUpdate(unreachableInstance, operation)

      "result in an update for the instance" in {
        result shouldBe a[InstanceUpdateEffect.Update]
        val effect = result.asInstanceOf[InstanceUpdateEffect.Update]
        effect.instance.instanceId should be(unreachableInstance.instanceId)
      }
    }

    "updated to unreachable again" should {
      val f = new Fixture

      // Setup unreachable instance with a unreachable task
      val mesosTaskStatus = MesosTaskStatusTestHelper.unreachable(f.taskId, since = f.clock.now())
      val unreachableStatus = f.taskStatus.copy(startedAt = None, condition = Condition.Unreachable, mesosStatus = Some(mesosTaskStatus))
      val unreachableTask = f.task.copy(status = unreachableStatus)
      val unreachableState = f.instanceState.copy(condition = Condition.Unreachable)
      val unreachableStrategy = UnreachableEnabled(inactiveAfter = 30.minutes, expungeAfter = 1.hour)
      val updatedRunSpec = f.app.copy(unreachableStrategy = unreachableStrategy)
      val unreachableInstance = f.instance.copy(
        tasksMap = Map(f.taskId -> unreachableTask),
        state = unreachableState,
        runSpec = updatedRunSpec)

      // Move time forward
      f.clock += 5.minutes
      // Update unreachableInstance with unreachable Mesos status.
      val operation = InstanceUpdateOperation.MesosUpdate(unreachableInstance, mesosTaskStatus, f.clock.now())
      val result = InstanceUpdater.mesosUpdate(unreachableInstance, operation)

      "result in no effect" in { result shouldBe a[InstanceUpdateEffect.Noop] }
    }
  }

  "An unreachable inactive instance" when {

    "update to unreachable again" should {
      val f = new Fixture

      // Setup unreachable instance with a unreachable task
      val mesosTaskStatus = MesosTaskStatusTestHelper.unreachable(f.taskId, since = f.clock.now())
      val unreachableStatus = f.taskStatus.copy(startedAt = None, condition = Condition.Unreachable, mesosStatus = Some(mesosTaskStatus))
      val unreachableTask = f.task.copy(status = unreachableStatus)
      val unreachableInactiveState = f.instanceState.copy(condition = Condition.UnreachableInactive)
      val unreachableStrategy = UnreachableEnabled(inactiveAfter = 1.minute, expungeAfter = 1.hour)
      val updatedRunSpec = f.app.copy(unreachableStrategy = unreachableStrategy)
      val unreachableInactiveInstance = f.instance.copy(
        tasksMap = Map(f.taskId -> unreachableTask),
        state = unreachableInactiveState,
        runSpec = updatedRunSpec)

      // Move time forward
      f.clock += 5.minutes

      // Update unreachableInstance with unreachable Mesos status.
      val operation = InstanceUpdateOperation.MesosUpdate(unreachableInactiveInstance, mesosTaskStatus, f.clock.now())
      val result = InstanceUpdater.mesosUpdate(unreachableInactiveInstance, operation)

      "result in no effect" in { result shouldBe a[InstanceUpdateEffect.Noop] }
    }
  }

  "A terminal instance with goal stopped should not be expunged" in {
    val f = new Fixture

    // Setup staged instance with a staged task
    val app = new AppDefinition(PathId("/test"))
    val scheduledInstance = Instance.scheduled(app)
<<<<<<< HEAD
    val taskId = Task.Id(scheduledInstance.instanceId)
    val provisionedInstance = scheduledInstance.provisioned(AgentInfoPlaceholder(), app.version, Seq(Task.provisioned(taskId, NetworkInfoPlaceholder(), app.version, Timestamp.now(f.clock))), Timestamp.now(f.clock))
=======
    val taskId = Task.Id.forInstanceId(scheduledInstance.instanceId)
    val provisionedTasks = Seq(Task.provisioned(taskId, NetworkInfoPlaceholder(), app.version, Timestamp.now(f.clock)))
    val provisionedInstance = scheduledInstance.provisioned(AgentInfoPlaceholder(), app, provisionedTasks, Timestamp.now(f.clock))
>>>>>>> 413385b4
    val withStoppedGoal = provisionedInstance.copy(state = provisionedInstance.state.copy(goal = Goal.Stopped))

    val mesosTaskStatus = MesosTaskStatusTestHelper.killed(taskId)
    val operation = InstanceUpdateOperation.MesosUpdate(withStoppedGoal, mesosTaskStatus, f.clock.now())
    val result = InstanceUpdater.mesosUpdate(withStoppedGoal, operation)

    result.isInstanceOf[Expunge] should be(false)
  }

  "An instance with 2 containers" should {

    val f = new Fixture
    var instance: Instance = TestInstanceBuilder.newBuilder(PathId("/pod"))
      .addTaskStaged(containerName = Some(f.container1.name))
      .addTaskStaged(containerName = Some(f.container2.name))
      .getInstance()

    "have no health info if container1 is healthy and container2 is not Running" in {
      instance = TaskStatusUpdateTestHelper.runningHealthy(instance, Some(f.container1)).wrapped.instance
      instance.state.healthy shouldBe None
    }

    "be considered healthy if container1 is healthy and container2 has no health information" in {
      instance = TaskStatusUpdateTestHelper.running(instance, Some(f.container2)).updatedInstance
      instance = TaskStatusUpdateTestHelper.runningHealthy(instance, Some(f.container1)).updatedInstance
      instance.state.healthy.value shouldBe true
    }

    "be considered healthy if both containers A and B are healthy " in {
      instance = TaskStatusUpdateTestHelper.runningHealthy(instance, Some(f.container1)).updatedInstance
      instance = TaskStatusUpdateTestHelper.runningHealthy(instance, Some(f.container2)).updatedInstance
      instance.state.healthy.value shouldBe true
    }

    "be considered unhealthy if container1 is unhealthy and container2 has no health information" in {
      instance = TaskStatusUpdateTestHelper.runningUnhealthy(instance, Some(f.container1)).updatedInstance
      instance.state.healthy.value shouldBe false
    }

    "be considered unhealthy if container1 is healthy and container2 is unhealthy" in {
      instance = TaskStatusUpdateTestHelper.runningHealthy(instance, Some(f.container1)).updatedInstance
      instance = TaskStatusUpdateTestHelper.runningUnhealthy(instance, Some(f.container2)).updatedInstance
      instance.state.healthy.value shouldBe false
    }

    "not transition to another state if another terminal TaskStatus update for an already terminal task is processed" in {
      instance = TaskStatusUpdateTestHelper.running(instance, Some(f.container1)).updatedInstance
      instance = TaskStatusUpdateTestHelper.finished(instance, Some(f.container2)).updatedInstance

      TaskStatusUpdateTestHelper.unknown(instance, Some(f.container2)).effect shouldBe a[InstanceUpdateEffect.Noop]
      TaskStatusUpdateTestHelper.gone(instance, Some(f.container2)).effect shouldBe a[InstanceUpdateEffect.Noop]
      TaskStatusUpdateTestHelper.dropped(instance, Some(f.container2)).effect shouldBe a[InstanceUpdateEffect.Noop]
      TaskStatusUpdateTestHelper.failed(instance, Some(f.container2)).effect shouldBe a[InstanceUpdateEffect.Noop]
    }
  }

  "keep goal untouched during the mesos update" in {
    val f = new Fixture

    // Setup staged instance with a staged task
    val mesosTaskStatus = MesosTaskStatusTestHelper.staging(f.taskId)
    val stagedStatus = f.taskStatus.copy(startedAt = None, condition = Condition.Staging, mesosStatus = Some(mesosTaskStatus))
    val stagedTask = f.task.copy(status = stagedStatus)
    val stagedState = f.instanceState.copy(condition = Condition.Staging, goal = Goal.Stopped)
    val stagedAndStoppedInstance = f.instance.copy(tasksMap = Map(f.taskId -> stagedTask), state = stagedState)

    // Update to running
    val operation = InstanceUpdateOperation.MesosUpdate(stagedAndStoppedInstance, f.mesosTaskStatus, f.clock.now())
    val result = InstanceUpdater.mesosUpdate(stagedAndStoppedInstance, operation)

    result.asInstanceOf[Update].instance.state.goal should be (Goal.Stopped)
  }

  "suspend reservation when resident instance is terminal" in {
    val f = new Fixture

    val app = AppDefinition(PathId("/test"))
    val scheduledReserved = TestInstanceBuilder.scheduledWithReservation(app)
    val provisionedTasks = Seq(Task.provisioned(f.taskId, NetworkInfoPlaceholder(), app.version, Timestamp.now(f.clock)))
    val provisionedInstance = scheduledReserved.provisioned(f.agentInfo, app, provisionedTasks, Timestamp(f.clock.instant()))
    val killedOperation = InstanceUpdateOperation.MesosUpdate(provisionedInstance, Condition.Killed, MesosTaskStatusTestHelper.killed(f.taskId), Timestamp(f.clock.instant()))
    val updated = InstanceUpdater.mesosUpdate(provisionedInstance, killedOperation).asInstanceOf[Update]

    updated.instance.reservation.get.state should be(Suspended(None))
  }

  class Fixture {
    val container1 = MesosContainer(
      name = "container1",
      resources = Resources()
    )
    val container2 = MesosContainer(
      name = "container2",
      resources = Resources()
    )
    val clock = new SettableClock()

    val agentInfo = AgentInfo("localhost", None, None, None, Seq.empty)
    val instanceState = InstanceState(Condition.Running, clock.now(), Some(clock.now()), None, Goal.Running)
    val instanceId = Instance.Id(PathId("/my/app"), PrefixInstance, UUID.randomUUID())
    val taskId: Task.Id = Task.EphemeralTaskId(instanceId, None)
    val mesosTaskStatus = MesosTaskStatusTestHelper.runningHealthy(taskId)
    val taskStatus = Task.Status(
      stagedAt = clock.now(),
      startedAt = Some(clock.now()),
      mesosStatus = Some(mesosTaskStatus),
      condition = Condition.Running,
      networkInfo = NetworkInfoPlaceholder()
    )
    val task = Task(taskId, runSpecVersion = clock.now(), status = taskStatus)
    val app = AppDefinition(instanceId.runSpecId, versionInfo = VersionInfo.OnlyVersion(clock.now()))
    val instance = Instance(
      instanceId, Some(agentInfo), instanceState, Map(taskId -> task), app, None)
  }
}<|MERGE_RESOLUTION|>--- conflicted
+++ resolved
@@ -248,14 +248,9 @@
     // Setup staged instance with a staged task
     val app = new AppDefinition(PathId("/test"))
     val scheduledInstance = Instance.scheduled(app)
-<<<<<<< HEAD
     val taskId = Task.Id(scheduledInstance.instanceId)
-    val provisionedInstance = scheduledInstance.provisioned(AgentInfoPlaceholder(), app.version, Seq(Task.provisioned(taskId, NetworkInfoPlaceholder(), app.version, Timestamp.now(f.clock))), Timestamp.now(f.clock))
-=======
-    val taskId = Task.Id.forInstanceId(scheduledInstance.instanceId)
     val provisionedTasks = Seq(Task.provisioned(taskId, NetworkInfoPlaceholder(), app.version, Timestamp.now(f.clock)))
     val provisionedInstance = scheduledInstance.provisioned(AgentInfoPlaceholder(), app, provisionedTasks, Timestamp.now(f.clock))
->>>>>>> 413385b4
     val withStoppedGoal = provisionedInstance.copy(state = provisionedInstance.state.copy(goal = Goal.Stopped))
 
     val mesosTaskStatus = MesosTaskStatusTestHelper.killed(taskId)
