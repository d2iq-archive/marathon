package mesosphere.marathon
package core.instance.update

import java.util.UUID

import mesosphere.UnitTest
import mesosphere.marathon.test.SettableClock
import mesosphere.marathon.core.condition.Condition
import mesosphere.marathon.core.event.{InstanceChanged, MesosStatusUpdateEvent}
import mesosphere.marathon.core.instance.Instance.{AgentInfo, InstanceState, PrefixInstance}
import mesosphere.marathon.core.instance.update.InstanceUpdateEffect.Expunge
import mesosphere.marathon.core.instance.Reservation.State.Suspended
import mesosphere.marathon.core.instance.update.InstanceUpdateEffect.Update
import mesosphere.marathon.core.instance.{Goal, Instance, TestInstanceBuilder}
import mesosphere.marathon.core.pod.MesosContainer
import mesosphere.marathon.core.task.Task
import mesosphere.marathon.core.task.bus.{MesosTaskStatusTestHelper, TaskStatusUpdateTestHelper}
import mesosphere.marathon.core.task.state.{AgentInfoPlaceholder, NetworkInfoPlaceholder}
import mesosphere.marathon.raml.Resources
import mesosphere.marathon.state._
import org.apache.mesos.Protos.TaskState.TASK_UNREACHABLE

import scala.concurrent.duration._

class InstanceUpdaterTest extends UnitTest {

  "A staged instance" when {
    "Processing a TASK_RUNNING update for a staged instance" should {
      val f = new Fixture

      // Setup staged instance with a staged task
      val mesosTaskStatus = MesosTaskStatusTestHelper.staging(f.taskId)
      val stagedStatus = f.taskStatus.copy(startedAt = None, condition = Condition.Staging, mesosStatus = Some(mesosTaskStatus))
      val stagedTask = f.task.copy(status = stagedStatus)
      val stagedState = f.instanceState.copy(condition = Condition.Staging)
      val stagedInstance = f.instance.copy(tasksMap = Map(f.taskId -> stagedTask), state = stagedState)

      // Update to running
      val operation = InstanceUpdateOperation.MesosUpdate(stagedInstance, f.mesosTaskStatus, f.clock.now())
      val result = InstanceUpdater.mesosUpdate(stagedInstance, operation)

      "result in an update effect" in { result shouldBe a[InstanceUpdateEffect.Update] }
    }
  }

  "A Running instance" when {
    "Processing an Unreachable update" should {
      val f = new Fixture
      val newMesosStatus = MesosTaskStatusTestHelper.unreachable(f.taskId)
      val operation = InstanceUpdateOperation.MesosUpdate(f.instance, newMesosStatus, f.clock.now())
      val result = InstanceUpdater.mesosUpdate(f.instance, operation)

      "result in an update effect" in {
        result shouldBe a[InstanceUpdateEffect.Update]
      }
      "add an instance changed event" in {
        val effect = result.asInstanceOf[InstanceUpdateEffect.Update]
        effect.events(1) shouldBe a[InstanceChanged]
      }
      "add a task event" in {
        val effect = result.asInstanceOf[InstanceUpdateEffect.Update]
        effect.events(0) match {
          case MesosStatusUpdateEvent(_, _, taskStatus, _, _, _, _, _, _, _, _) => taskStatus should be(TASK_UNREACHABLE)
          case _ => fail("Event did not match MesosStatusUpdateEvent")
        }
      }
    }

    "processing an expired unreachable" should {
      val f = new Fixture
      val unreachableInactiveAfter = f.instance.unreachableStrategy.asInstanceOf[UnreachableEnabled].inactiveAfter
      val newMesosStatus = MesosTaskStatusTestHelper.unreachable(f.taskId, since = f.clock.now())

      // Forward time to expire unreachable status
      f.clock += unreachableInactiveAfter + 1.minute
      val operation = InstanceUpdateOperation.MesosUpdate(f.instance, newMesosStatus, f.clock.now())
      val result = InstanceUpdater.mesosUpdate(f.instance, operation)

      "result in an update effect" in { result shouldBe a[InstanceUpdateEffect.Update] }
      "become unreachable inactive" in {
        val effect = result.asInstanceOf[InstanceUpdateEffect.Update]
        effect.events(1) match {
          case InstanceChanged(instanceId, _, _, condition, _) =>
            instanceId should be(f.instance.instanceId)
            condition should be(Condition.UnreachableInactive)
          case _ => fail("Event did not match InstanceChanged")
        }
      }
      "add a task event" in {
        val effect = result.asInstanceOf[InstanceUpdateEffect.Update]
        effect.events(0) match {
          case MesosStatusUpdateEvent(_, _, taskStatus, _, _, _, _, _, _, _, _) =>
            taskStatus should be(TASK_UNREACHABLE)
          case _ => fail("Event did not match MesosStatusUpdateEvent")
        }
      }
    }

    "updated to running" should {
      val f = new Fixture
      val operation = InstanceUpdateOperation.MesosUpdate(f.instance, f.mesosTaskStatus, f.clock.now())
      val result = InstanceUpdater.mesosUpdate(f.instance, operation)

      "result in no effect" in { result shouldBe a[InstanceUpdateEffect.Noop] }
    }

    "one task is updated to running unhealthy" should {
      val f = new Fixture
      val newMesosStatus = MesosTaskStatusTestHelper.runningUnhealthy(f.taskId)
      val operation = InstanceUpdateOperation.MesosUpdate(f.instance, newMesosStatus, f.clock.now())
      val result = InstanceUpdater.mesosUpdate(f.instance, operation)

      "result in an update effect" in { result shouldBe a[InstanceUpdateEffect.Update] }
      "update the instance to unhealthy" in {
        val effect = result.asInstanceOf[InstanceUpdateEffect.Update]
        effect.instance.state.healthy should be(Some(false))
      }
      "keep the instance in a running condition" in {
        val effect = result.asInstanceOf[InstanceUpdateEffect.Update]
        effect.instance.state.condition should be(Condition.Running)
      }
    }

    "running an unhealthy task that is updated to healthy again" should {
      val f = new Fixture
      val unhealthyStatus = f.task.status.copy(mesosStatus = Some(MesosTaskStatusTestHelper.runningUnhealthy(f.taskId)))
      val unhealthyTask = f.task.copy(status = unhealthyStatus)
      val unhealthyState = f.instanceState.copy(healthy = Some(false))
      val unhealthyInstance = f.instance.copy(state = unhealthyState, tasksMap = Map(f.taskId -> unhealthyTask))
      val newMesosStatus = MesosTaskStatusTestHelper.runningHealthy(f.taskId)
      val operation = InstanceUpdateOperation.MesosUpdate(unhealthyInstance, newMesosStatus, f.clock.now())
      val result = InstanceUpdater.mesosUpdate(unhealthyInstance, operation)

      "result in an update effect" in { result shouldBe a[InstanceUpdateEffect.Update] }
      "update the instance to unhealthy" in {
        val effect = result.asInstanceOf[InstanceUpdateEffect.Update]
        effect.instance.state.healthy should be(Some(true))
      }
      "keep the instance in a running condition" in {
        val effect = result.asInstanceOf[InstanceUpdateEffect.Update]
        effect.instance.state.condition should be(Condition.Running)
      }
    }

  }

  "An unreachable instance" when {

    "updated to running" should {
      val f = new Fixture

      // Setup unreachable instance with a unreachable task
      val mesosTaskStatus = MesosTaskStatusTestHelper.unreachable(f.taskId)
      val unreachableStatus = f.taskStatus.copy(startedAt = None, condition = Condition.Unreachable, mesosStatus = Some(mesosTaskStatus))
      val unreachableTask = f.task.copy(status = unreachableStatus)
      val unreachableState = f.instanceState.copy(condition = Condition.Unreachable)
      val unreachableInstance = f.instance.copy(tasksMap = Map(f.taskId -> unreachableTask), state = unreachableState)

      // Update unreachableInstance with running Mesos status.
      val operation = InstanceUpdateOperation.MesosUpdate(unreachableInstance, f.mesosTaskStatus, f.clock.now())
      val result = InstanceUpdater.mesosUpdate(unreachableInstance, operation)

      "result in an update effect" in { result shouldBe a[InstanceUpdateEffect.Update] }
      "update the instance to running" in {
        val effect = result.asInstanceOf[InstanceUpdateEffect.Update]
        effect.instance.state.condition should be(Condition.Running)
      }
    }

    "update to unknown" should {
      val f = new Fixture

      // Setup unreachable instance with a unreachable task
      val mesosTaskStatus = MesosTaskStatusTestHelper.unreachable(f.taskId)
      val unreachableStatus = f.taskStatus.copy(startedAt = None, condition = Condition.Unreachable, mesosStatus = Some(mesosTaskStatus))
      val unreachableTask = f.task.copy(status = unreachableStatus)
      val unreachableState = f.instanceState.copy(condition = Condition.Unreachable)
      val unreachableInstance = f.instance.copy(tasksMap = Map(f.taskId -> unreachableTask), state = unreachableState)

      // Update to running
      val unknownMesosTaskStatus = MesosTaskStatusTestHelper.unknown(f.taskId)
      val operation = InstanceUpdateOperation.MesosUpdate(unreachableInstance, unknownMesosTaskStatus, f.clock.now())
      val result = InstanceUpdater.mesosUpdate(unreachableInstance, operation)

      "result in an update for the instance" in {
        result shouldBe a[InstanceUpdateEffect.Update]
        val effect = result.asInstanceOf[InstanceUpdateEffect.Update]
        effect.instance.instanceId should be(unreachableInstance.instanceId)
      }
    }

    "updated to unreachable again" should {
      val f = new Fixture

      // Setup unreachable instance with a unreachable task
      val mesosTaskStatus = MesosTaskStatusTestHelper.unreachable(f.taskId, since = f.clock.now())
      val unreachableStatus = f.taskStatus.copy(startedAt = None, condition = Condition.Unreachable, mesosStatus = Some(mesosTaskStatus))
      val unreachableTask = f.task.copy(status = unreachableStatus)
      val unreachableState = f.instanceState.copy(condition = Condition.Unreachable)
      val unreachableStrategy = UnreachableEnabled(inactiveAfter = 30.minutes, expungeAfter = 1.hour)
      val updatedRunSpec = f.app.copy(unreachableStrategy = unreachableStrategy)
      val unreachableInstance = f.instance.copy(
        tasksMap = Map(f.taskId -> unreachableTask),
        state = unreachableState,
        runSpec = updatedRunSpec)

      // Move time forward
      f.clock += 5.minutes
      // Update unreachableInstance with unreachable Mesos status.
      val operation = InstanceUpdateOperation.MesosUpdate(unreachableInstance, mesosTaskStatus, f.clock.now())
      val result = InstanceUpdater.mesosUpdate(unreachableInstance, operation)

      "result in no effect" in { result shouldBe a[InstanceUpdateEffect.Noop] }
    }
  }

  "An unreachable inactive instance" when {

    "update to unreachable again" should {
      val f = new Fixture

      // Setup unreachable instance with a unreachable task
      val mesosTaskStatus = MesosTaskStatusTestHelper.unreachable(f.taskId, since = f.clock.now())
      val unreachableStatus = f.taskStatus.copy(startedAt = None, condition = Condition.Unreachable, mesosStatus = Some(mesosTaskStatus))
      val unreachableTask = f.task.copy(status = unreachableStatus)
      val unreachableInactiveState = f.instanceState.copy(condition = Condition.UnreachableInactive)
      val unreachableStrategy = UnreachableEnabled(inactiveAfter = 1.minute, expungeAfter = 1.hour)
      val updatedRunSpec = f.app.copy(unreachableStrategy = unreachableStrategy)
      val unreachableInactiveInstance = f.instance.copy(
        tasksMap = Map(f.taskId -> unreachableTask),
        state = unreachableInactiveState,
        runSpec = updatedRunSpec)

      // Move time forward
      f.clock += 5.minutes

      // Update unreachableInstance with unreachable Mesos status.
      val operation = InstanceUpdateOperation.MesosUpdate(unreachableInactiveInstance, mesosTaskStatus, f.clock.now())
      val result = InstanceUpdater.mesosUpdate(unreachableInactiveInstance, operation)

      "result in no effect" in { result shouldBe a[InstanceUpdateEffect.Noop] }
    }
  }

  "A terminal instance with goal stopped should not be expunged" in {
    val f = new Fixture

    // Setup staged instance with a staged task
    val app = new AppDefinition(PathId("/test"))
    val scheduledInstance = Instance.scheduled(app)
<<<<<<< HEAD
    val taskId = Task.Id.forInstanceId(scheduledInstance.instanceId)
=======
    val taskId = Task.Id(scheduledInstance.instanceId)
>>>>>>> a21b3dda
    val provisionedTasks = Seq(Task.provisioned(taskId, NetworkInfoPlaceholder(), app.version, Timestamp.now(f.clock)))
    val provisionedInstance = scheduledInstance.provisioned(AgentInfoPlaceholder(), app, provisionedTasks, Timestamp.now(f.clock))
    val withStoppedGoal = provisionedInstance.copy(state = provisionedInstance.state.copy(goal = Goal.Stopped))

    val mesosTaskStatus = MesosTaskStatusTestHelper.killed(taskId)
    val operation = InstanceUpdateOperation.MesosUpdate(withStoppedGoal, mesosTaskStatus, f.clock.now())
    val result = InstanceUpdater.mesosUpdate(withStoppedGoal, operation)

    result.isInstanceOf[Expunge] should be(false)
  }

  "An instance with 2 containers" should {

    val f = new Fixture
    var instance: Instance = TestInstanceBuilder.newBuilder(PathId("/pod"))
      .addTaskStaged(containerName = Some(f.container1.name))
      .addTaskStaged(containerName = Some(f.container2.name))
      .getInstance()

    "have no health info if container1 is healthy and container2 is not Running" in {
      instance = TaskStatusUpdateTestHelper.runningHealthy(instance, Some(f.container1)).wrapped.instance
      instance.state.healthy shouldBe None
    }

    "be considered healthy if container1 is healthy and container2 has no health information" in {
      instance = TaskStatusUpdateTestHelper.running(instance, Some(f.container2)).updatedInstance
      instance = TaskStatusUpdateTestHelper.runningHealthy(instance, Some(f.container1)).updatedInstance
      instance.state.healthy.value shouldBe true
    }

    "be considered healthy if both containers A and B are healthy " in {
      instance = TaskStatusUpdateTestHelper.runningHealthy(instance, Some(f.container1)).updatedInstance
      instance = TaskStatusUpdateTestHelper.runningHealthy(instance, Some(f.container2)).updatedInstance
      instance.state.healthy.value shouldBe true
    }

    "be considered unhealthy if container1 is unhealthy and container2 has no health information" in {
      instance = TaskStatusUpdateTestHelper.runningUnhealthy(instance, Some(f.container1)).updatedInstance
      instance.state.healthy.value shouldBe false
    }

    "be considered unhealthy if container1 is healthy and container2 is unhealthy" in {
      instance = TaskStatusUpdateTestHelper.runningHealthy(instance, Some(f.container1)).updatedInstance
      instance = TaskStatusUpdateTestHelper.runningUnhealthy(instance, Some(f.container2)).updatedInstance
      instance.state.healthy.value shouldBe false
    }

    "not transition to another state if another terminal TaskStatus update for an already terminal task is processed" in {
      instance = TaskStatusUpdateTestHelper.running(instance, Some(f.container1)).updatedInstance
      instance = TaskStatusUpdateTestHelper.finished(instance, Some(f.container2)).updatedInstance

      TaskStatusUpdateTestHelper.unknown(instance, Some(f.container2)).effect shouldBe a[InstanceUpdateEffect.Noop]
      TaskStatusUpdateTestHelper.gone(instance, Some(f.container2)).effect shouldBe a[InstanceUpdateEffect.Noop]
      TaskStatusUpdateTestHelper.dropped(instance, Some(f.container2)).effect shouldBe a[InstanceUpdateEffect.Noop]
      TaskStatusUpdateTestHelper.failed(instance, Some(f.container2)).effect shouldBe a[InstanceUpdateEffect.Noop]
    }
  }

  "keep goal untouched during the mesos update" in {
    val f = new Fixture

    // Setup staged instance with a staged task
    val mesosTaskStatus = MesosTaskStatusTestHelper.staging(f.taskId)
    val stagedStatus = f.taskStatus.copy(startedAt = None, condition = Condition.Staging, mesosStatus = Some(mesosTaskStatus))
    val stagedTask = f.task.copy(status = stagedStatus)
    val stagedState = f.instanceState.copy(condition = Condition.Staging, goal = Goal.Stopped)
    val stagedAndStoppedInstance = f.instance.copy(tasksMap = Map(f.taskId -> stagedTask), state = stagedState)

    // Update to running
    val operation = InstanceUpdateOperation.MesosUpdate(stagedAndStoppedInstance, f.mesosTaskStatus, f.clock.now())
    val result = InstanceUpdater.mesosUpdate(stagedAndStoppedInstance, operation)

    result.asInstanceOf[Update].instance.state.goal should be (Goal.Stopped)
  }

  "suspend reservation when resident instance is terminal" in {
    val f = new Fixture

    val app = AppDefinition(PathId("/test"))
    val scheduledReserved = TestInstanceBuilder.scheduledWithReservation(app)
    val provisionedTasks = Seq(Task.provisioned(f.taskId, NetworkInfoPlaceholder(), app.version, Timestamp.now(f.clock)))
    val provisionedInstance = scheduledReserved.provisioned(f.agentInfo, app, provisionedTasks, Timestamp(f.clock.instant()))
    val killedOperation = InstanceUpdateOperation.MesosUpdate(provisionedInstance, Condition.Killed, MesosTaskStatusTestHelper.killed(f.taskId), Timestamp(f.clock.instant()))
    val updated = InstanceUpdater.mesosUpdate(provisionedInstance, killedOperation).asInstanceOf[Update]

    updated.instance.reservation.get.state should be(Suspended(None))
  }

  class Fixture {
    val container1 = MesosContainer(
      name = "container1",
      resources = Resources()
    )
    val container2 = MesosContainer(
      name = "container2",
      resources = Resources()
    )
    val clock = new SettableClock()

    val agentInfo = AgentInfo("localhost", None, None, None, Seq.empty)
    val instanceState = InstanceState(Condition.Running, clock.now(), Some(clock.now()), None, Goal.Running)
    val instanceId = Instance.Id(PathId("/my/app"), PrefixInstance, UUID.randomUUID())
    val taskId: Task.Id = Task.EphemeralTaskId(instanceId, None)
    val mesosTaskStatus = MesosTaskStatusTestHelper.runningHealthy(taskId)
    val taskStatus = Task.Status(
      stagedAt = clock.now(),
      startedAt = Some(clock.now()),
      mesosStatus = Some(mesosTaskStatus),
      condition = Condition.Running,
      networkInfo = NetworkInfoPlaceholder()
    )
    val task = Task(taskId, runSpecVersion = clock.now(), status = taskStatus)
    val app = AppDefinition(instanceId.runSpecId, versionInfo = VersionInfo.OnlyVersion(clock.now()))
    val instance = Instance(
      instanceId, Some(agentInfo), instanceState, Map(taskId -> task), app, None)
  }
}<|MERGE_RESOLUTION|>--- conflicted
+++ resolved
@@ -248,11 +248,7 @@
     // Setup staged instance with a staged task
     val app = new AppDefinition(PathId("/test"))
     val scheduledInstance = Instance.scheduled(app)
-<<<<<<< HEAD
-    val taskId = Task.Id.forInstanceId(scheduledInstance.instanceId)
-=======
     val taskId = Task.Id(scheduledInstance.instanceId)
->>>>>>> a21b3dda
     val provisionedTasks = Seq(Task.provisioned(taskId, NetworkInfoPlaceholder(), app.version, Timestamp.now(f.clock)))
     val provisionedInstance = scheduledInstance.provisioned(AgentInfoPlaceholder(), app, provisionedTasks, Timestamp.now(f.clock))
     val withStoppedGoal = provisionedInstance.copy(state = provisionedInstance.state.copy(goal = Goal.Stopped))
