--- conflicted
+++ resolved
@@ -38,7 +38,6 @@
   def addTaskGone(since: Timestamp = now, containerName: Option[String] = None): TestInstanceBuilder =
     addTaskWithBuilder().taskGone(since, containerName).build()
 
-<<<<<<< HEAD
   def addTaskUnknown(since: Timestamp = now, containerName: Option[String] = None): TestInstanceBuilder =
     addTaskWithBuilder().taskUnknown(since, containerName).build()
 
@@ -66,12 +65,8 @@
   def addTaskStarting(since: Timestamp = now, containerName: Option[String] = None): TestInstanceBuilder =
     addTaskWithBuilder().taskStarting(since, containerName).build()
 
-  def addTaskStaged(stagedAt: Timestamp = now, version: Option[Timestamp] = None): TestInstanceBuilder =
-    addTaskWithBuilder().taskStaged(stagedAt, version).build()
-=======
-  def addTaskStaged(stagedAt: Timestamp = now, version: Option[Timestamp] = None, container: Option[MesosContainer] = None): TestInstanceBuilder =
-    addTaskWithBuilder().taskStaged(container, stagedAt, version).build()
->>>>>>> 111b1ea8
+  def addTaskStaged(stagedAt: Timestamp = now, version: Option[Timestamp] = None, containerName: Option[String] = None): TestInstanceBuilder =
+    addTaskWithBuilder().taskStaged(containerName, stagedAt, version).build()
 
   def addTaskWithBuilder(): TestTaskBuilder = TestTaskBuilder.newBuilder(this)
 
