--- conflicted
+++ resolved
@@ -78,11 +78,7 @@
       val opsWithSources = matchTasks(offer).map { taskInfo =>
         val instance = TestInstanceBuilder.newBuilderWithInstanceId(F.instanceId).addTaskWithBuilder().taskFromTaskInfo(taskInfo, offer).build().getInstance()
         val task: Task = instance.appTask
-<<<<<<< HEAD
-        val launch = F.launch(taskInfo, instance.instanceId, instance.agentInfo.get, instance.runSpecVersion, task.copy(taskId = Task.Id.parse(taskInfo.getTaskId)), Timestamp.now())
-=======
-        val launch = F.launch(taskInfo, instance.instanceId, instance.agentInfo.get, instance.runSpec, task.copy(taskId = Task.Id(taskInfo.getTaskId)), Timestamp.now())
->>>>>>> 413385b4
+        val launch = F.launch(taskInfo, instance.instanceId, instance.agentInfo.get, instance.runSpec, task.copy(taskId = Task.Id.parse(taskInfo.getTaskId)), Timestamp.now())
         InstanceOpWithSource(Source, launch)
       }(collection.breakOut)
 
