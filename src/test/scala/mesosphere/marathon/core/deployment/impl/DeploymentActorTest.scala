--- conflicted
+++ resolved
@@ -140,20 +140,10 @@
 
       val plan = DeploymentPlan(origGroup, targetGroup)
 
-<<<<<<< HEAD
-      tracker.specInstances(Matchers.eq(app1.id), Matchers.eq(false))(any[ExecutionContext]) returns Future.successful(
-        Seq(instance1_1, instance1_2)
-      )
-      tracker.specInstancesSync(app2.id, readAfterWrite = true) returns Seq(instance2_1)
-      tracker.specInstances(Matchers.eq(app2.id), Matchers.eq(false))(any[ExecutionContext]) returns Future.successful(Seq(instance2_1))
-      tracker.specInstances(Matchers.eq(app3.id), Matchers.eq(false))(any[ExecutionContext]) returns Future.successful(Seq(instance3_1))
-      tracker.specInstances(Matchers.eq(app4.id), Matchers.eq(false))(any[ExecutionContext]) returns Future.successful(Seq(instance4_1))
-=======
       tracker.specInstances(Matchers.eq(app1.id), any)(any[ExecutionContext]) returns Future.successful(Seq(instance1_1, instance1_2))
       tracker.specInstances(Matchers.eq(app2.id), any)(any[ExecutionContext]) returns Future.successful(Seq(instance2_1))
       tracker.specInstances(Matchers.eq(app3.id), any)(any[ExecutionContext]) returns Future.successful(Seq(instance3_1))
       tracker.specInstances(Matchers.eq(app4.id), any)(any[ExecutionContext]) returns Future.successful(Seq(instance4_1))
->>>>>>> 10e31665
       tracker.get(instance1_1.instanceId) returns Future.successful(Some(instance1_1))
       tracker.get(instance1_2.instanceId) returns Future.successful(Some(instance1_2))
       tracker.get(instance2_1.instanceId) returns Future.successful(Some(instance2_1))
