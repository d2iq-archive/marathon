--- conflicted
+++ resolved
@@ -52,29 +52,19 @@
   object f {
     val app = AppDefinition(id = PathId("/testapp"))
     val scheduledInstance = Instance.scheduled(app)
-<<<<<<< HEAD
     val taskId = Task.Id(scheduledInstance.instanceId)
-    val provisionedInstance = scheduledInstance.provisioned(AgentInfoPlaceholder(), app.version, Seq(Task.provisioned(taskId, NetworkInfoPlaceholder(), app.version, Timestamp.now())), Timestamp.now())
-    val runningInstance = TestInstanceBuilder.newBuilder(app.id, version = app.version, now = Timestamp.now()).addTaskRunning().getInstance()
-    val marathonTask: Task = provisionedInstance.appTask
-    val provisionedInstanceId = provisionedInstance.instanceId
-    val taskInfo = MarathonTestHelper.makeOneCPUTask(Task.Id(provisionedInstanceId, None)).build()
-    val launch = LaunchTask(taskInfo, InstanceUpdateOperation.Provision(scheduledInstance.instanceId, AgentInfoPlaceholder(), app.version, Seq(Task.provisioned(taskId, NetworkInfoPlaceholder(), app.version, Timestamp.now())), Timestamp.now()), Some(scheduledInstance), Seq.empty)
-=======
-    val taskId = Task.Id.forInstanceId(scheduledInstance.instanceId)
     val provisionedTasks = Seq(Task.provisioned(taskId, NetworkInfoPlaceholder(), app.version, Timestamp.now()))
     val provisionedInstance = scheduledInstance.provisioned(AgentInfoPlaceholder(), app, provisionedTasks, Timestamp.now())
     val runningInstance = TestInstanceBuilder.newBuilder(app.id, version = app.version, now = Timestamp.now()).addTaskRunning().getInstance()
     val marathonTask: Task = provisionedInstance.appTask
     val provisionedInstanceId = provisionedInstance.instanceId
-    val taskInfo = MarathonTestHelper.makeOneCPUTask(Task.Id.forInstanceId(provisionedInstanceId, None)).build()
+    val taskInfo = MarathonTestHelper.makeOneCPUTask(Task.Id(provisionedInstanceId, None)).build()
     val launch = LaunchTask(
       taskInfo,
       InstanceUpdateOperation.Provision(scheduledInstance.instanceId, AgentInfoPlaceholder(), app, provisionedTasks, Timestamp.now()),
       Some(scheduledInstance),
       Seq.empty
     )
->>>>>>> 413385b4
     val offer = MarathonTestHelper.makeBasicOffer().build()
     val noMatchResult = OfferMatchResult.NoMatch(app, offer, Seq.empty, Timestamp.now())
     val launchResult = OfferMatchResult.Match(app, offer, launch, Timestamp.now())
@@ -211,13 +201,8 @@
       launcherRef ! RateLimiter.DelayUpdate(f.app.configRef, Some(now))
 
       When("the launcher receives the update for the provisioned instance")
-<<<<<<< HEAD
       val taskId = Task.Id(f.scheduledInstance.instanceId)
-      val provisionedInstance = f.scheduledInstance.provisioned(TestInstanceBuilder.defaultAgentInfo, f.app.version, Seq(Task.provisioned(taskId, NetworkInfoPlaceholder(), f.app.version, clock.now())), clock.now())
-=======
-      val taskId = Task.Id.forInstanceId(f.scheduledInstance.instanceId)
       val provisionedInstance = f.scheduledInstance.provisioned(TestInstanceBuilder.defaultAgentInfo, f.app, f.provisionedTasks, clock.now())
->>>>>>> 413385b4
       val update = InstanceUpdated(provisionedInstance, Some(f.scheduledInstance.state), Seq.empty)
       // setting new state in instancetracker here
       Mockito.when(instanceTracker.instancesBySpecSync).thenReturn(InstanceTracker.InstancesBySpec.forInstances(f.runningInstance, provisionedInstance))
@@ -379,13 +364,8 @@
       Given("a provisioned instance")
 
       val scheduledInstanceB = Instance.scheduled(f.app)
-<<<<<<< HEAD
       val taskId = Task.Id(scheduledInstanceB.instanceId)
-      val provisionedInstance = scheduledInstanceB.provisioned(TestInstanceBuilder.defaultAgentInfo, f.app.version, Seq(Task.provisioned(taskId, NetworkInfoPlaceholder(), f.app.version, clock.now())), clock.now())
-=======
-      val taskId = Task.Id.forInstanceId(scheduledInstanceB.instanceId)
       val provisionedInstance = scheduledInstanceB.provisioned(TestInstanceBuilder.defaultAgentInfo, f.app, f.provisionedTasks, clock.now())
->>>>>>> 413385b4
       Mockito.when(instanceTracker.instancesBySpecSync).thenReturn(InstanceTracker.InstancesBySpec.forInstances(f.scheduledInstance, provisionedInstance))
 
       val launcherRef = createLauncherRef()
