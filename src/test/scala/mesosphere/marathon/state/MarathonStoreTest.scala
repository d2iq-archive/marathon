package mesosphere.marathon.state

import com.codahale.metrics.MetricRegistry
import mesosphere.FutureTestSupport._
import mesosphere.marathon.storage.repository.legacy.store.{ InMemoryStore, MarathonStore, PersistentEntity, PersistentStore }
import mesosphere.marathon.metrics.Metrics
import mesosphere.marathon.state.PathId._
import mesosphere.marathon.{ MarathonConf, MarathonSpec, StoreCommandFailedException }
import org.mockito.Matchers._
import org.mockito.Mockito._
import org.rogach.scallop.ScallopConf
import org.scalatest.Matchers

import scala.collection.immutable.Seq
import scala.concurrent._
import scala.concurrent.duration._

class MarathonStoreTest extends MarathonSpec with Matchers {
  var metrics: Metrics = _

  before {
    metrics = new Metrics(new MetricRegistry)
  }

  test("Fetch") {
    val state = mock[PersistentStore]
    val variable = mock[PersistentEntity]
    val now = Timestamp.now()
<<<<<<< HEAD
    val appDef = AppDefinition(id = "testApp".toPath, args = Some(Seq("arg")),
      versionInfo = VersionInfo.forNewConfig(now))
=======
    val appDef = AppDefinition(id = "testApp".toPath, args = Seq("arg"),
      versionInfo = AppDefinition.VersionInfo.forNewConfig(now))
>>>>>>> 6d7c3a18
    val config = new ScallopConf(Seq("--master", "foo")) with MarathonConf {
      verify()
    }

    when(variable.bytes).thenReturn(appDef.toProtoByteArray)
    when(state.load("app:testApp")).thenReturn(Future.successful(Some(variable)))
    val store = new MarathonStore[AppDefinition](state, metrics, () => AppDefinition(), "app:")
    val res = store.fetch("testApp")

    verify(state).load("app:testApp")
    assert(Some(appDef) == Await.result(res, 5.seconds), "Should return the expected AppDef")
  }

  test("FetchFail") {
    val state = mock[PersistentStore]

    when(state.load("app:testApp")).thenReturn(Future.failed(new StoreCommandFailedException("failed")))

    val config = new ScallopConf(Seq("--master", "foo")) with MarathonConf {
      verify()
    }
    val store = new MarathonStore[AppDefinition](state, metrics, () => AppDefinition(), "app:")
    val res = store.fetch("testApp")

    verify(state).load("app:testApp")

    intercept[StoreCommandFailedException] {
      Await.result(res, 5.seconds)
    }
  }

  test("Modify") {
    val state = mock[PersistentStore]
    val variable = mock[PersistentEntity]
    val now = Timestamp.now()
<<<<<<< HEAD
    val appDef = AppDefinition(id = "testApp".toPath, args = Some(Seq("arg")),
      versionInfo = VersionInfo.forNewConfig(now))
=======
    val appDef = AppDefinition(id = "testApp".toPath, args = Seq("arg"),
      versionInfo = AppDefinition.VersionInfo.forNewConfig(now))
>>>>>>> 6d7c3a18

    val newAppDef = appDef.copy(id = "newTestApp".toPath)
    val newVariable = mock[PersistentEntity]
    val config = new ScallopConf(Seq("--master", "foo")) with MarathonConf {
      verify()
    }

    when(newVariable.bytes).thenReturn(newAppDef.toProtoByteArray)
    when(variable.bytes).thenReturn(appDef.toProtoByteArray)
    when(variable.withNewContent(any())).thenReturn(newVariable)
    when(state.load("app:testApp")).thenReturn(Future.successful(Some(variable)))
    when(state.update(newVariable)).thenReturn(Future.successful(newVariable))

    val store = new MarathonStore[AppDefinition](state, metrics, () => AppDefinition(), "app:")
    val res = store.modify("testApp") { _ =>
      newAppDef
    }

    assert(newAppDef == Await.result(res, 5.seconds), "Should return the new AppDef")
    verify(state).load("app:testApp")
    verify(state).update(newVariable)
  }

  test("ModifyFail") {
    val state = mock[PersistentStore]
    val variable = mock[PersistentEntity]
    val appDef = AppDefinition(id = "testApp".toPath, args = Seq("arg"))

    val newAppDef = appDef.copy(id = "newTestApp".toPath)
    val newVariable = mock[PersistentEntity]
    val config = new ScallopConf(Seq("--master", "foo")) with MarathonConf {
      verify()
    }

    when(newVariable.bytes).thenReturn(newAppDef.toProtoByteArray)
    when(variable.bytes).thenReturn(appDef.toProtoByteArray)
    when(variable.withNewContent(any())).thenReturn(newVariable)
    when(state.load("app:testApp")).thenReturn(Future.successful(Some(variable)))
    when(state.update(newVariable)).thenReturn(Future.failed(new StoreCommandFailedException("failed")))

    val store = new MarathonStore[AppDefinition](state, metrics, () => AppDefinition(), "app:")
    val res = store.modify("testApp") { _ =>
      newAppDef
    }

    intercept[StoreCommandFailedException] {
      Await.result(res, 5.seconds)
    }
  }

  test("Expunge") {
    val state = mock[PersistentStore]
    val config = new ScallopConf(Seq("--master", "foo")) with MarathonConf {
      verify()
    }

    when(state.delete("app:testApp")).thenReturn(Future.successful(true))
    val store = new MarathonStore[AppDefinition](state, metrics, () => AppDefinition(), "app:")
    val res = store.expunge("testApp")

    Await.ready(res, 5.seconds)
    verify(state).delete("app:testApp")
  }

  test("ExpungeFail") {
    val state = mock[PersistentStore]
    val config = new ScallopConf(Seq("--master", "foo")) with MarathonConf {
      verify()
    }

    when(state.delete("app:testApp")).thenReturn(Future.failed(new StoreCommandFailedException("failed")))

    val store = new MarathonStore[AppDefinition](state, metrics, () => AppDefinition(), "app:")

    val res = store.expunge("testApp")

    intercept[StoreCommandFailedException] {
      Await.result(res, 5.seconds)
    }
  }

  test("Names") {
    val state = new InMemoryStore
    val config = new ScallopConf(Seq("--master", "foo")) with MarathonConf {
      verify()
    }

    def populate(key: String, value: Array[Byte]) = {
      state.load(key).futureValue match {
        case Some(ent) => state.update(ent.withNewContent(value)).futureValue
        case None => state.create(key, value).futureValue
      }
    }

    populate("app:foo", Array())
    populate("app:bar", Array())
    populate("no_match", Array())

    val store = new MarathonStore[AppDefinition](state, metrics, () => AppDefinition(), "app:")
    val res = store.names()

    assert(Set("foo", "bar") == Await.result(res, 5.seconds).toSet, "Should return all application keys")
  }

  test("NamesFail") {
    val state = mock[PersistentStore]
    val config = new ScallopConf(Seq("--master", "foo")) with MarathonConf {
      verify()
    }

    when(state.allIds()).thenReturn(Future.failed(new StoreCommandFailedException("failed")))

    val store = new MarathonStore[AppDefinition](state, metrics, () => AppDefinition(), "app:")
    val res = store.names()

    whenReady(res.failed) { _ shouldBe a[StoreCommandFailedException] }
  }

  test("ConcurrentModifications") {
    val state = new InMemoryStore
    val config = new ScallopConf(Seq("--master", "foo")) with MarathonConf {
      verify()
    }

    val store = new MarathonStore[AppDefinition](state, metrics, () => AppDefinition(), "app:")

    store.store("foo", AppDefinition(id = "foo".toPath, instances = 0)).futureValue

    def plusOne() = {
      store.modify("foo") { f =>
        val appDef = f()
        appDef.copy(instances = appDef.instances + 1)
      }
    }

    val results = for (_ <- 0 until 1000) yield plusOne()

    implicit val ec = scala.concurrent.ExecutionContext.Implicits.global
    val res = Future.sequence(results)

    Await.ready(res, 5.seconds)

    assert(1000 == Await.result(store.fetch("foo"), 5.seconds).map(_.instances)
      .getOrElse(0), "Instances of 'foo' should be set to 1000")
  }

  // regression test for #1481
  ignore("names() correctly uses timeouts") {
    val state = new InMemoryStore() {

      override def allIds(): Future[Seq[ID]] = Future {
        synchronized {
          blocking(wait())
        }
        Seq.empty
      }
    }
    val config = new ScallopConf(Seq("--master", "foo", "--marathon_store_timeout", "1")) with MarathonConf {
      verify()
    }

    val store = new MarathonStore[AppDefinition](state, metrics, () => AppDefinition(), "app:")

    noException should be thrownBy {
      Await.result(store.names(), 1.second)
    }
  }

  // regression test for #1507
  test("state.names() throwing exception is treated as empty iterator (ExecutionException without cause)") {
    val state = new InMemoryStore() {
      override def allIds(): Future[Seq[ID]] = super.allIds()
    }
    val config = new ScallopConf(Seq("--master", "foo")) with MarathonConf {
      verify()
    }

    val store = new MarathonStore[AppDefinition](state, metrics, () => AppDefinition(), "app:")

    noException should be thrownBy {
      Await.result(store.names(), 1.second)
    }
  }

  class MyWeirdExecutionException extends ExecutionException("weird without cause")

  // regression test for #1507
  test("state.names() throwing exception is treated as empty iterator (ExecutionException with itself as cause)") {
    val state = new InMemoryStore() {
      override def allIds(): Future[Seq[ID]] = super.allIds()
    }
    val config = new ScallopConf(Seq("--master", "foo")) with MarathonConf {
      verify()
    }

    val store = new MarathonStore[AppDefinition](state, metrics, () => AppDefinition(), "app:")

    noException should be thrownBy {
      Await.result(store.names(), 1.second)
    }
  }

  test("state.names() throwing exception is treated as empty iterator (direct)") {
    val state = new InMemoryStore() {
      override def allIds(): Future[Seq[ID]] = super.allIds()
    }
    val config = new ScallopConf(Seq("--master", "foo")) with MarathonConf {
      verify()
    }

    val store = new MarathonStore[AppDefinition](state, metrics, () => AppDefinition(), "app:")

    noException should be thrownBy {
      Await.result(store.names(), 1.second)
    }
  }

  test("state.names() throwing exception is treated as empty iterator (RuntimeException in ExecutionException)") {
    val state = new InMemoryStore() {
      override def allIds(): Future[Seq[ID]] = super.allIds()
    }
    val config = new ScallopConf(Seq("--master", "foo")) with MarathonConf {
      verify()
    }

    val store = new MarathonStore[AppDefinition](state, metrics, () => AppDefinition(), "app:")

    noException should be thrownBy {
      Await.result(store.names(), 1.second)
    }
  }

  def registry: MetricRegistry = new MetricRegistry
}<|MERGE_RESOLUTION|>--- conflicted
+++ resolved
@@ -26,13 +26,8 @@
     val state = mock[PersistentStore]
     val variable = mock[PersistentEntity]
     val now = Timestamp.now()
-<<<<<<< HEAD
-    val appDef = AppDefinition(id = "testApp".toPath, args = Some(Seq("arg")),
+    val appDef = AppDefinition(id = "testApp".toPath, args = Seq("arg"),
       versionInfo = VersionInfo.forNewConfig(now))
-=======
-    val appDef = AppDefinition(id = "testApp".toPath, args = Seq("arg"),
-      versionInfo = AppDefinition.VersionInfo.forNewConfig(now))
->>>>>>> 6d7c3a18
     val config = new ScallopConf(Seq("--master", "foo")) with MarathonConf {
       verify()
     }
@@ -68,13 +63,8 @@
     val state = mock[PersistentStore]
     val variable = mock[PersistentEntity]
     val now = Timestamp.now()
-<<<<<<< HEAD
-    val appDef = AppDefinition(id = "testApp".toPath, args = Some(Seq("arg")),
+    val appDef = AppDefinition(id = "testApp".toPath, args = Seq("arg"),
       versionInfo = VersionInfo.forNewConfig(now))
-=======
-    val appDef = AppDefinition(id = "testApp".toPath, args = Seq("arg"),
-      versionInfo = AppDefinition.VersionInfo.forNewConfig(now))
->>>>>>> 6d7c3a18
 
     val newAppDef = appDef.copy(id = "newTestApp".toPath)
     val newVariable = mock[PersistentEntity]
