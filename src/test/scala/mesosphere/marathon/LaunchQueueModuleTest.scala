--- conflicted
+++ resolved
@@ -131,11 +131,7 @@
     val launchTaskInstanceOp = LaunchTask(mesosTask, provisionOp, Some(scheduledInstance), Seq.empty)
     val instanceChange = TaskStatusUpdateTestHelper(
       operation = provisionOp,
-<<<<<<< HEAD
-      effect = InstanceUpdateEffect.Update(instance = scheduledInstance.provisioned(AgentInfoPlaceholder(), app, Seq(task), Timestamp.now()), oldState = None, events = Nil)).wrapped
-=======
       effect = InstanceUpdateEffect.Update(instance = scheduledInstance.provisioned(AgentInfoPlaceholder(), app, Seq(Task.provisioned(Task.Id(scheduledInstance.instanceId), NetworkInfoPlaceholder(), app.version, Timestamp.now())), Timestamp.now()), oldState = None, events = Nil)).wrapped
->>>>>>> a21b3dda
 
     lazy val clock: Clock = Clock.systemUTC()
     val noMatchResult = OfferMatchResult.NoMatch(app, offer, Seq.empty, clock.now())
