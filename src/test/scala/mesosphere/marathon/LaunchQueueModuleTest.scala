package mesosphere.marathon

import java.time.Clock

import com.google.inject.Provider
import mesosphere.AkkaUnitTest
import mesosphere.marathon.core.instance.TestInstanceBuilder
import mesosphere.marathon.core.instance.TestInstanceBuilder._
import mesosphere.marathon.core.instance.update.{ InstanceUpdateEffect, InstanceUpdateOperation }
import mesosphere.marathon.core.launcher.impl.InstanceOpFactoryHelper
import mesosphere.marathon.core.launcher.{ InstanceOpFactory, OfferMatchResult }
import mesosphere.marathon.core.launchqueue.LaunchQueueModule
import mesosphere.marathon.core.leadership.AlwaysElectedLeadershipModule
import mesosphere.marathon.core.matcher.DummyOfferMatcherManager
import mesosphere.marathon.core.matcher.base.util.OfferMatcherSpec
import mesosphere.marathon.core.task.Task
import mesosphere.marathon.core.task.bus.TaskStatusUpdateTestHelper
import mesosphere.marathon.core.task.tracker.InstanceTracker
import mesosphere.marathon.integration.setup.WaitTestSupport
import mesosphere.marathon.state.PathId
import mesosphere.marathon.test.MarathonTestHelper
import org.mockito.Matchers

import scala.concurrent.duration._

class LaunchQueueModuleTest extends AkkaUnitTest with OfferMatcherSpec {

  def fixture(fn: Fixture => Unit): Unit = {
    val f = new Fixture
    try fn(f)
    finally f.close()
  }

  "LaunchQueueModule" should {
    "empty queue returns no results" in fixture { f =>
      import f._
      When("querying queue")
      val apps = launchQueue.list

      Then("no apps are returned")
      apps should be(empty)

      And("there should be no more interactions")
      f.verifyNoMoreInteractions()
    }

    "An added queue item is returned in list" in fixture { f =>
      import f._
      Given("a launch queue with one item")
      instanceTracker.instancesBySpecSync returns InstanceTracker.InstancesBySpec.empty
      launchQueue.add(app)

      When("querying its contents")
      val list = launchQueue.list

      Then("we get back the added app")
      list should have size 1
      list.head.runSpec should equal(app)
      list.head.instancesLeftToLaunch should equal(1)
      list.head.finalInstanceCount should equal(1)
      list.head.inProgress should equal(true)

      verify(instanceTracker).instancesBySpecSync

      And("there should be no more interactions")
      f.verifyNoMoreInteractions()
    }

    "An added queue item is reflected via count" in fixture { f =>
      import f._
      Given("a launch queue with one item")
      instanceTracker.instancesBySpecSync returns InstanceTracker.InstancesBySpec.empty
      launchQueue.add(app)

      When("querying its count")
      val count = launchQueue.count(app.id)

      Then("we get a count == 1")
      count should be(1)
      verify(instanceTracker).instancesBySpecSync

      And("there should be no more interactions")
      f.verifyNoMoreInteractions()
    }

    "A purged queue item has a count of 0" in fixture { f =>
      import f._
      Given("a launch queue with one item which is purged")
      instanceTracker.instancesBySpecSync returns InstanceTracker.InstancesBySpec.empty
      launchQueue.add(app)
      launchQueue.asyncPurge(app.id).futureValue

      When("querying its count")
      val count = launchQueue.count(app.id)

      Then("we get a count == 0")
      count should be(0)
      verify(instanceTracker).instancesBySpecSync

      And("there should be no more interactions")
      f.verifyNoMoreInteractions()
    }

    "A re-added queue item has a count of 1" in fixture { f =>
      import f._
      Given("a launch queue with one item which is purged")
      instanceTracker.instancesBySpecSync returns InstanceTracker.InstancesBySpec.empty
      launchQueue.add(app)
      launchQueue.asyncPurge(app.id).futureValue
      launchQueue.add(app)

      When("querying its count")
      val count = launchQueue.count(app.id)

      Then("we get a count == 1")
      count should be(1)
      verify(instanceTracker, times(2)).instancesBySpecSync

      And("there should be no more interactions")
      f.verifyNoMoreInteractions()
    }

    "adding a queue item registers new offer matcher" in fixture { f =>
      import f._
      Given("An empty task tracker")
      instanceTracker.instancesBySpecSync returns InstanceTracker.InstancesBySpec.empty

      When("Adding an app to the launchQueue")
      launchQueue.add(app)

      Then("A new offer matcher gets registered")
      WaitTestSupport.waitUntil("registered as offer matcher", 1.second) {
        offerMatcherManager.offerMatchers.size == 1
      }
      verify(instanceTracker).instancesBySpecSync

      And("there should be no more interactions")
      f.verifyNoMoreInteractions()
    }

    "purging a queue item UNregisters offer matcher" in fixture { f =>
      import f._
      Given("An app in the queue")
      instanceTracker.instancesBySpecSync returns InstanceTracker.InstancesBySpec.empty
      launchQueue.add(app)

      When("The app is purged")
      launchQueue.asyncPurge(app.id).futureValue

      Then("No offer matchers remain registered")
      offerMatcherManager.offerMatchers should be(empty)
      verify(instanceTracker).instancesBySpecSync

      And("there should be no more interactions")
      f.verifyNoMoreInteractions()
    }

    "an offer gets unsuccessfully matched against an item in the queue" in fixture { f =>
      import f._

      Given("An app in the queue")
      instanceTracker.instancesBySpecSync returns InstanceTracker.InstancesBySpec.empty
      launchQueue.add(app)
      WaitTestSupport.waitUntil("registered as offer matcher", 1.second) {
        offerMatcherManager.offerMatchers.size == 1
      }

      When("we ask for matching an offer")
      instanceOpFactory.matchOfferRequest(Matchers.any()) returns noMatchResult
      val matchFuture = offerMatcherManager.offerMatchers.head.matchOffer(offer)
      val matchedTasks = matchFuture.futureValue

      Then("the offer gets passed to the task factory and respects the answer")
      val request = InstanceOpFactory.Request(app, offer, Map.empty, additionalLaunches = 1, faultDomain = None)
      verify(instanceOpFactory).matchOfferRequest(request)
      matchedTasks.offerId should equal(offer.getId)
      matchedTasks.opsWithSource should equal(Seq.empty)

      verify(instanceTracker).instancesBySpecSync

      And("there should be no more interactions")
      f.verifyNoMoreInteractions()
    }

    "an offer gets successfully matched against an item in the queue" in fixture { f =>
      import f._
      Given("An app in the queue")
      instanceTracker.instancesBySpecSync returns InstanceTracker.InstancesBySpec.empty
      launchQueue.add(app)
      WaitTestSupport.waitUntil("registered as offer matcher", 1.second) {
        offerMatcherManager.offerMatchers.size == 1
      }

      When("we ask for matching an offer")
      instanceOpFactory.matchOfferRequest(Matchers.any()) returns launchResult
      val matchFuture = offerMatcherManager.offerMatchers.head.matchOffer(offer)
      val matchedTasks = matchFuture.futureValue

      Then("the offer gets passed to the task factory and respects the answer")
      val request = InstanceOpFactory.Request(app, offer, Map.empty, additionalLaunches = 1, faultDomain = None)
      verify(instanceOpFactory).matchOfferRequest(request)
      matchedTasks.offerId should equal(offer.getId)
      launchedTaskInfos(matchedTasks) should equal(Seq(mesosTask))

      verify(instanceTracker).instancesBySpecSync

      And("there should be no more interactions")
      f.verifyNoMoreInteractions()
    }

    "TaskChanged updates are answered immediately for suspended queue entries" in fixture { f =>
      // otherwise we get a deadlock in some cases, see comment in LaunchQueueActor
      import f._
      Given("An app in the queue")
      instanceTracker.instancesBySpecSync returns InstanceTracker.InstancesBySpec.empty
      launchQueue.add(app, 3)
      WaitTestSupport.waitUntil("registered as offer matcher", 1.second) {
        offerMatcherManager.offerMatchers.size == 1
      }

      And("a task gets launched but not confirmed")
      instanceOpFactory.matchOfferRequest(Matchers.any()) returns launchResult
      val matchFuture = offerMatcherManager.offerMatchers.head.matchOffer(offer)
      matchFuture.futureValue

      And("test app gets purged (but not stopped yet because of in-flight tasks)")
      launchQueue.asyncPurge(app.id)
      WaitTestSupport.waitUntil("purge gets executed", 1.second) {
        !launchQueue.list.exists(_.runSpec.id == app.id)
      }
      reset(instanceTracker, instanceOpFactory)

      When("we send a related task change")
      val notificationAck = launchQueue.notifyOfInstanceUpdate(instanceChange)

      Then("there should be no more interactions")
      f.verifyNoMoreInteractions()
    }
  }

  class Fixture extends AutoCloseable {
    val app = MarathonTestHelper.makeBasicApp().copy(id = PathId("/app"))

    val offer = MarathonTestHelper.makeBasicOffer().build()
    val runspecId = PathId("/test")
    val instance = TestInstanceBuilder.newBuilder(runspecId).addTaskWithBuilder().taskRunning().build().getInstance()
    val task: Task.LaunchedEphemeral = instance.appTask

    val mesosTask = MarathonTestHelper.makeOneCPUTask(task.taskId).build()
    val launch = new InstanceOpFactoryHelper(Some("principal"), Some("role")).
      launchEphemeral(mesosTask, task, instance)
    val instanceChange = TaskStatusUpdateTestHelper(
      operation = InstanceUpdateOperation.LaunchEphemeral(instance),
      effect = InstanceUpdateEffect.Update(instance = instance, oldState = None, events = Nil)).wrapped

    lazy val clock: Clock = Clock.systemUTC()
    val noMatchResult = OfferMatchResult.NoMatch(app, offer, Seq.empty, clock.now())
    val launchResult = OfferMatchResult.Match(app, offer, launch, clock.now())

    lazy val offerMatcherManager: DummyOfferMatcherManager = new DummyOfferMatcherManager()
    lazy val instanceTracker: InstanceTracker = mock[InstanceTracker]
    lazy val instanceOpFactory: InstanceOpFactory = mock[InstanceOpFactory]
    lazy val config = MarathonTestHelper.defaultConfig()
    lazy val parentActor = newTestActor()
<<<<<<< HEAD
    lazy val homeFaultDomain = () => None
=======
    lazy val localRegion = () => None
>>>>>>> 6d26eaf6

    lazy val module: LaunchQueueModule = new LaunchQueueModule(
      config,
      AlwaysElectedLeadershipModule.forRefFactory(parentActor.underlying),
      clock,
      subOfferMatcherManager = offerMatcherManager,
      maybeOfferReviver = None,
      instanceTracker,
      instanceOpFactory,
<<<<<<< HEAD
      homeFaultDomain
=======
      localRegion
>>>>>>> 6d26eaf6
    )

    def launchQueue = module.launchQueue

    def verifyNoMoreInteractions(): Unit = {
      noMoreInteractions(instanceTracker)
      noMoreInteractions(instanceOpFactory)
    }

    def close(): Unit = {
      parentActor.stop()
    }
  }
}<|MERGE_RESOLUTION|>--- conflicted
+++ resolved
@@ -171,7 +171,7 @@
       val matchedTasks = matchFuture.futureValue
 
       Then("the offer gets passed to the task factory and respects the answer")
-      val request = InstanceOpFactory.Request(app, offer, Map.empty, additionalLaunches = 1, faultDomain = None)
+      val request = InstanceOpFactory.Request(app, offer, Map.empty, additionalLaunches = 1)
       verify(instanceOpFactory).matchOfferRequest(request)
       matchedTasks.offerId should equal(offer.getId)
       matchedTasks.opsWithSource should equal(Seq.empty)
@@ -197,7 +197,7 @@
       val matchedTasks = matchFuture.futureValue
 
       Then("the offer gets passed to the task factory and respects the answer")
-      val request = InstanceOpFactory.Request(app, offer, Map.empty, additionalLaunches = 1, faultDomain = None)
+      val request = InstanceOpFactory.Request(app, offer, Map.empty, additionalLaunches = 1)
       verify(instanceOpFactory).matchOfferRequest(request)
       matchedTasks.offerId should equal(offer.getId)
       launchedTaskInfos(matchedTasks) should equal(Seq(mesosTask))
@@ -262,11 +262,7 @@
     lazy val instanceOpFactory: InstanceOpFactory = mock[InstanceOpFactory]
     lazy val config = MarathonTestHelper.defaultConfig()
     lazy val parentActor = newTestActor()
-<<<<<<< HEAD
-    lazy val homeFaultDomain = () => None
-=======
     lazy val localRegion = () => None
->>>>>>> 6d26eaf6
 
     lazy val module: LaunchQueueModule = new LaunchQueueModule(
       config,
@@ -276,11 +272,7 @@
       maybeOfferReviver = None,
       instanceTracker,
       instanceOpFactory,
-<<<<<<< HEAD
-      homeFaultDomain
-=======
       localRegion
->>>>>>> 6d26eaf6
     )
 
     def launchQueue = module.launchQueue
