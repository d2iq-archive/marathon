package mesosphere.marathon
package test

import mesosphere.marathon.core.pod.PodDefinition
import mesosphere.marathon.state._
import com.wix.accord

trait GroupCreation {
  def createRootGroup(
    apps: Map[AppDefinition.AppKey, AppDefinition] = Group.defaultApps,
    pods: Map[PathId, PodDefinition] = Group.defaultPods,
    groups: Set[Group] = Set.empty,
    dependencies: Set[PathId] = Group.defaultDependencies,
    version: Timestamp = Group.defaultVersion,
    validate: Boolean = true,
    enabledFeatures: Set[String] = Set.empty): RootGroup = {
    val group = RootGroup(apps, pods, groups.map(group => group.id -> group)(collection.breakOut), dependencies, version)

    if (validate) {
      val validation = accord.validate(group)(RootGroup.rootGroupValidator(enabledFeatures))
      assert(validation.isSuccess, s"Provided test root group was not valid: ${validation.toString}")
    }

    group
  }

  def createGroup(
    id: PathId,
    apps: Map[AppDefinition.AppKey, AppDefinition] = Group.defaultApps,
    pods: Map[PathId, PodDefinition] = Group.defaultPods,
    groups: Set[Group] = Set.empty,
    dependencies: Set[PathId] = Group.defaultDependencies,
    version: Timestamp = Group.defaultVersion,
    validate: Boolean = true,
    enabledFeatures: Set[String] = Set.empty): Group = {
    val groupsById: Map[Group.GroupKey, Group] = groups.map(group => group.id -> group)(collection.breakOut)
    val group = Group(
      id,
      apps,
      pods,
      groupsById,
      dependencies,
<<<<<<< HEAD
      version)
=======
      version,
      apps ++ groupsById.values.flatMap(_.transitiveAppsById),
      pods ++ groupsById.values.flatMap(_.transitivePodsById))

    if (validate) {
      val validation = accord.validate(group)(Group.validGroup(id.parent, enabledFeatures))
      assert(validation.isSuccess, s"Provided test group was not valid: ${validation.toString}")
    }

    group
>>>>>>> 3003b289
  }
}<|MERGE_RESOLUTION|>--- conflicted
+++ resolved
@@ -40,12 +40,7 @@
       pods,
       groupsById,
       dependencies,
-<<<<<<< HEAD
       version)
-=======
-      version,
-      apps ++ groupsById.values.flatMap(_.transitiveAppsById),
-      pods ++ groupsById.values.flatMap(_.transitivePodsById))
 
     if (validate) {
       val validation = accord.validate(group)(Group.validGroup(id.parent, enabledFeatures))
@@ -53,6 +48,5 @@
     }
 
     group
->>>>>>> 3003b289
   }
 }