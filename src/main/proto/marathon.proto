--- conflicted
+++ resolved
@@ -274,22 +274,12 @@
     message Seccomp {
       // the seccomp profile this linux container should run with
       // a profile_name is allowed if unconfined doesn't exist or is false
-<<<<<<< HEAD
-      optional string profile_name =1;
-      // true is unconfined means a profile is not allowed
-      optional bool unconfined = 2;
-    }
-
-    optional Seccomp seccomp = 1;
-
-=======
       optional string profileName =1;
       // true is unconfined means a profile is not allowed
       required bool unconfined = 2;
     }
 
     optional Seccomp seccomp = 1;
->>>>>>> 1ddaf74d
   }
 
   // AppC on the universal Mesos engine
