--- conflicted
+++ resolved
@@ -64,12 +64,8 @@
   system: ActorSystem,
   migration: Migration,
   @Named("schedulerActor") schedulerActor: ActorRef,
-<<<<<<< HEAD
+  @Named(ModuleNames.MESOS_HEARTBEAT_ACTOR) mesosHeartbeatActor: ActorRef,
   metrics: Metrics = new Metrics(new MetricRegistry))(implicit mat: Materializer)
-=======
-  @Named(ModuleNames.MESOS_HEARTBEAT_ACTOR) mesosHeartbeatActor: ActorRef,
-  metrics: Metrics = new Metrics(new MetricRegistry))
->>>>>>> 59c94d01
     extends AbstractExecutionThreadService with ElectionCandidate {
 
   import scala.concurrent.ExecutionContext.Implicits.global
