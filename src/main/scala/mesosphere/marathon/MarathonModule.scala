--- conflicted
+++ resolved
@@ -15,11 +15,8 @@
 import mesosphere.chaos.http.HttpConf
 import mesosphere.marathon.Protos.MarathonTask
 import mesosphere.marathon.core.election.ElectionService
-<<<<<<< HEAD
+import mesosphere.marathon.core.event.EventSubscribers
 import mesosphere.marathon.core.groupmanager.GroupManager
-=======
-import mesosphere.marathon.core.event.EventSubscribers
->>>>>>> 6df72cdc
 import mesosphere.marathon.core.launchqueue.LaunchQueue
 import mesosphere.marathon.core.readiness.ReadinessCheckExecutor
 import mesosphere.marathon.core.task.tracker.TaskTracker
@@ -75,12 +72,8 @@
     bind(classOf[SchedulerDriverFactory]).to(classOf[MesosSchedulerDriverFactory]).in(Scopes.SINGLETON)
     bind(classOf[MarathonScheduler]).in(Scopes.SINGLETON)
     bind(classOf[MarathonSchedulerService]).in(Scopes.SINGLETON)
-<<<<<<< HEAD
     bind(classOf[DeploymentService]).to(classOf[MarathonSchedulerService])
-    bind(classOf[HealthCheckManager]).to(classOf[MarathonHealthCheckManager]).asEagerSingleton()
-=======
     bind(classOf[HealthCheckManager]).to(classOf[MarathonHealthCheckManager]).in(Scopes.SINGLETON)
->>>>>>> 6df72cdc
 
     bind(classOf[String])
       .annotatedWith(Names.named(ModuleNames.SERVER_SET_PATH))
@@ -278,52 +271,6 @@
     )
   }
 
-<<<<<<< HEAD
-=======
-  @Provides
-  @Singleton
-  def provideGroupManager(
-    @Named(ModuleNames.SERIALIZE_GROUP_UPDATES) serializeUpdates: CapConcurrentExecutions,
-    scheduler: MarathonSchedulerService,
-    groupRepo: GroupRepository,
-    appRepo: AppRepository,
-    storage: StorageProvider,
-    eventBus: EventStream,
-    metrics: Metrics): GroupManager = {
-    val groupManager: GroupManager = new GroupManager(
-      serializeUpdates,
-      scheduler,
-      groupRepo,
-      appRepo,
-      storage,
-      conf,
-      eventBus
-    )
-
-    metrics.gauge("service.mesosphere.marathon.app.count", new Gauge[Int] {
-      override def getValue: Int = {
-        Await.result(groupManager.rootGroup(), conf.zkTimeoutDuration).transitiveApps.size
-      }
-    })
-
-    metrics.gauge("service.mesosphere.marathon.group.count", new Gauge[Int] {
-      override def getValue: Int = {
-        Await.result(groupManager.rootGroup(), conf.zkTimeoutDuration).transitiveGroups.size
-      }
-    })
-
-    metrics.gauge("service.mesosphere.marathon.uptime", new Gauge[Long] {
-      val startedAt = System.currentTimeMillis()
-
-      override def getValue: Long = {
-        System.currentTimeMillis() - startedAt
-      }
-    })
-
-    groupManager
-  }
-
->>>>>>> 6df72cdc
   // persistence functionality ----------------
 
   @Provides
