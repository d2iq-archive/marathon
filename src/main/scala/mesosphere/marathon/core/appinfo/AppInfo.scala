--- conflicted
+++ resolved
@@ -1,35 +1,7 @@
 package mesosphere.marathon
 package core.appinfo
 
-<<<<<<< HEAD
-import com.fasterxml.jackson.core.JsonGenerator
-import com.fasterxml.jackson.databind.SerializerProvider
-import mesosphere.marathon.api.v2.json.JacksonSerializable
-import mesosphere.marathon.core.readiness.ReadinessCheckResult
-import mesosphere.marathon.raml.{AppSerializer, Raml, TaskConversion, TaskCountsSerializer}
-import mesosphere.marathon.state.{AppDefinition, Identifiable, TaskFailure}
-
-import scala.collection.immutable.Seq
-
-/**
-  * An app definition with optional additional data.
-  *
-  * You can specify which data you want via the AppInfo.Embed types.
-  */
-case class AppInfo(
-    app: AppDefinition,
-    maybeTasks: Option[Seq[EnrichedTask]] = None,
-    maybeCounts: Option[TaskCounts] = None,
-    maybeDeployments: Option[Seq[Identifiable]] = None,
-    maybeReadinessCheckResults: Option[Seq[ReadinessCheckResult]] = None,
-    maybeLastTaskFailure: Option[TaskFailure] = None,
-    maybeTaskStats: Option[TaskStatsByVersion] = None) {
-}
-
-object AppInfo extends JacksonSerializable[AppInfo] {
-=======
 object AppInfo {
->>>>>>> a5a39f83
   sealed trait Embed
   object Embed {
     case object Tasks extends Embed
@@ -39,35 +11,4 @@
     case object LastTaskFailure extends Embed
     case object TaskStats extends Embed
   }
-
-  override def serializeWithJackson(value: AppInfo, gen: JsonGenerator, provider: SerializerProvider): Unit = {
-    gen.writeStartObject()
-
-    implicit val taskConversion = TaskConversion.enrichedTaskRamlWrite
-    implicit val taskCountsConversion = TaskConversion.taskCountsWrite
-
-    AppSerializer.serializeFields(Raml.toRaml(value.app), gen, provider)
-    value.maybeCounts.foreach(counts => TaskCountsSerializer.serializeFields(Raml.toRaml(counts), gen, provider))
-
-    value.maybeDeployments.foreach(gen.writeObjectField("deployments", _))
-    value.maybeReadinessCheckResults.foreach(gen.writeObjectField("readinessCheckResults", _))
-    value.maybeTasks.foreach(tasks => gen.writeObjectField("tasks", Raml.toRaml(tasks)))
-    value.maybeLastTaskFailure.foreach(gen.writeObjectField("lastTaskFailure", _))
-    value.maybeTaskStats.foreach(gen.writeObjectField("taskStats", _))
-
-    gen.writeEndObject()
-
-    //    val appJson = RunSpecWrites.writes(info.app).as[JsObject]
-    //
-    //    val maybeJson = Seq[Option[JsObject]](
-    //      info.maybeCounts.map(TaskCountsWrites.writes(_).as[JsObject]),
-    //      info.maybeDeployments.map(deployments => Json.obj("deployments" -> deployments)),
-    //      info.maybeReadinessCheckResults.map(readiness => Json.obj("readinessCheckResults" -> readiness)),
-    //      info.maybeTasks.map(tasks => Json.obj("tasks" -> Raml.toRaml(tasks))),
-    //      info.maybeLastTaskFailure.map(lastFailure => Json.obj("lastTaskFailure" -> lastFailure)),
-    //      info.maybeTaskStats.map(taskStats => Json.obj("taskStats" -> taskStats))
-    //    ).flatten
-    //
-    //    maybeJson.foldLeft(appJson)((result, obj) => result ++ obj)
-  }
 }