--- conflicted
+++ resolved
@@ -1,64 +1,11 @@
 package mesosphere.marathon
 package core.appinfo
 
-<<<<<<< HEAD
-import com.fasterxml.jackson.core.JsonGenerator
-import com.fasterxml.jackson.databind.SerializerProvider
-import mesosphere.marathon.api.v2.json.JacksonSerializable
-import mesosphere.marathon.raml.PodStatus
-import mesosphere.marathon.state.{Group, RootGroup}
-
-case class GroupInfo(
-    group: Group,
-    maybeApps: Option[Seq[AppInfo]],
-    maybePods: Option[Seq[PodStatus]],
-    maybeGroups: Option[Seq[GroupInfo]]) {
-
-  def transitiveApps: Option[Seq[AppInfo]] = this.maybeApps.map { apps =>
-    apps ++ maybeGroups.map { _.flatMap(_.transitiveApps.getOrElse(Seq.empty)) }.getOrElse(Seq.empty)
-  }
-  def transitiveGroups: Option[Seq[GroupInfo]] = this.maybeGroups.map { groups =>
-    groups ++ maybeGroups.map { _.flatMap(_.transitiveGroups.getOrElse(Seq.empty)) }.getOrElse(Seq.empty)
-  }
-
-}
-
-object GroupInfo extends JacksonSerializable[GroupInfo] {
-=======
 object GroupInfo {
->>>>>>> a5a39f83
   sealed trait Embed
   object Embed {
     case object Groups extends Embed
     case object Apps extends Embed
     case object Pods extends Embed
   }
-<<<<<<< HEAD
-  lazy val empty: GroupInfo = GroupInfo(RootGroup.empty, None, None, None)
-
-  override def serializeWithJackson(value: GroupInfo, gen: JsonGenerator, provider: SerializerProvider): Unit = {
-    gen.writeStartObject()
-    gen.writeObjectField("id", value.group.id)
-    gen.writeObjectField("dependencies", value.group.dependencies)
-    gen.writeObjectField("version", value.group.version)
-
-    value.maybeApps.foreach(apps => {
-      gen.writeArrayFieldStart("apps")
-      apps.foreach(gen.writeObject)
-      gen.writeEndArray()
-    })
-    value.maybeGroups.foreach(groups => {
-      gen.writeArrayFieldStart("groups")
-      groups.foreach(gen.writeObject)
-      gen.writeEndArray()
-    })
-    value.maybePods.foreach(pods => {
-      gen.writeArrayFieldStart("pods")
-      pods.foreach(gen.writeObject)
-      gen.writeEndArray()
-    })
-    gen.writeEndObject()
-  }
-=======
->>>>>>> a5a39f83
 }
