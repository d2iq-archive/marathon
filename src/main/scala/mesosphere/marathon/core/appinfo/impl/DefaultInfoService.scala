--- conflicted
+++ resolved
@@ -37,11 +37,7 @@
     resolvePodInfos(pods, baseData)
   }
 
-<<<<<<< HEAD
-  override def selectApp(id: PathId, selector: AppSelector, embed: Set[AppInfo.Embed]): Future[Option[raml.AppInfo]] = {
-=======
-  override def selectApp(id: AbsolutePathId, selector: AppSelector, embed: Set[AppInfo.Embed]): Future[Option[AppInfo]] = {
->>>>>>> 3b676976
+  override def selectApp(id: AbsolutePathId, selector: AppSelector, embed: Set[AppInfo.Embed]): Future[Option[raml.AppInfo]] = {
     logger.debug(s"queryForAppId $id")
     groupManager.app(id) match {
       case Some(app) if selector.matches(app) => newBaseData().appInfoFuture(app, embed).map(Some(_))
@@ -58,13 +54,8 @@
       infos
     }
 
-<<<<<<< HEAD
-  override def selectAppsInGroup(groupId: PathId, selector: AppSelector,
+  override def selectAppsInGroup(groupId: AbsolutePathId, selector: AppSelector,
     embed: Set[AppInfo.Embed]): Future[Seq[raml.AppInfo]] =
-=======
-  override def selectAppsInGroup(groupId: AbsolutePathId, selector: AppSelector,
-    embed: Set[AppInfo.Embed]): Future[Seq[AppInfo]] =
->>>>>>> 3b676976
 
     async { // linter:ignore UnnecessaryElseBranch
       logger.debug(s"queryAllInGroup $groupId")
@@ -77,26 +68,16 @@
       }
     }
 
-<<<<<<< HEAD
-  override def selectGroup(groupId: PathId, selectors: GroupInfoService.Selectors,
+  override def selectGroup(groupId: AbsolutePathId, selectors: GroupInfoService.Selectors,
     appEmbed: Set[Embed], groupEmbed: Set[GroupInfo.Embed]): Future[Option[raml.GroupInfo]] = {
-=======
-  override def selectGroup(groupId: AbsolutePathId, selectors: GroupInfoService.Selectors,
-    appEmbed: Set[Embed], groupEmbed: Set[GroupInfo.Embed]): Future[Option[GroupInfo]] = {
->>>>>>> 3b676976
     groupManager.group(groupId) match {
       case Some(group) => queryForGroup(group, selectors, appEmbed, groupEmbed)
       case None => Future.successful(None)
     }
   }
 
-<<<<<<< HEAD
-  override def selectGroupVersion(groupId: PathId, version: Timestamp, selectors: GroupInfoService.Selectors,
+  override def selectGroupVersion(groupId: AbsolutePathId, version: Timestamp, selectors: GroupInfoService.Selectors,
     groupEmbed: Set[GroupInfo.Embed]): Future[Option[raml.GroupInfo]] = {
-=======
-  override def selectGroupVersion(groupId: AbsolutePathId, version: Timestamp, selectors: GroupInfoService.Selectors,
-    groupEmbed: Set[GroupInfo.Embed]): Future[Option[GroupInfo]] = {
->>>>>>> 3b676976
     groupManager.group(groupId, version).flatMap {
       case Some(group) => queryForGroup(group, selectors, Set.empty, groupEmbed)
       case None => Future.successful(None)
@@ -118,11 +99,7 @@
       val groupEmbedPods = groupEmbed(GroupInfo.Embed.Pods)
 
       //fetch all transitive app infos and pod statuses with one request
-<<<<<<< HEAD
-      val infoById: Map[PathId, raml.AppInfo] =
-=======
-      val infoById: Map[AbsolutePathId, AppInfo] =
->>>>>>> 3b676976
+      val infoById: Map[AbsolutePathId, raml.AppInfo] =
         if (groupEmbedApps) {
           val filteredApps: IndexedSeq[AppDefinition] =
             group.transitiveApps.filterAs(selectors.appSelector.matches)(collection.breakOut)
@@ -130,11 +107,7 @@
             info => PathId(info.id) -> info
           }(collection.breakOut)
         } else {
-<<<<<<< HEAD
-          Map.empty[PathId, raml.AppInfo]
-=======
-          Map.empty[AbsolutePathId, AppInfo]
->>>>>>> 3b676976
+          Map.empty[AbsolutePathId, raml.AppInfo]
         }
 
       val statusById: Map[AbsolutePathId, PodStatus] =
