--- conflicted
+++ resolved
@@ -49,7 +49,6 @@
   private[this] def inferNormalTaskOp(request: TaskOpFactory.Request): Option[TaskOp] = {
     val TaskOpFactory.Request(runSpec, offer, tasks, _) = request
 
-<<<<<<< HEAD
     new TaskBuilder(runSpec, Task.Id.forRunSpec, config, Some(appTaskProc), Some(rejectionCollector))
       .buildIfMatches(offer, tasks.values).map {
         case (taskInfo, ports) =>
@@ -62,28 +61,11 @@
             ),
             runSpecVersion = runSpec.version,
             status = Task.Status(
-              stagedAt = clock.now()
+              stagedAt = clock.now(),
+              taskStatus = MarathonTaskStatus.Created
             ),
             hostPorts = ports.flatten
           )
-=======
-    new TaskBuilder(runSpec, Task.Id.forRunSpec, config, Some(appTaskProc)).buildIfMatches(offer, tasks.values).map {
-      case (taskInfo, ports) =>
-        val task = Task.LaunchedEphemeral(
-          taskId = Task.Id(taskInfo.getTaskId),
-          agentInfo = Task.AgentInfo(
-            host = offer.getHostname,
-            agentId = Some(offer.getSlaveId.getValue),
-            attributes = offer.getAttributesList.asScala
-          ),
-          runSpecVersion = runSpec.version,
-          status = Task.Status(
-            stagedAt = clock.now(),
-            taskStatus = MarathonTaskStatus.Created
-          ),
-          hostPorts = ports.flatten
-        )
->>>>>>> a46c03d6
 
           taskOperationFactory.launchEphemeral(taskInfo, task)
       }
@@ -164,7 +146,6 @@
     volumeMatch: Option[PersistentVolumeMatcher.VolumeMatch]): Option[TaskOp] = {
 
     // create a TaskBuilder that used the id of the existing task as id for the created TaskInfo
-<<<<<<< HEAD
     new TaskBuilder(spec, (_) => task.taskId, config, Some(appTaskProc), Some(rejectionCollector))
       .build(offer, resourceMatch, volumeMatch) map {
         case (taskInfo, ports) =>
@@ -172,27 +153,13 @@
             task.taskId,
             runSpecVersion = spec.version,
             status = Task.Status(
-              stagedAt = clock.now()
+              stagedAt = clock.now(),
+              taskStatus = MarathonTaskStatus.Created
             ),
             hostPorts = ports.flatten)
 
           taskOperationFactory.launchOnReservation(taskInfo, taskStateOp, task)
       }
-=======
-    new TaskBuilder(spec, (_) => task.taskId, config, Some(appTaskProc)).build(offer, resourceMatch, volumeMatch) map {
-      case (taskInfo, ports) =>
-        val taskStateOp = TaskStateOp.LaunchOnReservation(
-          task.taskId,
-          runSpecVersion = spec.version,
-          status = Task.Status(
-            stagedAt = clock.now(),
-            taskStatus = MarathonTaskStatus.Created
-          ),
-          hostPorts = ports.flatten)
-
-        taskOperationFactory.launchOnReservation(taskInfo, taskStateOp, task)
-    }
->>>>>>> a46c03d6
   }
 
   private[this] def reserveAndCreateVolumes(
