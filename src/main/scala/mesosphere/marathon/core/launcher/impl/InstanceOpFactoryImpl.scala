package mesosphere.marathon
package core.launcher.impl

import java.time.Clock

import com.typesafe.scalalogging.StrictLogging
import mesosphere.marathon.core.instance.Instance.AgentInfo
import mesosphere.marathon.core.instance.update.InstanceUpdateOperation
<<<<<<< HEAD
import mesosphere.marathon.core.instance.{Instance, LocalVolume, LocalVolumeId, Reservation}
=======
import mesosphere.marathon.core.instance.{Goal, Instance, LocalVolume, LocalVolumeId, Reservation}
>>>>>>> e9c81382
import mesosphere.marathon.core.launcher.{InstanceOp, InstanceOpFactory, OfferMatchResult}
import mesosphere.marathon.core.plugin.PluginManager
import mesosphere.marathon.core.pod.PodDefinition
import mesosphere.marathon.core.task.Task
import mesosphere.marathon.core.task.state.NetworkInfo
import mesosphere.marathon.metrics.Metrics
import mesosphere.marathon.plugin.scheduler.SchedulerPlugin
import mesosphere.marathon.plugin.task.RunSpecTaskProcessor
import mesosphere.marathon.plugin.{ApplicationSpec, PodSpec}
import mesosphere.marathon.state._
import mesosphere.marathon.stream.Implicits._
import mesosphere.mesos.ResourceMatcher.ResourceSelector
import mesosphere.mesos.{DiskResourceMatch, NoOfferMatchReason, PersistentVolumeMatcher, ResourceMatchResponse, ResourceMatcher, RunSpecOfferMatcher, TaskBuilder, TaskGroupBuilder}
import mesosphere.util.state.FrameworkId
import org.apache.mesos.Protos.{ExecutorInfo, TaskGroupInfo, TaskInfo}
import org.apache.mesos.{Protos => Mesos}

import scala.concurrent.duration._

class InstanceOpFactoryImpl(
    metrics: Metrics,
    config: MarathonConf,
    pluginManager: PluginManager = PluginManager.None)(implicit clock: Clock)
  extends InstanceOpFactory with StrictLogging {

  private[this] val taskOperationFactory = {
    val principalOpt = config.mesosAuthenticationPrincipal.toOption
    val roleOpt = config.mesosRole.toOption

    new InstanceOpFactoryHelper(metrics, principalOpt, roleOpt)
  }

  private[this] val schedulerPlugins: Seq[SchedulerPlugin] = pluginManager.plugins[SchedulerPlugin]

  private[this] lazy val runSpecTaskProc: RunSpecTaskProcessor = combine(
    pluginManager.plugins[RunSpecTaskProcessor].toIndexedSeq)

  override def matchOfferRequest(request: InstanceOpFactory.Request): OfferMatchResult = {
    logger.debug("matchOfferRequest")

    request.runSpec match {
      case app: AppDefinition =>
        if (request.isForResidentRunSpec) {
          inferForResidents(request)
        } else {
          request.scheduledInstances.headOption.map { scheduledInstance =>
            inferNormalTaskOp(app, request.instances, request.offer, request.localRegion, scheduledInstance)
          }.getOrElse(OfferMatchResult.NoMatch(app, request.offer, Seq.empty, clock.now()))
        }
      case pod: PodDefinition =>
        if (request.isForResidentRunSpec) {
          inferForResidents(request)
        } else {
          request.scheduledInstances.headOption.map { scheduledInstance =>
            inferPodInstanceOp(pod, request.instances, request.offer, request.localRegion, scheduledInstance)
          }.getOrElse(OfferMatchResult.NoMatch(pod, request.offer, Seq.empty, clock.now()))
        }
      case _ =>
        throw new IllegalArgumentException(s"unsupported runSpec object ${request.runSpec}")
    }
  }

  protected def inferPodInstanceOp(
    pod: PodDefinition,
    runningInstances: Seq[Instance],
    offer: Mesos.Offer,
    localRegion: Option[Region],
    scheduledInstance: Instance): OfferMatchResult = {

    val builderConfig = TaskGroupBuilder.BuilderConfig(
      config.defaultAcceptedResourceRolesSet,
      config.envVarsPrefix.toOption,
      config.mesosBridgeName())

    val matchedOffer =
      RunSpecOfferMatcher.matchOffer(pod, offer, runningInstances,
        builderConfig.acceptedResourceRoles, config, schedulerPlugins, localRegion)

    matchedOffer match {
      case matches: ResourceMatchResponse.Match =>
        val instanceId = scheduledInstance.instanceId
        val taskIds = pod.containers.map { container =>
          Task.Id.forInstanceId(instanceId, Some(container))
        }
        val (executorInfo, groupInfo, hostPorts) = TaskGroupBuilder.build(pod, offer,
          instanceId, taskIds, builderConfig, runSpecTaskProc, matches.resourceMatch, None)

        val agentInfo = Instance.AgentInfo(offer)
        val taskIDs: Seq[Task.Id] = groupInfo.getTasksList.map { t => Task.Id(t.getTaskId) }(collection.breakOut)
        val instance = Instance.Provisioned(scheduledInstance, agentInfo, hostPorts, pod, taskIDs, clock.now())
        val instanceOp = taskOperationFactory.provision(executorInfo, groupInfo, Instance.LaunchRequest(instance))
        OfferMatchResult.Match(pod, offer, instanceOp, clock.now())
      case matchesNot: ResourceMatchResponse.NoMatch =>
        OfferMatchResult.NoMatch(pod, offer, matchesNot.reasons, clock.now())
    }
  }

  /**
    * Matches offer and constructs provision operation.
    *
    * @param app The app definition.
    * @param runningInstances A list of running instances, ie we accepted an offer for them.
    * @param offer The Mesos offer.
    * @param localRegion Current region where Mesos master is running. See [[MarathonScheduler.getLocalRegion]].
    * @return The match result including the state opration that will update the instance from scheduled to provisioned.
    */
  private[this] def inferNormalTaskOp(
    app: AppDefinition,
    runningInstances: Seq[Instance],
    offer: Mesos.Offer,
    localRegion: Option[Region],
    scheduledInstance: Instance): OfferMatchResult = {

    val matchResponse =
      RunSpecOfferMatcher.matchOffer(app, offer, runningInstances,
        config.defaultAcceptedResourceRolesSet, config, schedulerPlugins, localRegion)
    matchResponse match {
      case matches: ResourceMatchResponse.Match =>
        val now = clock.now()

        val taskId = Task.Id.forInstanceId(scheduledInstance.instanceId, None)
        val taskBuilder = new TaskBuilder(app, taskId, config, runSpecTaskProc)
<<<<<<< HEAD
        val (taskInfo, networkInfo) = taskBuilder.build(offer, matches.resourceMatch, None)

        val agentInfo = AgentInfo(offer)
=======
        val (taskInfo, networkInfo) = taskBuilder.build(request.offer, matches.resourceMatch, None)
        val now = clock.now()
        val task = Task(
          taskId = Task.Id(taskInfo.getTaskId),
          runSpecVersion = runSpec.version,
          status = Task.Status(
            stagedAt = now,
            condition = Condition.Created,
            networkInfo = networkInfo
          )
        )

        val agentInfo = AgentInfo(offer)
        val tasksMap = Map(task.taskId -> task)
        val instance = new Instance(
          task.taskId.instanceId,
          agentInfo,
          Instance.InstanceState(None, tasksMap, now, app.unreachableStrategy),
          tasksMap,
          task.runSpecVersion,
          app.unreachableStrategy,
          None)
        val instanceOp = taskOperationFactory.launchEphemeral(taskInfo, task, instance)
        OfferMatchResult.Match(app, request.offer, instanceOp, clock.now())
      case matchesNot: ResourceMatchResponse.NoMatch => OfferMatchResult.NoMatch(app, request.offer, matchesNot.reasons, clock.now())
    }
  }
>>>>>>> e9c81382

        val provisionedInstance = Instance.Provisioned(scheduledInstance, agentInfo, networkInfo, app, clock.now(), taskId)
        val instanceOp = taskOperationFactory.provision(taskInfo, provisionedInstance.appTask, provisionedInstance)

        OfferMatchResult.Match(app, offer, instanceOp, clock.now())
      case matchesNot: ResourceMatchResponse.NoMatch => OfferMatchResult.NoMatch(app, offer, matchesNot.reasons, clock.now())
    }
  }

  /* *
     * If an offer HAS reservations/volumes that match our run spec, handling these has precedence
     * If an offer NAS NO reservations/volumes that match our run spec, we can reserve if needed
     *
     * Scenario 1:
     *  We need to launch tasks and receive an offer that HAS matching reservations/volumes
     *  - check if we have a task that need those volumes
     *  - if we do: schedule a Launch TaskOp for the task
     *  - if we don't: skip for now
     *
     * Scenario 2:
     *  We need to reserve resources and receive an offer that has matching resources
     *  - schedule a ReserveAndCreate TaskOp
     */
  private def maybeLaunchOnReservation(request: InstanceOpFactory.Request): Option[OfferMatchResult] = if (request.hasWaitingReservations) {
    val InstanceOpFactory.Request(runSpec, offer, instances, _, localRegion) = request

    logger.debug(s"Need to launch on reservation for ${runSpec.id}, version ${runSpec.version}")
    val maybeVolumeMatch = PersistentVolumeMatcher.matchVolumes(offer, request.reserved)

    maybeVolumeMatch.map { volumeMatch =>

      // The volumeMatch identified a specific instance that matches the volume's reservation labels.
      // This is the instance we want to launch. However, when validating constraints, we need to exclude that one
      // instance: it would be considered as an instance on that agent, and would violate e.g. a hostname:unique
      // constraint although it is just a placeholder for the instance that will be launched.
      val instancesToConsiderForConstraints: Stream[Instance] =
        instances.valuesIterator.toStream.filterAs(_.instanceId != volumeMatch.instance.instanceId)

      // resources are reserved for this role, so we only consider those resources
      val rolesToConsider = config.mesosRole.get.toSet
      val taskId = Task.Id.forInstanceId(volumeMatch.instance.instanceId, None)
      val reservationLabels = TaskLabels.labelsForTask(request.frameworkId, taskId).labels
      val resourceMatchResponse =
        ResourceMatcher.matchResources(
          offer, runSpec, instancesToConsiderForConstraints,
          ResourceSelector.reservedWithLabels(rolesToConsider, reservationLabels), config,
          schedulerPlugins,
          localRegion,
          request.reserved
        )

      resourceMatchResponse match {
        case matches: ResourceMatchResponse.Match =>
          val instanceOp = launchOnReservation(runSpec, offer, volumeMatch.instance, matches.resourceMatch, volumeMatch)
          OfferMatchResult.Match(runSpec, request.offer, instanceOp, clock.now())
        case matchesNot: ResourceMatchResponse.NoMatch =>
          OfferMatchResult.NoMatch(runSpec, request.offer, matchesNot.reasons, clock.now())
      }
    }
  } else None

  @SuppressWarnings(Array("TraversableHead"))
  private def maybeReserveAndCreateVolumes(request: InstanceOpFactory.Request): Option[OfferMatchResult] = {
    val InstanceOpFactory.Request(runSpec, offer, instances, scheduledInstances, localRegion) = request
    val needToReserve = scheduledInstances.exists(!_.hasReservation)

    if (needToReserve) {
      logger.debug(s"Need to reserve for ${runSpec.id}, version ${runSpec.version}")
      val configuredRoles = if (runSpec.acceptedResourceRoles.isEmpty) {
        config.defaultAcceptedResourceRolesSet
      } else {
        runSpec.acceptedResourceRoles
      }
      // We can only reserve unreserved resources
      val rolesToConsider = Set(ResourceRole.Unreserved).intersect(configuredRoles)
      if (rolesToConsider.isEmpty) {
        logger.warn(s"Will never match for ${runSpec.id}. The runSpec is not configured to accept unreserved resources.")
      }

      val resourceMatchResponse =
        ResourceMatcher.matchResources(offer, runSpec, instances.valuesIterator.toStream,
          ResourceSelector.reservable, config, schedulerPlugins, localRegion)
      resourceMatchResponse match {
        case matches: ResourceMatchResponse.Match =>
          val instanceOp = reserveAndCreateVolumes(request.frameworkId, runSpec, offer, matches.resourceMatch, scheduledInstances.find(!_.hasReservation).getOrElse(throw new IllegalStateException(s"Expecting to have scheduled instance without reservation but non is found in: $scheduledInstances")))
          Some(OfferMatchResult.Match(runSpec, request.offer, instanceOp, clock.now()))
        case matchesNot: ResourceMatchResponse.NoMatch =>
          Some(OfferMatchResult.NoMatch(runSpec, request.offer, matchesNot.reasons, clock.now()))
      }
    } else None
  }

  private[this] def inferForResidents(request: InstanceOpFactory.Request): OfferMatchResult = {
    maybeLaunchOnReservation(request)
      .orElse(maybeReserveAndCreateVolumes(request))
      .getOrElse {
        logger.warn("No need to reserve or launch and offer request isForResidentRunSpec")
        OfferMatchResult.NoMatch(request.runSpec, request.offer,
          Seq(NoOfferMatchReason.NoCorrespondingReservationFound), clock.now())
      }
  }

  private[this] def launchOnReservation(
    spec: RunSpec,
    offer: Mesos.Offer,
    reservedInstance: Instance,
    resourceMatch: ResourceMatcher.ResourceMatch,
    volumeMatch: PersistentVolumeMatcher.VolumeMatch): InstanceOp = {

    val agentInfo = Instance.AgentInfo(offer)

    spec match {
      case app: AppDefinition =>
        // The new taskId is based on the previous one. The previous taskId can denote either
        // 1. a resident task that was created with a previous version. In this case, both reservation label and taskId are
        //    perfectly normal taskIds.
        // 2. a task that was created to hold a reservation in 1.5 or later, this still is a completely normal taskId.
        // 3. an existing reservation from a previous version of Marathon, or a new reservation created in 1.5 or later. In
        //    this case, this is also a normal taskId
        // 4. a resident task that was created with 1.5 or later. In this case, the taskId has an appended launch attempt,
        //    a number prefixed with a separator.
        // All of these cases are handled in one way: by creating a new taskId for a resident task based on the previous
        // one. The used function will increment the attempt counter if it exists, of append a 1 to denote the first attempt
        // in version 1.5.
        val taskIds: Seq[Task.Id] = {
          val originalIds = if (reservedInstance.tasksMap.nonEmpty) {
            reservedInstance.tasksMap.keys
          } else {
            Seq(Task.Id.forInstanceId(reservedInstance.instanceId, None))
          }
          originalIds.map(ti => Task.Id.forResidentTask(ti)).to[Seq]
        }
        val newTaskId = taskIds.headOption.getOrElse(throw new IllegalStateException(s"Expecting to have a task id present when creating instance for app ${app.id} from instance $reservedInstance"))

        val (taskInfo, networkInfo) =
          new TaskBuilder(app, newTaskId, config, runSpecTaskProc)
            .build(offer, resourceMatch, Some(volumeMatch))

        val now = clock.now()
        val stateOp = InstanceUpdateOperation.Provision(Instance.Provisioned(reservedInstance, agentInfo, networkInfo, app, now, newTaskId))

        taskOperationFactory.launchOnReservation(taskInfo, stateOp, reservedInstance)

      case pod: PodDefinition =>
        val builderConfig = TaskGroupBuilder.BuilderConfig(
          config.defaultAcceptedResourceRolesSet,
          config.envVarsPrefix.toOption,
          config.mesosBridgeName())

        val instanceId = reservedInstance.instanceId
        val taskIds = if (reservedInstance.tasksMap.nonEmpty) {
          reservedInstance.tasksMap.keys.to[Seq]
        } else {
          pod.containers.map { container =>
            Task.Id.forInstanceId(reservedInstance.instanceId, Some(container))
          }
        }
        val oldToNewTaskIds: Map[Task.Id, Task.Id] = taskIds.map { taskId =>
          taskId -> Task.Id.forResidentTask(taskId)
        }(collection.breakOut)

        val containerNameToTaskId: Map[String, Task.Id] = oldToNewTaskIds.values.map {
          case taskId @ Task.ResidentTaskId(_, Some(containerName), _) => containerName -> taskId
          case taskId => throw new IllegalStateException(s"failed to extract a container name from the task id $taskId")
        }(collection.breakOut)
        val podContainerTaskIds: Seq[Task.Id] = pod.containers.map { container =>
          containerNameToTaskId.getOrElse(container.name, throw new IllegalStateException(
            s"failed to get a task ID for the given container name: ${container.name}"))
        }

        val (executorInfo, groupInfo, hostPorts) = TaskGroupBuilder.build(pod, offer,
          instanceId, podContainerTaskIds, builderConfig, runSpecTaskProc, resourceMatch, Some(volumeMatch))

        val stateOp = InstanceUpdateOperation.Provision(Instance.Provisioned(reservedInstance, agentInfo, hostPorts, pod, podContainerTaskIds, clock.now()))

        taskOperationFactory.launchOnReservation(executorInfo, groupInfo, stateOp, reservedInstance)
    }
  }

  private[this] def reserveAndCreateVolumes(
    frameworkId: FrameworkId,
    runSpec: RunSpec,
    offer: Mesos.Offer,
    resourceMatch: ResourceMatcher.ResourceMatch,
    scheduledInstance: Instance): InstanceOp = {

    val localVolumes: Seq[InstanceOpFactory.OfferedVolume] =
      resourceMatch.localVolumes.map {
        case DiskResourceMatch.ConsumedVolume(providerId, source, VolumeWithMount(volume, mount)) =>
          val localVolume = LocalVolume(LocalVolumeId(runSpec.id, volume, mount), volume, mount)
          InstanceOpFactory.OfferedVolume(providerId, source, localVolume)
      }

    val persistentVolumeIds = localVolumes.map(_.volume.id)
    val now = clock.now()
    val timeout = Reservation.Timeout(
      initiated = now,
      deadline = now + config.taskReservationTimeout().millis,
      reason = Reservation.Timeout.Reason.ReservationTimeout)
    val state = Reservation.State.New(timeout = Some(timeout))
    val reservation = Reservation(persistentVolumeIds, state)
    val agentInfo = Instance.AgentInfo(offer)

    val (reservationLabels, stateOp) = runSpec match {
      case _: AppDefinition =>
        // The first taskId does not have an attempt count - this is only the task created to hold the reservation and it
        // will be replaced with a new task once we launch on an existing reservation this way, the reservation will be
        // labeled with a taskId that does not relate to a task existing in Mesos (previously, Marathon reused taskIds so
        // there was always a 1:1 correlation from reservation to taskId)
        val reservationLabels = TaskLabels.labelsForTask(frameworkId, Task.Id.forInstanceId(scheduledInstance.instanceId, None))
        val stateOp = InstanceUpdateOperation.Reserve(Instance.Scheduled(scheduledInstance, reservation, agentInfo))
        (reservationLabels, stateOp)

      case pod: PodDefinition =>
        val taskIds = pod.containers.map { container =>
          Task.Id.forInstanceId(scheduledInstance.instanceId, Some(container))
        }
        val reservationLabels = TaskLabels.labelsForTask(
          frameworkId,
          taskIds.headOption.getOrElse(throw new IllegalStateException("pod does not have any container")))
        val stateOp = InstanceUpdateOperation.Reserve(Instance.Scheduled(scheduledInstance, reservation, agentInfo))
        (reservationLabels, stateOp)
    }
    taskOperationFactory.reserveAndCreateVolumes(reservationLabels, stateOp, resourceMatch.resources, localVolumes)
  }

  def combine(processors: Seq[RunSpecTaskProcessor]): RunSpecTaskProcessor = new RunSpecTaskProcessor {
    override def taskInfo(runSpec: ApplicationSpec, builder: TaskInfo.Builder): Unit = {
      processors.foreach(_.taskInfo(runSpec, builder))
    }
    override def taskGroup(podSpec: PodSpec, executor: ExecutorInfo.Builder, taskGroup: TaskGroupInfo.Builder): Unit = {
      processors.foreach(_.taskGroup(podSpec, executor, taskGroup))
    }
  }
}

object InstanceOpFactoryImpl {

  protected[impl] def podTaskNetworkInfos(
    pod: PodDefinition,
    agentInfo: Instance.AgentInfo,
    taskIDs: Seq[Task.Id],
    hostPorts: Seq[Option[Int]]
  ): Map[Task.Id, NetworkInfo] = {

    val reqPortsByCTName: Seq[(String, Option[Int])] = pod.containers.flatMap { ct =>
      ct.endpoints.map { ep =>
        ct.name -> ep.hostPort
      }
    }

    val totalRequestedPorts = reqPortsByCTName.size
    assume(totalRequestedPorts == hostPorts.size, s"expected that number of allocated ports ${hostPorts.size}" +
      s" would equal the number of requested host ports $totalRequestedPorts")

    assume(!hostPorts.flatten.contains(0), "expected that all dynamic host ports have been allocated")

    val allocPortsByCTName: Seq[(String, Int)] = reqPortsByCTName.zip(hostPorts).collect {
      case ((name, Some(_)), Some(allocatedPort)) => name -> allocatedPort
    }(collection.breakOut)

    taskIDs.map { taskId =>
      // the task level host ports are needed for fine-grained status/reporting later on
      val taskHostPorts: Seq[Int] = taskId.containerName.map { ctName =>
        allocPortsByCTName.withFilter { case (name, port) => name == ctName }.map(_._2)
      }.getOrElse(Seq.empty[Int])

      val networkInfo = NetworkInfo(agentInfo.host, taskHostPorts, ipAddresses = Nil)
      taskId -> networkInfo
    }(collection.breakOut)
  }
}<|MERGE_RESOLUTION|>--- conflicted
+++ resolved
@@ -6,11 +6,7 @@
 import com.typesafe.scalalogging.StrictLogging
 import mesosphere.marathon.core.instance.Instance.AgentInfo
 import mesosphere.marathon.core.instance.update.InstanceUpdateOperation
-<<<<<<< HEAD
 import mesosphere.marathon.core.instance.{Instance, LocalVolume, LocalVolumeId, Reservation}
-=======
-import mesosphere.marathon.core.instance.{Goal, Instance, LocalVolume, LocalVolumeId, Reservation}
->>>>>>> e9c81382
 import mesosphere.marathon.core.launcher.{InstanceOp, InstanceOpFactory, OfferMatchResult}
 import mesosphere.marathon.core.plugin.PluginManager
 import mesosphere.marathon.core.pod.PodDefinition
@@ -133,39 +129,9 @@
 
         val taskId = Task.Id.forInstanceId(scheduledInstance.instanceId, None)
         val taskBuilder = new TaskBuilder(app, taskId, config, runSpecTaskProc)
-<<<<<<< HEAD
         val (taskInfo, networkInfo) = taskBuilder.build(offer, matches.resourceMatch, None)
 
         val agentInfo = AgentInfo(offer)
-=======
-        val (taskInfo, networkInfo) = taskBuilder.build(request.offer, matches.resourceMatch, None)
-        val now = clock.now()
-        val task = Task(
-          taskId = Task.Id(taskInfo.getTaskId),
-          runSpecVersion = runSpec.version,
-          status = Task.Status(
-            stagedAt = now,
-            condition = Condition.Created,
-            networkInfo = networkInfo
-          )
-        )
-
-        val agentInfo = AgentInfo(offer)
-        val tasksMap = Map(task.taskId -> task)
-        val instance = new Instance(
-          task.taskId.instanceId,
-          agentInfo,
-          Instance.InstanceState(None, tasksMap, now, app.unreachableStrategy),
-          tasksMap,
-          task.runSpecVersion,
-          app.unreachableStrategy,
-          None)
-        val instanceOp = taskOperationFactory.launchEphemeral(taskInfo, task, instance)
-        OfferMatchResult.Match(app, request.offer, instanceOp, clock.now())
-      case matchesNot: ResourceMatchResponse.NoMatch => OfferMatchResult.NoMatch(app, request.offer, matchesNot.reasons, clock.now())
-    }
-  }
->>>>>>> e9c81382
 
         val provisionedInstance = Instance.Provisioned(scheduledInstance, agentInfo, networkInfo, app, clock.now(), taskId)
         val instanceOp = taskOperationFactory.provision(taskInfo, provisionedInstance.appTask, provisionedInstance)
