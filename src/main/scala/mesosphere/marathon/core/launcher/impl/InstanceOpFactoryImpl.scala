--- conflicted
+++ resolved
@@ -70,11 +70,7 @@
 
     val matchedOffer =
       RunSpecOfferMatcher.matchOffer(pod, request.offer, request.instances,
-<<<<<<< HEAD
-        builderConfig.acceptedResourceRoles, config, request.faultDomain)
-=======
         builderConfig.acceptedResourceRoles, config, request.localRegion)
->>>>>>> 6d26eaf6
 
     matchedOffer match {
       case matches: ResourceMatchResponse.Match =>
@@ -93,19 +89,11 @@
   }
 
   private[this] def inferNormalTaskOp(app: AppDefinition, request: InstanceOpFactory.Request): OfferMatchResult = {
-<<<<<<< HEAD
-    val InstanceOpFactory.Request(runSpec, offer, instances, _, homeFaultDomain) = request
-
-    val matchResponse =
-      RunSpecOfferMatcher.matchOffer(app, offer, instances.values.toIndexedSeq,
-        config.defaultAcceptedResourceRolesSet, config, homeFaultDomain)
-=======
     val InstanceOpFactory.Request(runSpec, offer, instances, _, localRegion) = request
 
     val matchResponse =
       RunSpecOfferMatcher.matchOffer(app, offer, instances.values.toIndexedSeq,
         config.defaultAcceptedResourceRolesSet, config, localRegion)
->>>>>>> 6d26eaf6
     matchResponse match {
       case matches: ResourceMatchResponse.Match =>
         val taskId = Task.Id.forRunSpec(app.id)
@@ -130,11 +118,7 @@
   }
 
   private[this] def inferForResidents(app: AppDefinition, request: InstanceOpFactory.Request): OfferMatchResult = {
-<<<<<<< HEAD
-    val InstanceOpFactory.Request(runSpec, offer, instances, additionalLaunches, homeFaultDomain) = request
-=======
     val InstanceOpFactory.Request(runSpec, offer, instances, additionalLaunches, localRegion) = request
->>>>>>> 6d26eaf6
 
     // TODO(jdef) pods should be supported some day
 
@@ -176,11 +160,7 @@
             offer, runSpec, instancesToConsiderForConstraints,
             ResourceSelector.reservedWithLabels(rolesToConsider, reservationLabels), config,
             schedulerPlugins,
-<<<<<<< HEAD
-            homeFaultDomain
-=======
             localRegion
->>>>>>> 6d26eaf6
           )
 
         resourceMatchResponse match {
@@ -207,11 +187,7 @@
 
       val resourceMatchResponse =
         ResourceMatcher.matchResources(offer, runSpec, instances.valuesIterator.toStream,
-<<<<<<< HEAD
-          ResourceSelector.reservable, config, schedulerPlugins, homeFaultDomain)
-=======
           ResourceSelector.reservable, config, schedulerPlugins, localRegion)
->>>>>>> 6d26eaf6
       resourceMatchResponse match {
         case matches: ResourceMatchResponse.Match =>
           val instanceOp = reserveAndCreateVolumes(request.frameworkId, runSpec, offer, matches.resourceMatch)
