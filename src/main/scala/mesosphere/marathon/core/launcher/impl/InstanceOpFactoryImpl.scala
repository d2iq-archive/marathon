package mesosphere.marathon
package core.launcher.impl

import java.time.Clock

import com.typesafe.scalalogging.StrictLogging
import mesosphere.marathon.core.condition.Condition
import mesosphere.marathon.core.instance.Instance.{ AgentInfo, InstanceState }
import mesosphere.marathon.core.instance.update.InstanceUpdateOperation
import mesosphere.marathon.core.instance.{ Instance, LegacyAppInstance }
import mesosphere.marathon.core.launcher.{ InstanceOp, InstanceOpFactory, OfferMatchResult }
import mesosphere.marathon.core.plugin.PluginManager
import mesosphere.marathon.core.pod.PodDefinition
import mesosphere.marathon.core.task.Task
import mesosphere.marathon.core.task.state.NetworkInfo
import mesosphere.marathon.plugin.scheduler.SchedulerPlugin
import mesosphere.marathon.plugin.task.RunSpecTaskProcessor
import mesosphere.marathon.plugin.{ ApplicationSpec, PodSpec }
import mesosphere.marathon.state._
import mesosphere.marathon.stream.Implicits._
import mesosphere.mesos.ResourceMatcher.ResourceSelector
import mesosphere.mesos.{ NoOfferMatchReason, PersistentVolumeMatcher, ResourceMatchResponse, ResourceMatcher, RunSpecOfferMatcher, TaskBuilder, TaskGroupBuilder }
import mesosphere.util.state.FrameworkId
import org.apache.mesos.Protos.{ ExecutorInfo, TaskGroupInfo, TaskInfo }
import org.apache.mesos.{ Protos => Mesos }

import scala.concurrent.duration._

class InstanceOpFactoryImpl(
  config: MarathonConf,
  pluginManager: PluginManager = PluginManager.None)(implicit clock: Clock)
    extends InstanceOpFactory with StrictLogging {

  import InstanceOpFactoryImpl._

<<<<<<< HEAD
=======
  val drainingTime = FiniteDuration(config.drainingTime(), SECONDS)

  private[this] val log = LoggerFactory.getLogger(getClass)
>>>>>>> ee27b685
  private[this] val taskOperationFactory = {
    val principalOpt = config.mesosAuthenticationPrincipal.get
    val roleOpt = config.mesosRole.get

    new InstanceOpFactoryHelper(principalOpt, roleOpt)
  }

  private[this] val schedulerPlugins: Seq[SchedulerPlugin] = pluginManager.plugins[SchedulerPlugin]

  private[this] lazy val runSpecTaskProc: RunSpecTaskProcessor = combine(
    pluginManager.plugins[RunSpecTaskProcessor].toIndexedSeq)

  override def matchOfferRequest(request: InstanceOpFactory.Request): OfferMatchResult = {
    logger.debug("matchOfferRequest")

    request.runSpec match {
      case app: AppDefinition =>
        if (request.isForResidentRunSpec) {
          inferForResidents(app, request)
        } else {
          inferNormalTaskOp(app, request)
        }
      case pod: PodDefinition =>
        inferPodInstanceOp(request, pod)
      case _ =>
        throw new IllegalArgumentException(s"unsupported runSpec object ${request.runSpec}")
    }
  }

  protected def inferPodInstanceOp(request: InstanceOpFactory.Request, pod: PodDefinition): OfferMatchResult = {
    val builderConfig = TaskGroupBuilder.BuilderConfig(
      config.defaultAcceptedResourceRolesSet,
      config.envVarsPrefix.get,
      config.mesosBridgeName())

    val matchedOffer =
      RunSpecOfferMatcher.matchOffer(pod, request.offer, request.instances,
        builderConfig.acceptedResourceRoles, drainingTime)

    matchedOffer match {
      case matches: ResourceMatchResponse.Match =>
        val (executorInfo, groupInfo, hostPorts, instanceId) = TaskGroupBuilder.build(pod, request.offer,
          Instance.Id.forRunSpec, builderConfig, runSpecTaskProc, matches.resourceMatch)

        // TODO(jdef) no support for resident tasks inside pods for the MVP
        val agentInfo = Instance.AgentInfo(request.offer)
        val taskIDs: Seq[Task.Id] = groupInfo.getTasksList.map { t => Task.Id(t.getTaskId) }(collection.breakOut)
        val instance = ephemeralPodInstance(pod, agentInfo, taskIDs, hostPorts, instanceId)
        val instanceOp = taskOperationFactory.launchEphemeral(executorInfo, groupInfo, Instance.LaunchRequest(instance))
        OfferMatchResult.Match(pod, request.offer, instanceOp, clock.now())
      case matchesNot: ResourceMatchResponse.NoMatch =>
        OfferMatchResult.NoMatch(pod, request.offer, matchesNot.reasons, clock.now())
    }
  }

  private[this] def inferNormalTaskOp(app: AppDefinition, request: InstanceOpFactory.Request): OfferMatchResult = {
    val InstanceOpFactory.Request(runSpec, offer, instances, _) = request

    val matchResponse =
      RunSpecOfferMatcher.matchOffer(app, offer, instances.values.toIndexedSeq,
        config.defaultAcceptedResourceRolesSet, drainingTime)
    matchResponse match {
      case matches: ResourceMatchResponse.Match =>
        val taskId = Task.Id.forRunSpec(app.id)
        val taskBuilder = new TaskBuilder(app, taskId, config, runSpecTaskProc)
        val (taskInfo, networkInfo) = taskBuilder.build(request.offer, matches.resourceMatch, None)
        val task = Task.LaunchedEphemeral(
          taskId = Task.Id(taskInfo.getTaskId),
          runSpecVersion = runSpec.version,
          status = Task.Status(
            stagedAt = clock.now(),
            condition = Condition.Created,
            networkInfo = networkInfo
          )
        )

        val agentInfo = AgentInfo(offer)
        val instance = LegacyAppInstance(task, agentInfo, app.unreachableStrategy)
        val instanceOp = taskOperationFactory.launchEphemeral(taskInfo, task, instance)
        OfferMatchResult.Match(app, request.offer, instanceOp, clock.now())
      case matchesNot: ResourceMatchResponse.NoMatch => OfferMatchResult.NoMatch(app, request.offer, matchesNot.reasons, clock.now())
    }
  }

  private[this] def inferForResidents(app: AppDefinition, request: InstanceOpFactory.Request): OfferMatchResult = {
    val InstanceOpFactory.Request(runSpec, offer, instances, additionalLaunches) = request

    // TODO(jdef) pods should be supported some day

    val needToLaunch = additionalLaunches > 0 && request.hasWaitingReservations
    val needToReserve = request.numberOfWaitingReservations < additionalLaunches

    /* *
     * If an offer HAS reservations/volumes that match our run spec, handling these has precedence
     * If an offer NAS NO reservations/volumes that match our run spec, we can reserve if needed
     *
     * Scenario 1:
     *  We need to launch tasks and receive an offer that HAS matching reservations/volumes
     *  - check if we have a task that need those volumes
     *  - if we do: schedule a Launch TaskOp for the task
     *  - if we don't: skip for now
     *
     * Scenario 2:
     *  We ned to reserve resources and receive an offer that has matching resources
     *  - schedule a ReserveAndCreate TaskOp
     */

    def maybeLaunchOnReservation: Option[OfferMatchResult] = if (needToLaunch) {
      val maybeVolumeMatch = PersistentVolumeMatcher.matchVolumes(offer, request.reserved)

      maybeVolumeMatch.map { volumeMatch =>

        // The volumeMatch identified a specific instance that matches the volume's reservation labels.
        // This is the instance we want to launch. However, when validating constraints, we need to exclude that one
        // instance: it would be considered as an instance on that agent, and would violate e.g. a hostname:unique
        // constraint although it is just a placeholder for the instance that will be launched.
        val instancesToConsiderForConstraints: Stream[Instance] =
          instances.valuesIterator.toStream.filterAs(_.instanceId != volumeMatch.instance.instanceId)

        // resources are reserved for this role, so we only consider those resources
        val rolesToConsider = config.mesosRole.get.toSet
        val reservationLabels = TaskLabels.labelsForTask(request.frameworkId, volumeMatch.instance.appTask.taskId).labels
        val resourceMatchResponse =
          ResourceMatcher.matchResources(
            offer, runSpec, instancesToConsiderForConstraints,
<<<<<<< HEAD
            ResourceSelector.reservedWithLabels(rolesToConsider, reservationLabels),
            schedulerPlugins
=======
            ResourceSelector.reservedWithLabels(rolesToConsider, reservationLabels), drainingTime
>>>>>>> ee27b685
          )

        resourceMatchResponse match {
          case matches: ResourceMatchResponse.Match =>
            val instanceOp = launchOnReservation(app, offer, volumeMatch.instance, matches.resourceMatch, volumeMatch)
            OfferMatchResult.Match(app, request.offer, instanceOp, clock.now())
          case matchesNot: ResourceMatchResponse.NoMatch =>
            OfferMatchResult.NoMatch(app, request.offer, matchesNot.reasons, clock.now())
        }
      }
    } else None

    def maybeReserveAndCreateVolumes: Option[OfferMatchResult] = if (needToReserve) {
      val configuredRoles = if (runSpec.acceptedResourceRoles.isEmpty) {
        config.defaultAcceptedResourceRolesSet
      } else {
        runSpec.acceptedResourceRoles
      }
      // We can only reserve unreserved resources
      val rolesToConsider = Set(ResourceRole.Unreserved).intersect(configuredRoles)
      if (rolesToConsider.isEmpty) {
        logger.warn(s"Will never match for ${runSpec.id}. The runSpec is not configured to accept unreserved resources.")
      }

      val resourceMatchResponse =
<<<<<<< HEAD
        ResourceMatcher.matchResources(offer, runSpec, instances.valuesIterator.toStream, ResourceSelector.reservable,
          schedulerPlugins)
=======
        ResourceMatcher.matchResources(offer, runSpec, instances.valuesIterator.toStream,
          ResourceSelector.reservable, drainingTime)
>>>>>>> ee27b685
      resourceMatchResponse match {
        case matches: ResourceMatchResponse.Match =>
          val instanceOp = reserveAndCreateVolumes(request.frameworkId, runSpec, offer, matches.resourceMatch)
          Some(OfferMatchResult.Match(app, request.offer, instanceOp, clock.now()))
        case matchesNot: ResourceMatchResponse.NoMatch =>
          Some(OfferMatchResult.NoMatch(app, request.offer, matchesNot.reasons, clock.now()))
      }
    } else None

    maybeLaunchOnReservation
      .orElse(maybeReserveAndCreateVolumes)
      .getOrElse {
        logger.warn("No need to reserve or launch and offer request isForResidentRunSpec")
        OfferMatchResult.NoMatch(app, request.offer,
          Seq(NoOfferMatchReason.NoCorrespondingReservationFound), clock.now())
      }
  }

  private[this] def launchOnReservation(
    spec: AppDefinition,
    offer: Mesos.Offer,
    reservedInstance: Instance,
    resourceMatch: ResourceMatcher.ResourceMatch,
    volumeMatch: PersistentVolumeMatcher.VolumeMatch): InstanceOp = {

    val currentTaskId = reservedInstance.appTask.taskId

    // The new taskId is based on the previous one. The previous taskId can denote either
    // 1. a resident task that was created with a previous version. In this case, both reservation label and taskId are
    //    perfectly normal taskIds.
    // 2. a task that was created to hold a reservation in 1.5 or later, this still is a completely normal taskId.
    // 3. an existing reservation from a previous version of Marathon, or a new reservation created in 1.5 or later. In
    //    this case, this is also a normal taskId
    // 4. a resident task that was created with 1.5 or later. In this case, the taskId has an appended launch attempt,
    //    a number prefixed with a separator.
    // All of these cases are handled in one way: by creating a new taskId for a resident task based on the previous
    // one. The used function will increment the attempt counter if it exists, of append a 1 to denote the first attempt
    // in version 1.5.
    val newTaskId = Task.Id.forResidentTask(currentTaskId)
    val (taskInfo, networkInfo) = new TaskBuilder(spec, newTaskId, config, runSpecTaskProc)
      .build(offer, resourceMatch, Some(volumeMatch))

    // The agentInfo could have possibly changed after a reboot. See the docs for
    // InstanceUpdateOperation.LaunchOnReservation for more details
    val agentInfo = Instance.AgentInfo(offer)
    val stateOp = InstanceUpdateOperation.LaunchOnReservation(
      reservedInstance.instanceId,
      newTaskId,
      runSpecVersion = spec.version,
      timestamp = clock.now(),
      status = Task.Status(
        stagedAt = clock.now(),
        condition = Condition.Created,
        networkInfo = networkInfo
      ),
      networkInfo.hostPorts,
      agentInfo)

    taskOperationFactory.launchOnReservation(taskInfo, stateOp, reservedInstance)
  }

  private[this] def reserveAndCreateVolumes(
    frameworkId: FrameworkId,
    runSpec: RunSpec,
    offer: Mesos.Offer,
    resourceMatch: ResourceMatcher.ResourceMatch): InstanceOp = {

    val localVolumes: Seq[(DiskSource, Task.LocalVolume)] =
      resourceMatch.localVolumes.map {
        case (source, volume) =>
          (source, Task.LocalVolume(Task.LocalVolumeId(runSpec.id, volume), volume))
      }
    val persistentVolumeIds = localVolumes.map { case (_, localVolume) => localVolume.id }
    val now = clock.now()
    val timeout = Task.Reservation.Timeout(
      initiated = now,
      deadline = now + config.taskReservationTimeout().millis,
      reason = Task.Reservation.Timeout.Reason.ReservationTimeout
    )
    val agentInfo = Instance.AgentInfo(offer)
    val hostPorts = resourceMatch.hostPorts.flatten
    val networkInfo = NetworkInfo(offer.getHostname, hostPorts, ipAddresses = Nil)

    // The first taskId does not have an attempt count - this is only the task created to hold the reservation and it
    // will be replaced with a new task once we launch on an existing reservation this way, the reservation will be
    // labeled with a taskId that does not relate to a task existing in Mesos (previously, Marathon reused taskIds so
    // there was always a 1:1 correlation from reservation to taskId)
    val taskId = Task.Id.forRunSpec(runSpec.id)
    val reservationLabels = TaskLabels.labelsForTask(frameworkId, taskId)
    val reservation = Task.Reservation(persistentVolumeIds, Task.Reservation.State.New(timeout = Some(timeout)))
    val task = Task.Reserved(
      taskId = taskId,
      reservation = reservation,
      status = Task.Status(
        stagedAt = now,
        condition = Condition.Reserved,
        networkInfo = networkInfo
      ),
      runSpecVersion = runSpec.version
    )
    val instance = Instance(
      instanceId = task.taskId.instanceId,
      agentInfo = agentInfo,
      state = InstanceState(
        condition = Condition.Reserved,
        since = now,
        activeSince = None,
        healthy = None
      ),
      tasksMap = Map(task.taskId -> task),
      runSpecVersion = runSpec.version,
      unreachableStrategy = runSpec.unreachableStrategy
    )
    val stateOp = InstanceUpdateOperation.Reserve(instance)
    taskOperationFactory.reserveAndCreateVolumes(reservationLabels, stateOp, resourceMatch.resources, localVolumes)
  }

  def combine(processors: Seq[RunSpecTaskProcessor]): RunSpecTaskProcessor = new RunSpecTaskProcessor {
    override def taskInfo(runSpec: ApplicationSpec, builder: TaskInfo.Builder): Unit = {
      processors.foreach(_.taskInfo(runSpec, builder))
    }
    override def taskGroup(podSpec: PodSpec, executor: ExecutorInfo.Builder, taskGroup: TaskGroupInfo.Builder): Unit = {
      processors.foreach(_.taskGroup(podSpec, executor, taskGroup))
    }
  }
}

object InstanceOpFactoryImpl {

  protected[impl] def ephemeralPodInstance(
    pod: PodDefinition,
    agentInfo: Instance.AgentInfo,
    taskIDs: Seq[Task.Id],
    hostPorts: Seq[Option[Int]],
    instanceId: Instance.Id)(implicit clock: Clock): Instance = {

    val reqPortsByCTName: Seq[(String, Option[Int])] = pod.containers.flatMap { ct =>
      ct.endpoints.map { ep =>
        ct.name -> ep.hostPort
      }
    }

    val totalRequestedPorts = reqPortsByCTName.size
    assume(totalRequestedPorts == hostPorts.size, s"expected that number of allocated ports ${hostPorts.size}" +
      s" would equal the number of requested host ports $totalRequestedPorts")

    assume(!hostPorts.flatten.contains(0), "expected that all dynamic host ports have been allocated")

    val since = clock.now()

    val allocPortsByCTName: Seq[(String, Int)] = reqPortsByCTName.zip(hostPorts).collect {
      case ((name, Some(_)), Some(allocatedPort)) => name -> allocatedPort
    }(collection.breakOut)

    Instance(
      instanceId,
      agentInfo = agentInfo,
      state = InstanceState(Condition.Created, since, activeSince = None, healthy = None),
      tasksMap = taskIDs.map { taskId =>
        // the task level host ports are needed for fine-grained status/reporting later on
        val taskHostPorts: Seq[Int] = taskId.containerName.map { ctName =>
          allocPortsByCTName.withFilter{ case (name, port) => name == ctName }.map(_._2)
        }.getOrElse(Seq.empty[Int])

        val networkInfo = NetworkInfo(agentInfo.host, taskHostPorts, ipAddresses = Nil)
        val task = Task.LaunchedEphemeral(
          taskId = taskId,
          runSpecVersion = pod.version,
          status = Task.Status(stagedAt = since, condition = Condition.Created, networkInfo = networkInfo)
        )
        task.taskId -> task
      }(collection.breakOut),
      runSpecVersion = pod.version,
      unreachableStrategy = pod.unreachableStrategy
    )
  } // inferPodInstance
}<|MERGE_RESOLUTION|>--- conflicted
+++ resolved
@@ -33,12 +33,8 @@
 
   import InstanceOpFactoryImpl._
 
-<<<<<<< HEAD
-=======
   val drainingTime = FiniteDuration(config.drainingTime(), SECONDS)
 
-  private[this] val log = LoggerFactory.getLogger(getClass)
->>>>>>> ee27b685
   private[this] val taskOperationFactory = {
     val principalOpt = config.mesosAuthenticationPrincipal.get
     val roleOpt = config.mesosRole.get
@@ -164,12 +160,8 @@
         val resourceMatchResponse =
           ResourceMatcher.matchResources(
             offer, runSpec, instancesToConsiderForConstraints,
-<<<<<<< HEAD
-            ResourceSelector.reservedWithLabels(rolesToConsider, reservationLabels),
+            ResourceSelector.reservedWithLabels(rolesToConsider, reservationLabels), drainingTime,
             schedulerPlugins
-=======
-            ResourceSelector.reservedWithLabels(rolesToConsider, reservationLabels), drainingTime
->>>>>>> ee27b685
           )
 
         resourceMatchResponse match {
@@ -195,13 +187,8 @@
       }
 
       val resourceMatchResponse =
-<<<<<<< HEAD
-        ResourceMatcher.matchResources(offer, runSpec, instances.valuesIterator.toStream, ResourceSelector.reservable,
-          schedulerPlugins)
-=======
         ResourceMatcher.matchResources(offer, runSpec, instances.valuesIterator.toStream,
-          ResourceSelector.reservable, drainingTime)
->>>>>>> ee27b685
+          ResourceSelector.reservable, drainingTime, schedulerPlugins)
       resourceMatchResponse match {
         case matches: ResourceMatchResponse.Match =>
           val instanceOp = reserveAndCreateVolumes(request.frameworkId, runSpec, offer, matches.resourceMatch)
