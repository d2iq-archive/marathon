package mesosphere.marathon
package core.launchqueue

import akka.NotUsed
import akka.stream.scaladsl.BroadcastHub
import akka.stream.{Materializer, OverflowStrategy}
import akka.stream.scaladsl.{Keep, Source}
import java.time.Clock

import akka.actor.{ActorRef, Props}
import akka.event.EventStream
import mesosphere.marathon.core.async.ExecutionContexts
import mesosphere.marathon.core.group.GroupManager
import mesosphere.marathon.core.launcher.InstanceOpFactory
import mesosphere.marathon.core.launchqueue.impl._
import mesosphere.marathon.core.leadership.LeadershipModule
import mesosphere.marathon.core.matcher.manager.OfferMatcherManager
import mesosphere.marathon.core.task.tracker.InstanceTracker
import mesosphere.marathon.metrics.Metrics
import mesosphere.marathon.state.{Region, RunSpec}
import org.apache.mesos.Protos.FrameworkInfo

import scala.concurrent.{ExecutionContext, Future}
import scala.concurrent.duration._

/**
  * Provides a [[LaunchQueue]] implementation which can be used to launch tasks for a given RunSpec.
  */
class LaunchQueueModule(
    metrics: Metrics,
    config: LaunchQueueConfig,
    reviveConfig: ReviveOffersConfig,
    eventStream: EventStream,
    driverHolder: MarathonSchedulerDriverHolder,
    leadershipModule: LeadershipModule,
    clock: Clock,
    subOfferMatcherManager: OfferMatcherManager,
    instanceTracker: InstanceTracker,
    taskOpFactory: InstanceOpFactory,
    runSpecProvider: GroupManager.RunSpecProvider,
    localRegion: () => Option[Region],
    initialFrameworkInfo: Future[FrameworkInfo]
)(implicit materializer: Materializer, ec: ExecutionContext) {

  val (offerMatchStatisticsInput, offerMatchStatistics) =
    Source.queue[OfferMatchStatistics.OfferMatchUpdate](Int.MaxValue, OverflowStrategy.fail).toMat(BroadcastHub.sink)(Keep.both).run

  private[this] val rateLimiter: RateLimiter = new RateLimiter(clock)
  private[this] val rateLimiterActor: ActorRef = {
    val props = RateLimiterActor.props(rateLimiter)
    leadershipModule.startWhenLeader(props, "rateLimiter")
  }
  val rateLimiterUpdates: Source[RateLimiter.DelayUpdate, NotUsed] =
    Source
      .actorRef[RateLimiter.DelayUpdate](Int.MaxValue, OverflowStrategy.fail)
      .watchTermination()(Keep.both)
      .mapMaterializedValue {
        case (ref, termination) =>
          rateLimiterActor.tell(RateLimiterActor.Subscribe, ref)
          termination.onComplete { _ =>
            rateLimiterActor.tell(RateLimiterActor.Unsubscribe, ref)
          }(ExecutionContexts.callerThread)
          NotUsed
      }

  private[this] val launchQueueActor: ActorRef = {
    def runSpecActorProps(runSpec: RunSpec): Props =
      TaskLauncherActor.props(
        config,
        subOfferMatcherManager,
        clock,
        taskOpFactory,
        instanceTracker,
        rateLimiterActor,
        offerMatchStatisticsInput,
<<<<<<< HEAD
        localRegion
      )(runSpec.id)
    val props = LaunchQueueActor.props(config, instanceTracker, runSpecProvider, runSpecActorProps, rateLimiterUpdates)
=======
        localRegion)(runSpec.id)
    val props = LaunchQueueActor.props(config, instanceTracker, runSpecActorProps, rateLimiterUpdates)
>>>>>>> 10e31665
    leadershipModule.startWhenLeader(props, "launchQueue")
  }

  val launchQueue: LaunchQueue = new LaunchQueueDelegate(config, launchQueueActor, rateLimiterActor)

  val launchStats = LaunchStats(runSpecProvider, clock, instanceTracker.instanceUpdates, rateLimiterUpdates, offerMatchStatistics)

  def reviveOffersActor(): ActorRef = {
    val props = ReviveOffersActor.props(
      metrics,
      initialFrameworkInfo,
      reviveConfig.mesosRole(),
      reviveConfig.minReviveOffersInterval().millis,
      instanceTracker.instanceUpdates,
      rateLimiterUpdates,
      driverHolder,
      reviveConfig.suppressOffers()
    )
    leadershipModule.startWhenLeader(props, "reviveOffers")
  }
}<|MERGE_RESOLUTION|>--- conflicted
+++ resolved
@@ -73,14 +73,8 @@
         instanceTracker,
         rateLimiterActor,
         offerMatchStatisticsInput,
-<<<<<<< HEAD
-        localRegion
-      )(runSpec.id)
-    val props = LaunchQueueActor.props(config, instanceTracker, runSpecProvider, runSpecActorProps, rateLimiterUpdates)
-=======
         localRegion)(runSpec.id)
     val props = LaunchQueueActor.props(config, instanceTracker, runSpecActorProps, rateLimiterUpdates)
->>>>>>> 10e31665
     leadershipModule.startWhenLeader(props, "launchQueue")
   }
 
