--- conflicted
+++ resolved
@@ -11,11 +11,7 @@
 import mesosphere.marathon.core.leadership.LeadershipModule
 import mesosphere.marathon.core.matcher.manager.OfferMatcherManager
 import mesosphere.marathon.core.task.tracker.InstanceTracker
-<<<<<<< HEAD
-import mesosphere.marathon.state.{ FaultDomain, RunSpec }
-=======
 import mesosphere.marathon.state.{ Region, RunSpec }
->>>>>>> 6d26eaf6
 
 /**
   * Provides a [[LaunchQueue]] implementation which can be used to launch tasks for a given RunSpec.
@@ -28,11 +24,7 @@
     maybeOfferReviver: Option[OfferReviver],
     taskTracker: InstanceTracker,
     taskOpFactory: InstanceOpFactory,
-<<<<<<< HEAD
-    homeFaultDomain: () => Option[FaultDomain]) {
-=======
     localRegion: () => Option[Region]) {
->>>>>>> 6d26eaf6
 
   private[this] val offerMatchStatisticsActor: ActorRef = {
     leadershipModule.startWhenLeader(OfferMatchStatisticsActor.props(), "offerMatcherStatistics")
@@ -49,11 +41,7 @@
         taskTracker,
         rateLimiterActor,
         offerMatchStatisticsActor,
-<<<<<<< HEAD
-        homeFaultDomain)(runSpec, count)
-=======
         localRegion)(runSpec, count)
->>>>>>> 6d26eaf6
     val props = LaunchQueueActor.props(config, offerMatchStatisticsActor, runSpecActorProps)
     leadershipModule.startWhenLeader(props, "launchQueue")
   }
