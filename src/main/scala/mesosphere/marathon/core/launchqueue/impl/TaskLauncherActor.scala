package mesosphere.marathon
package core.launchqueue.impl

import java.time.Clock

import akka.Done
import akka.actor._
import akka.event.LoggingReceive
import akka.pattern._
import akka.stream.scaladsl.SourceQueue
import com.typesafe.scalalogging.StrictLogging
import mesosphere.marathon.core.instance.Instance
import mesosphere.marathon.core.instance.update.{InstanceDeleted, InstanceUpdateOperation, InstanceUpdated}
import mesosphere.marathon.core.launcher.{InstanceOp, InstanceOpFactory, OfferMatchResult}
import mesosphere.marathon.core.launchqueue.LaunchQueueConfig
import mesosphere.marathon.core.launchqueue.impl.TaskLauncherActor.RecheckIfBackOffUntilReached
import mesosphere.marathon.core.matcher.base.OfferMatcher
import mesosphere.marathon.core.matcher.base.OfferMatcher.{InstanceOpWithSource, MatchedInstanceOps}
import mesosphere.marathon.core.matcher.base.util.{ActorOfferMatcher, InstanceOpSourceDelegate}
import mesosphere.marathon.core.matcher.manager.OfferMatcherManager
import mesosphere.marathon.core.task.tracker.InstanceTracker
import mesosphere.marathon.state._
import mesosphere.marathon.util.CancellableOnce
import org.apache.mesos.{Protos => Mesos}
import scala.concurrent.ExecutionContext.Implicits.global

import scala.collection.mutable
import scala.concurrent.Promise
import scala.concurrent.duration._

private[launchqueue] object TaskLauncherActor {
  def props(
      config: LaunchQueueConfig,
      offerMatcherManager: OfferMatcherManager,
      clock: Clock,
      taskOpFactory: InstanceOpFactory,
      instanceTracker: InstanceTracker,
      rateLimiterActor: ActorRef,
      offerMatchStatistics: SourceQueue[OfferMatchStatistics.OfferMatchUpdate],
      localRegion: () => Option[Region]
  )(runSpecId: AbsolutePathId): Props = {
    Props(
      new TaskLauncherActor(
        config,
        offerMatcherManager,
        clock,
        taskOpFactory,
        instanceTracker,
        rateLimiterActor,
        offerMatchStatistics,
        runSpecId,
        localRegion
      )
    )
  }

  sealed trait Message

  sealed trait Requests extends Message

  /**
    * Results in rechecking whether we may launch tasks.
    */
  private case object RecheckIfBackOffUntilReached extends Requests

  private case class LoadedInstances(value: Map[Instance.Id, Instance]) extends Message
  private case class SynchronizedInstance(value: Option[Instance]) extends Message

  val OfferOperationRejectedTimeoutReason: String =
    "InstanceLauncherActor: no accept received within timeout. " +
      "You can reconfigure the timeout with --task_operation_notification_timeout."
}

/**
  * Allows processing offers for starting tasks for the given app.
  */
private class TaskLauncherActor(
    config: LaunchQueueConfig,
    offerMatcherManager: OfferMatcherManager,
    clock: Clock,
    instanceOpFactory: InstanceOpFactory,
    instanceTracker: InstanceTracker,
    rateLimiterActor: ActorRef,
    offerMatchStatistics: SourceQueue[OfferMatchStatistics.OfferMatchUpdate],
    runSpecId: AbsolutePathId,
<<<<<<< HEAD
    localRegion: () => Option[Region]
) extends Actor
    with StrictLogging
    with Stash {
=======
    localRegion: () => Option[Region]) extends Actor with Stash with StrictLogging {
>>>>>>> 10e31665
  // scalastyle:on parameter.number

  import TaskLauncherActor._

  /** instances that are in the tracker */
  private[impl] var instanceMap: Map[Instance.Id, Instance] = Map.empty

  private[impl] def inFlightInstanceOperations = instanceMap.values.filter(_.isProvisioned)

  private[impl] val offerOperationAcceptTimeout = mutable.Map.empty[Instance.Id, Cancellable]

  private[impl] def scheduledInstances: Iterable[Instance] = instanceMap.values.filter(_.isScheduled)
  def scheduledVersions = scheduledInstances.map(_.runSpec.configRef).toSet

  def instancesToLaunch = scheduledInstances.size

  private[this] var recheckBackOff: Cancellable = CancellableOnce.noop

  /* A map of times a RunSpec version is allowed to launch. Sourced from RateLimiter DelayUpdate.
   * When we receive signal that there is no delay, the current time is used.
   */
  val launchAllowedAt: mutable.Map[RunSpecConfigRef, Timestamp] = mutable.Map.empty

  /** Decorator to use this actor as a [[OfferMatcher#TaskOpSource]] */
  private[this] val myselfAsLaunchSource = InstanceOpSourceDelegate(self)

  override def preStart(): Unit = {
    super.preStart()

    instanceTracker.instancesBySpec()
      .map(bySpec => LoadedInstances(bySpec.instancesMap(runSpecId).instanceMap))
      .pipeTo(self)
  }

  override def postStop(): Unit = {
    unregister()
    recheckBackOff.cancel()

    if (inFlightInstanceOperations.nonEmpty) {
      logger.warn(s"Actor shutdown while instances are in flight: ${inFlightInstanceOperations.map(_.instanceId).mkString(", ")}")
    }
    offerOperationAcceptTimeout.valuesIterator.foreach(_.cancel())

    offerMatchStatistics.offer(OfferMatchStatistics.LaunchFinished(runSpecId))

    super.postStop()

    logger.info(s"Stopped InstanceLauncherActor for ${runSpecId}.")
  }

  override def receive: Receive = loading

  /**
    * Initial loading of instances. The preStart calls the instance tracker and pipes the result here.
    */
  private[this] def loading: Receive = {
    case LoadedInstances(loadedInstances) =>
      instanceMap = loadedInstances
      val readable = instanceMap.values
        .map(i => s"${i.instanceId}:{condition: ${i.state.condition}, goal: ${i.state.goal}, version: ${i.runSpecVersion}, reservation: ${i.reservation}}")
        .mkString(", ")
      logger.info(s"Loaded instance map: instances=[$readable]")
      logger.info(s"Started instanceLaunchActor for $runSpecId with initial count $instancesToLaunch")
      scheduledVersions.foreach { configRef =>
        rateLimiterActor ! RateLimiterActor.GetDelay(configRef)
      }

      unstashAll()
      context.become(active)
      logger.debug("Became active.")

    case Status.Failure(cause) =>
      // escalate this failure
      throw new IllegalStateException("while loading tasks", cause)

    case other: AnyRef =>
      logger.debug(s"Stashing $other")
      stash()

  }

  /**
    * Processes the result from [[TaskLauncherActor.syncInstance()]].
    *
    * @param instanceId The id of the instance which is synchronized.
    */
  private[this] def syncing(instanceId: Instance.Id): Receive = {
    case SynchronizedInstance(maybeInstance) =>
      maybeInstance match {
        case Some(instance) =>
          instanceMap += instanceId -> instance

          // This timeout is only between us creating provisioned instance operation based on received offer
          // and that instance in provisioned state being persisted so this makes no sense for instances in all other states
          if (!instance.isProvisioned) {
            offerOperationAcceptTimeout.get(instanceId).foreach(_.cancel())
            offerOperationAcceptTimeout -= instanceId
          }
          logger.info(s"Synced single $instanceId from InstanceTracker: $instance")

          // Request delay for new run spec config.
          if (!launchAllowedAt.contains(instance.runSpec.configRef)) {
            // signal no interest in new offers until we get the back off delay.
            // this makes sure that we see unused offers again that we rejected for the old configuration.
            unregister()
            rateLimiterActor ! RateLimiterActor.GetDelay(instance.runSpec.configRef)
          }
        case None =>
          logger.info(s"Instance $instanceId does not exist in InstanceTracker - removing it from internal state.")
          removeInstanceFromInternalState(instanceId)
      }

      manageOfferMatcherStatus(clock.now())
      context.become(active)
      unstashAll()

    case other: AnyRef =>
      stash()
  }

  private[this] def active: Receive =
    LoggingReceive.withLabel("active") {
      Seq(
        receiveDelayUpdate,
        receiveTaskLaunchNotification,
        receiveInstanceUpdate,
        receiveProcessOffers,
        receiveUnknown
      ).reduce(_.orElse[Any, Unit](_))
    }

  private[this] def receiveUnknown: Receive = {
    case Status.Failure(ex) =>
      logger.error(s"TaskLauncherActor received a failure from $sender", ex)

    case msg: Any =>
      logger.debug(s"Received unknown message. msg=$msg")
      // fail fast and do not let the sender time out
      sender() ! Status.Failure(new IllegalStateException(s"Unhandled message: $msg"))
  }

  /**
    * Receive rate limiter updates.
    */
  private[this] def receiveDelayUpdate: Receive = {
    case RateLimiter.DelayUpdate(ref, maybeDelayUntil) if scheduledVersions.contains(ref) =>
      val now = clock.now()
      // If there's no delay, then launch immediately
      launchAllowedAt += ref -> maybeDelayUntil.fold(now)(_.deadline)

      manageOfferMatcherStatus(now)

      scheduleNextManageOfferStatus(now)

      logger.debug(s"After delay update $status")

    case RateLimiter.DelayUpdate(ref, delayUntil) if ref.id != runSpecId =>
      logger.warn(s"BUG! Received delay update for other run spec $ref and delay $delayUntil. Current run spec is $runSpecId")

    case RecheckIfBackOffUntilReached => manageOfferMatcherStatus(clock.now())
  }

  private[this] def scheduleNextManageOfferStatus(now: Timestamp): Unit = {
    recheckBackOff.cancel()
    val pendingBackOffs = launchAllowedAt.values.filter { _ > now }
    if (pendingBackOffs.nonEmpty) {
      val nextCheck = pendingBackOffs.min
      recheckBackOff = context.system.scheduler.scheduleOnce(now.until(nextCheck), self, RecheckIfBackOffUntilReached)(context.dispatcher)
    }
  }

  private[this] def receiveTaskLaunchNotification: Receive = {
    case InstanceOpSourceDelegate.InstanceOpRejected(op, TaskLauncherActor.OfferOperationRejectedTimeoutReason) =>
      if (inFlightInstanceOperations.exists(_.instanceId == op.instanceId) && offerOperationAcceptTimeout.contains(op.instanceId)) {
        // TaskLauncherActor is not always in sync with the state in InstanceTracker.
        // Especially when accepting offer, its state is ahead of InstanceTracker because it marks the instance as provisioned even before we persist it.
        // We do this because we need to know that we already attempted to launch that instance to not use the same one for another offer.
        // If everything goes well, some time after we manually adjust the internal state we should receive instance update to Provisioned.
        // It might happen that the we were not able to persist that Provisioned operation for some reason.
        // This timeout is here just to prevent us from staying in a state where we have different state locally than in InstanceTracker
        // This timeout should be set that far in the future that the offer operation should have already timed out anyway so it should be safe to do.
        // By explicitly syncing here we would either get the instance in Provisioned (we persisted the update) or scheduled (something failed).
        syncInstance(op.instanceId)
      }

    case InstanceOpSourceDelegate.InstanceOpRejected(op, reason) =>
      logger.debug(s"Task op '${op.getClass.getSimpleName}' for ${op.instanceId} was REJECTED, reason '$reason', rescheduling. $status")
      syncInstance(op.instanceId)

    case InstanceOpSourceDelegate.InstanceOpAccepted(op) =>
      logger.debug(s"Instance operation ${op.getClass.getSimpleName} for instance ${op.instanceId} got accepted")
      offerOperationAcceptTimeout.get(op.instanceId).foreach(_.cancel())
      offerOperationAcceptTimeout -= op.instanceId
  }

  private[this] def receiveInstanceUpdate: Receive = {
    case update: InstanceUpdated =>
      syncInstance(update.instance.instanceId)
      sender() ! Done

    case update: InstanceDeleted =>
      // if an instance was deleted, it's not needed anymore and we only have to remove it from the internal state
      logger.info(s"${update.instance.instanceId} was deleted. Will remove from internal state.")
      removeInstanceFromInternalState(update.instance.instanceId)
      sender() ! Done
  }

  private[this] def receiveProcessOffers: Receive = {
    case ActorOfferMatcher.MatchOffer(offer, promise) if !shouldLaunchInstances(clock.now()) =>
      logger.debug(s"Ignoring offer ${offer.getId.getValue}: $status")
      promise.trySuccess(MatchedInstanceOps.noMatch(offer.getId))

    case ActorOfferMatcher.MatchOffer(offer, promise) =>
      logger.info(s"Matching offer ${offer.getId.getValue} and need to launch $instancesToLaunch tasks.")
      val reachableInstances = instanceMap.filterNot {
        case (_, instance) =>
          instance.state.condition.isLost || instance.isScheduled
      }
      val candidateInstances = scheduledInstances.iterator.filter { instance => offer.getAllocationInfo.getRole == instance.role }.filter {
        instance => launchAllowed(clock.now(), instance.runSpec.configRef)
      }.toSeq

      candidateInstances match {
        case NonEmptyIterable(scheduledInstancesWithoutBackoff) =>
          val matchRequest = InstanceOpFactory.Request(offer, reachableInstances, scheduledInstancesWithoutBackoff, localRegion())
          instanceOpFactory.matchOfferRequest(matchRequest) match {
            case matched: OfferMatchResult.Match =>
              logger.info(s"Matched offer ${offer.getId.getValue} for run spec ${runSpecId}.")
              offerMatchStatistics.offer(OfferMatchStatistics.MatchResult(matched))
              handleInstanceOp(matched.instanceOp, offer, promise)
            case notMatched: OfferMatchResult.NoMatch =>
              logger.info(s"Did not match offer ${offer.getId.getValue} for run spec ${runSpecId}. Reasons: ${notMatched.reasons}")
              offerMatchStatistics.offer(OfferMatchStatistics.MatchResult(notMatched))
              promise.trySuccess(MatchedInstanceOps.noMatch(offer.getId))
          }
        case _ =>
          logger.debug(s"Ignoring offer ${offer.getId.getValue}: $status")
          promise.trySuccess(MatchedInstanceOps.noMatch(offer.getId))
      }
  }

<<<<<<< HEAD
  def syncInstances(): Unit = {
    instanceMap = instanceTracker.instancesBySpecSync.instancesMap(runSpecId).instanceMap
    val readable = instanceMap.values
      .map(i =>
        s"${i.instanceId}:{condition: ${i.state.condition}, goal: ${i.state.goal}, version: ${i.runSpecVersion}, reservation: ${i.reservation}}"
      )
      .mkString(", ")
    logger.info(s"Synced instance map to $readable")
  }

=======
>>>>>>> 10e31665
  def syncInstance(instanceId: Instance.Id): Unit = {
    logger.debug(s"Synchronizing $instanceId")
    context.become(syncing(instanceId))
    instanceTracker.instancesBySpec.map(bySpec => SynchronizedInstance(bySpec.instance(instanceId))).pipeTo(self)
  }

  def removeInstanceFromInternalState(instanceId: Instance.Id): Unit = {
    instanceMap -= instanceId
    offerOperationAcceptTimeout.get(instanceId).foreach(_.cancel())
    offerOperationAcceptTimeout -= instanceId

    // Remove backoffs for deleted config refs
    launchAllowedAt.keySet.diff(scheduledVersions).foreach(launchAllowedAt.remove)
    manageOfferMatcherStatus(clock.now())

  }

  /**
    * Mutate internal state in response to having matched an instanceOp.
    *
    * @param instanceOp The instanceOp that is to be applied to on a previously
    *     received offer
    * @param offer The offer that could be matched successfully.
    * @param promise Promise that tells offer matcher that the offer has been accepted.
    */
  private[this] def handleInstanceOp(instanceOp: InstanceOp, offer: Mesos.Offer, promise: Promise[MatchedInstanceOps]): Unit = {

    // Mark instance in internal map as provisioned
    instanceOp.stateOp match {
      case InstanceUpdateOperation.Provision(instanceId, agentInfo, runSpecVersion, tasks, now) =>
        assert(instanceMap.contains(instanceId), s"Internal task launcher state did not include newly provisioned instance $instanceId")
        val existingInstance = instanceMap(instanceId)
        instanceMap += instanceId -> existingInstance.provisioned(agentInfo, runSpecVersion, tasks, now)
        scheduleTaskOpTimeout(context, instanceOp)
        logger.info(s"Updated instance map to ${instanceMap.values.map(i => i.instanceId -> i.state.condition)}")
      case InstanceUpdateOperation.Reserve(instanceId, reservation, agentInfo) =>
        assert(instanceMap.contains(instanceId), s"Internal task launcher state did not include reserved instance $instanceId")
        val existingInstance = instanceMap(instanceId)
        instanceMap += instanceId -> existingInstance.reserved(reservation, agentInfo)
        scheduleTaskOpTimeout(context, instanceOp)
        logger.info(s"Updated instance map to reserve ${instanceMap.values.map(i => i.instanceId -> i.state.condition)}")
      case other =>
        logger.info(s"Unexpected updated operation $other")
    }

    manageOfferMatcherStatus(clock.now())

    logger.info(s"Request ${instanceOp.getClass.getSimpleName} for instance '${instanceOp.instanceId.idString}'. $status")
    promise.trySuccess(MatchedInstanceOps(offer.getId, Seq(InstanceOpWithSource(myselfAsLaunchSource, instanceOp))))
  }

  private[this] def scheduleTaskOpTimeout(context: ActorContext, instanceOp: InstanceOp): Unit = {
    import context.dispatcher
    val message: InstanceOpSourceDelegate.InstanceOpRejected = InstanceOpSourceDelegate.InstanceOpRejected(
      instanceOp,
      TaskLauncherActor.OfferOperationRejectedTimeoutReason
    )
    val scheduledProvisionTimeout = context.system.scheduler.scheduleOnce(config.taskOpNotificationTimeout().milliseconds, self, message)
    offerOperationAcceptTimeout += instanceOp.instanceId -> scheduledProvisionTimeout
  }

  /**
    * Returns the time at which we know we can launch this instance
    *
    * Since this actor subscribes to task delays asynchronously, we pessimistically assume that an instance cannot be
    * launched until we've received a DelayUpdate for the respective config version
    */
  private[this] def launchAllowed(now: Timestamp, configRef: RunSpecConfigRef): Boolean = launchAllowedAt.get(configRef).exists(_ <= now)
  private[this] def shouldLaunchInstances(now: Timestamp): Boolean = {
    if (scheduledInstances.nonEmpty || launchAllowedAt.nonEmpty)
      logger.info(
        s"Found scheduled instances: ${scheduledInstances.map(_.instanceId).mkString(",")} and current back-off map: $launchAllowedAt"
      )
    scheduledInstances.nonEmpty && scheduledVersions.exists { configRef => launchAllowed(now, configRef) }
  }

  private[this] def status: String = {
    val activeBackOffs = launchAllowedAt.values.filter(_ > clock.now())
    val backoffStr = if (activeBackOffs.nonEmpty) {
      s"currently waiting for backoffs $activeBackOffs"
    } else {
      "not backing off"
    }

    val inFlight = inFlightInstanceOperations.size
    val launchedInstances = instanceMap.values.filterNot(_.isProvisioned).count(_.isActive)
    s"$instancesToLaunch instancesToLaunch, $inFlight in flight, $launchedInstances confirmed. $backoffStr"
  }

  /** Manage registering this actor as offer matcher. Only register it if there are empty reservations or scheduled instances. */
  private[this] lazy val myselfAsOfferMatcher: OfferMatcher = {
    //set the precedence only, if this app is resident
    val isResident = scheduledInstances.exists(_.runSpec.isResident)
    new ActorOfferMatcher(self, if (isResident) Some(runSpecId) else None)
  }
  private[this] var registeredAsMatcher = false

  /** Register/unregister as necessary */
  private[this] def manageOfferMatcherStatus(now: Timestamp): Unit = {
    val shouldBeRegistered = shouldLaunchInstances(now)

    if (shouldBeRegistered && !registeredAsMatcher) {
      logger.debug(s"Registering for ${runSpecId}.")
      offerMatcherManager.addSubscription(myselfAsOfferMatcher)(context.dispatcher)
      registeredAsMatcher = true
    } else if (!shouldBeRegistered && registeredAsMatcher) {
      if (instancesToLaunch > 0) {
        logger.info(s"Backing off due to task failures. Stop receiving offers for ${runSpecId}")
      } else {
        logger.info(s"No tasks left to launch. Stop receiving offers for ${runSpecId}")
      }
      unregister()
    }
  }

  private[this] def unregister(): Unit = {
    if (registeredAsMatcher) {
      logger.info("Deregister as matcher.")
      offerMatcherManager.removeSubscription(myselfAsOfferMatcher)(context.dispatcher)
      registeredAsMatcher = false
    }
  }
}<|MERGE_RESOLUTION|>--- conflicted
+++ resolved
@@ -83,14 +83,7 @@
     rateLimiterActor: ActorRef,
     offerMatchStatistics: SourceQueue[OfferMatchStatistics.OfferMatchUpdate],
     runSpecId: AbsolutePathId,
-<<<<<<< HEAD
-    localRegion: () => Option[Region]
-) extends Actor
-    with StrictLogging
-    with Stash {
-=======
     localRegion: () => Option[Region]) extends Actor with Stash with StrictLogging {
->>>>>>> 10e31665
   // scalastyle:on parameter.number
 
   import TaskLauncherActor._
@@ -332,19 +325,6 @@
       }
   }
 
-<<<<<<< HEAD
-  def syncInstances(): Unit = {
-    instanceMap = instanceTracker.instancesBySpecSync.instancesMap(runSpecId).instanceMap
-    val readable = instanceMap.values
-      .map(i =>
-        s"${i.instanceId}:{condition: ${i.state.condition}, goal: ${i.state.goal}, version: ${i.runSpecVersion}, reservation: ${i.reservation}}"
-      )
-      .mkString(", ")
-    logger.info(s"Synced instance map to $readable")
-  }
-
-=======
->>>>>>> 10e31665
   def syncInstance(instanceId: Instance.Id): Unit = {
     logger.debug(s"Synchronizing $instanceId")
     context.become(syncing(instanceId))
