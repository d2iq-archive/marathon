package mesosphere.marathon.core.pod
// scalastyle:off
import mesosphere.marathon.Protos
<<<<<<< HEAD
import mesosphere.marathon.raml.{ Volume, Constraint => RamlConstraint, EnvVarSecretRef => RamlEnvVarSecretRef, EnvVarValue => RamlEnvVarValue, VersionInfo => _, _ }
import mesosphere.marathon.state._
import play.api.libs.json.{ Format, JsResult, JsValue, Json }
=======
import mesosphere.marathon.raml.{ ConstraintOperator, MesosContainer, Network, PodSchedulingPolicy, Volume, Constraint => RamlConstraint, EnvVarSecretRef => RamlEnvVarSecretRef, EnvVarValue => RamlEnvVarValue, _ }
import mesosphere.marathon.state.AppDefinition.VersionInfo
import mesosphere.marathon.state.{ EnvVarSecretRef, EnvVarString, EnvVarValue, MarathonState, PathId, RunnableSpec, Secret, Timestamp }
import play.api.libs.json.Json
>>>>>>> 6d7c3a18

import scala.collection.immutable.Seq
// scalastyle:on

/**
  * A definition for Pods.
  */
case class PodDefinition(
    id: PathId = PodDefinition.DefaultId,
    user: Option[String] = PodDefinition.DefaultUser,
    env: Map[String, EnvVarValue] = PodDefinition.DefaultEnv,
    labels: Map[String, String] = PodDefinition.DefaultLabels,
    acceptedResourceRoles: Set[String] = PodDefinition.DefaultResourceRoles,
    secrets: Map[String, Secret] = PodDefinition.DefaultSecrets,
    containers: Seq[MesosContainer] = PodDefinition.DefaultContainers,
    instances: Int = PodDefinition.DefaultInstances,
    maxInstances: Option[Int] = PodDefinition.DefaultMaxInstances,
    constraints: Set[Protos.Constraint] = PodDefinition.DefaultConstraints,
    version: Timestamp = PodDefinition.DefaultVersion,
    volumes: Seq[Volume] = PodDefinition.DefaultVolumes,
    networks: Seq[Network] = PodDefinition.DefaultNetworks,
    backoffStrategy: PodSchedulingBackoffStrategy = PodDefinition.DefaultBackoffStrategy,
    upgradeStrategy: PodUpgradeStrategy = PodDefinition.DefaultUpgradeStrategy
) extends RunnableSpec with MarathonState[Protos.PodDefinition, PodDefinition] {
  lazy val cpus: Double = containers.map(_.resources.cpus.toDouble).sum
  lazy val mem: Double = containers.map(_.resources.mem.toDouble).sum
  lazy val disk: Double = containers.flatMap(_.resources.disk.map(_.toDouble)).sum
  lazy val gpus: Int = containers.flatMap(_.resources.gpus).sum

  override val isResident: Boolean = false

  override def withInstances(instances: Int): RunnableSpec = copy(instances = instances)

  // TODO(PODS) is upgrade for pod
  override def isUpgrade(to: RunnableSpec): Boolean = false

  // TODO(PODS) needsRestart for pod
  override def needsRestart(to: RunnableSpec): Boolean = false

  // TODO(PODS) is only scale change for pods.
  override def isOnlyScaleChange(to: RunnableSpec): Boolean = false

  // TODO(PODS) versionInfo
  override val versionInfo: VersionInfo = VersionInfo.OnlyVersion(version)

  lazy val asPodDef: Pod = {
    val envVars: EnvVars = EnvVars(env.mapValues {
      case EnvVarSecretRef(secret) =>
        RamlEnvVarSecretRef(secret)
      case EnvVarString(value) =>
        RamlEnvVarValue(value)
    })

    val constraintDefs: Seq[RamlConstraint] = constraints.map { c =>
      val operator = c.getOperator match {
        case Protos.Constraint.Operator.UNIQUE => ConstraintOperator.Unique
        case Protos.Constraint.Operator.CLUSTER => ConstraintOperator.Cluster
        case Protos.Constraint.Operator.GROUP_BY => ConstraintOperator.GroupBy
        case Protos.Constraint.Operator.LIKE => ConstraintOperator.Like
        case Protos.Constraint.Operator.UNLIKE => ConstraintOperator.Unlike
        case Protos.Constraint.Operator.MAX_PER => ConstraintOperator.MaxPer
      }
      RamlConstraint(c.getField, operator, Option(c.getValue))
    }(collection.breakOut)

    // TODO: we're missing stuff here
    val schedulingPolicy = PodSchedulingPolicy(Some(backoffStrategy), Some(upgradeStrategy),
      Some(PodPlacementPolicy(constraintDefs, acceptedResourceRoles.toVector)))

    val scalingPolicy = FixedPodScalingPolicy(instances, maxInstances)

    Pod(
      id = id.toString,
      version = Some(version.toOffsetDateTime),
      user = user,
      containers = containers,
      environment = Some(envVars),
      labels = Some(KVLabels(labels)),
      scaling = Some(scalingPolicy),
      scheduling = Some(schedulingPolicy),
      volumes = volumes,
      networks = networks
    )
  }

  override def mergeFromProto(message: Protos.PodDefinition): PodDefinition = {
    PodDefinition.fromProto(message)
  }

  override def mergeFromProto(bytes: Array[Byte]): PodDefinition = {
    mergeFromProto(Protos.PodDefinition.parseFrom(bytes))
  }

  override def toProto: Protos.PodDefinition = {
    val json = Json.toJson(asPodDef)
    Protos.PodDefinition.newBuilder.setJson(Json.stringify(json)).build()
  }

  // TODO (pods): how would or should we correctly implement this?
  override def versionInfo: VersionInfo = VersionInfo.OnlyVersion(version)
}

object PodDefinition {

  //scalastyle:off
  def apply(podDef: Pod, defaultNetworkName: Option[String]): PodDefinition = {
    val env: Map[String, EnvVarValue] =
      podDef.environment.fold(Map.empty[String, EnvVarValue]) {
        _.values.mapValues {
          case RamlEnvVarSecretRef(secretRef) =>
            EnvVarSecretRef(secretRef)
          case RamlEnvVarValue(literalValue) =>
            EnvVarString(literalValue)
        }
      }

    val constraints = podDef.scheduling.flatMap(_.placement).map(_.constraints.map { c =>
      val operator = c.operator match {
        case ConstraintOperator.Unique => Protos.Constraint.Operator.UNIQUE
        case ConstraintOperator.Cluster => Protos.Constraint.Operator.CLUSTER
        case ConstraintOperator.GroupBy => Protos.Constraint.Operator.GROUP_BY
        case ConstraintOperator.Like => Protos.Constraint.Operator.LIKE
        case ConstraintOperator.Unlike => Protos.Constraint.Operator.UNLIKE
        case ConstraintOperator.MaxPer => Protos.Constraint.Operator.MAX_PER
      }

      val builder = Protos.Constraint.newBuilder().setField(c.fieldName).setOperator(operator)
      c.value.foreach(builder.setValue)
      builder.build()
    }.toSet).getOrElse(Set.empty)

    val (instances, maxInstances) = podDef.scaling.fold(DefaultInstances -> DefaultMaxInstances) {
      case FixedPodScalingPolicy(i, m) => i -> m
    }

    val networks = podDef.networks.map { network =>
      if (network.name.isEmpty) {
        network.copy(name = defaultNetworkName)
      } else {
        network
      }
    }

    val resourceRoles = podDef.scheduling.flatMap(_.placement).fold(Set.empty[String])(_.acceptedResourceRoles.toSet)

    new PodDefinition(
      id = PathId(podDef.id).canonicalPath(),
      user = podDef.user,
      env = env,
      labels = podDef.labels.fold(Map.empty[String, String])(_.values),
      acceptedResourceRoles = resourceRoles,
      secrets = podDef.secrets.fold(Map.empty[String, Secret])(_.values.mapValues(s => Secret(s.source))),
      containers = podDef.containers,
      instances = instances,
      maxInstances = maxInstances,
      constraints = constraints,
      version = podDef.version.fold(Timestamp.now())(Timestamp(_)),
      volumes = podDef.volumes,
      networks = networks,
      backoffStrategy = podDef.scheduling.flatMap(_.backoff).getOrElse(DefaultBackoffStrategy),
      upgradeStrategy = podDef.scheduling.flatMap(_.upgrade).getOrElse(DefaultUpgradeStrategy)
    )
  }
  //scalastyle:on

  def fromProto(proto: Protos.PodDefinition): PodDefinition = {
    PodDefinition(Json.parse(proto.getJson).as[Pod], None)
  }

  val DefaultId = PathId.empty
  val DefaultUser = Option.empty[String]
  val DefaultEnv = Map.empty[String, EnvVarValue]
  val DefaultLabels = Map.empty[String, String]
  val DefaultResourceRoles = Set.empty[String]
  val DefaultSecrets = Map.empty[String, Secret]
  val DefaultContainers = Seq.empty[MesosContainer]
  val DefaultInstances = 1
  val DefaultMaxInstances = Option.empty[Int]
  val DefaultConstraints = Set.empty[Protos.Constraint]
  val DefaultVersion = Timestamp.now()
  val DefaultVolumes = Seq.empty[Volume]
  val DefaultNetworks = Seq.empty[Network]
  val DefaultBackoffStrategy = PodSchedulingBackoffStrategy()
  val DefaultUpgradeStrategy = PodUpgradeStrategy(0.0, 1.0)
}<|MERGE_RESOLUTION|>--- conflicted
+++ resolved
@@ -1,18 +1,17 @@
 package mesosphere.marathon.core.pod
 // scalastyle:off
+import java.util.concurrent.TimeUnit
+
 import mesosphere.marathon.Protos
-<<<<<<< HEAD
-import mesosphere.marathon.raml.{ Volume, Constraint => RamlConstraint, EnvVarSecretRef => RamlEnvVarSecretRef, EnvVarValue => RamlEnvVarValue, VersionInfo => _, _ }
-import mesosphere.marathon.state._
-import play.api.libs.json.{ Format, JsResult, JsValue, Json }
-=======
-import mesosphere.marathon.raml.{ ConstraintOperator, MesosContainer, Network, PodSchedulingPolicy, Volume, Constraint => RamlConstraint, EnvVarSecretRef => RamlEnvVarSecretRef, EnvVarValue => RamlEnvVarValue, _ }
-import mesosphere.marathon.state.AppDefinition.VersionInfo
-import mesosphere.marathon.state.{ EnvVarSecretRef, EnvVarString, EnvVarValue, MarathonState, PathId, RunnableSpec, Secret, Timestamp }
+import mesosphere.marathon.core.health.HealthCheck
+import mesosphere.marathon.core.readiness.ReadinessCheck
+import mesosphere.marathon.core.task.Task
+import mesosphere.marathon.raml.{ConstraintOperator, EnvVars, FixedPodScalingPolicy, KVLabels, MesosContainer, Network, Pod, PodPlacementPolicy, PodSchedulingBackoffStrategy, PodSchedulingPolicy, PodUpgradeStrategy, Volume, Constraint => RamlConstraint, EnvVarSecretRef => RamlEnvVarSecretRef, EnvVarValue => RamlEnvVarValue}
+import mesosphere.marathon.state.{AppDefinition, EnvVarSecretRef, EnvVarString, EnvVarValue, IpAddress, MarathonState, PathId, PortAssignment, Residency, RunSpec, Secret, Timestamp, UpgradeStrategy, VersionInfo}
 import play.api.libs.json.Json
->>>>>>> 6d7c3a18
 
 import scala.collection.immutable.Seq
+import scala.concurrent.duration.FiniteDuration
 // scalastyle:on
 
 /**
@@ -30,32 +29,51 @@
     maxInstances: Option[Int] = PodDefinition.DefaultMaxInstances,
     constraints: Set[Protos.Constraint] = PodDefinition.DefaultConstraints,
     version: Timestamp = PodDefinition.DefaultVersion,
-    volumes: Seq[Volume] = PodDefinition.DefaultVolumes,
+    podVolumes: Seq[Volume] = PodDefinition.DefaultVolumes,
     networks: Seq[Network] = PodDefinition.DefaultNetworks,
     backoffStrategy: PodSchedulingBackoffStrategy = PodDefinition.DefaultBackoffStrategy,
-    upgradeStrategy: PodUpgradeStrategy = PodDefinition.DefaultUpgradeStrategy
-) extends RunnableSpec with MarathonState[Protos.PodDefinition, PodDefinition] {
+    upgradeStrategy: UpgradeStrategy = PodDefinition.DefaultUpgradeStrategy
+) extends RunSpec with MarathonState[Protos.PodDefinition, PodDefinition] {
   lazy val cpus: Double = containers.map(_.resources.cpus.toDouble).sum
   lazy val mem: Double = containers.map(_.resources.mem.toDouble).sum
   lazy val disk: Double = containers.flatMap(_.resources.disk.map(_.toDouble)).sum
   lazy val gpus: Int = containers.flatMap(_.resources.gpus).sum
 
-  override val isResident: Boolean = false
-
-  override def withInstances(instances: Int): RunnableSpec = copy(instances = instances)
+  override def withInstances(instances: Int): RunSpec = copy(instances = instances)
 
   // TODO(PODS) is upgrade for pod
-  override def isUpgrade(to: RunnableSpec): Boolean = false
+  override def isUpgrade(to: RunSpec): Boolean = false
 
   // TODO(PODS) needsRestart for pod
-  override def needsRestart(to: RunnableSpec): Boolean = false
+  override def needsRestart(to: RunSpec): Boolean = false
 
   // TODO(PODS) is only scale change for pods.
-  override def isOnlyScaleChange(to: RunnableSpec): Boolean = false
+  override def isOnlyScaleChange(to: RunSpec): Boolean = false
 
   // TODO(PODS) versionInfo
   override val versionInfo: VersionInfo = VersionInfo.OnlyVersion(version)
 
+  // TODO(PODS) backoff
+  override val backoff: FiniteDuration = backoffStrategy.backoff.fold(AppDefinition.DefaultBackoff) { delay =>
+    FiniteDuration(delay.toLong, TimeUnit.MILLISECONDS)
+  }
+  // TODO(PODS) backoff
+  override val maxLaunchDelay: FiniteDuration =
+    backoffStrategy.maxLaunchDelay.fold(AppDefinition.DefaultMaxLaunchDelay)(delay =>
+      FiniteDuration(delay.toLong, TimeUnit.MILLISECONDS)
+    )
+  // TODO(PODS) backoff
+  override val backoffFactor: Double = backoffStrategy.backoffFactor.getOrElse(AppDefinition.DefaultBackoffFactor)
+  override val residency = Option.empty[Residency]
+  // TODO(PODS) healthChecks
+  override val healthChecks = Set.empty[HealthCheck]
+
+  override val readinessChecks = Seq.empty[ReadinessCheck]
+  // TODO(PODS) PortAssignments
+  override def portAssignments(task: Task): Seq[PortAssignment] = Seq.empty[PortAssignment]
+
+  // TODO(PODS) ipaddress? is this even supported?
+  override val ipAddress = Option.empty[IpAddress]
   lazy val asPodDef: Pod = {
     val envVars: EnvVars = EnvVars(env.mapValues {
       case EnvVarSecretRef(secret) =>
@@ -76,8 +94,10 @@
       RamlConstraint(c.getField, operator, Option(c.getValue))
     }(collection.breakOut)
 
+    val ramlUpgradeStrategy = PodUpgradeStrategy(upgradeStrategy.minimumHealthCapacity,
+      upgradeStrategy.maximumOverCapacity)
     // TODO: we're missing stuff here
-    val schedulingPolicy = PodSchedulingPolicy(Some(backoffStrategy), Some(upgradeStrategy),
+    val schedulingPolicy = PodSchedulingPolicy(Some(backoffStrategy), Some(ramlUpgradeStrategy),
       Some(PodPlacementPolicy(constraintDefs, acceptedResourceRoles.toVector)))
 
     val scalingPolicy = FixedPodScalingPolicy(instances, maxInstances)
@@ -91,13 +111,13 @@
       labels = Some(KVLabels(labels)),
       scaling = Some(scalingPolicy),
       scheduling = Some(schedulingPolicy),
-      volumes = volumes,
+      volumes = podVolumes,
       networks = networks
     )
   }
 
   override def mergeFromProto(message: Protos.PodDefinition): PodDefinition = {
-    PodDefinition.fromProto(message)
+    PodDefinition(Json.parse(message.getJson).as[Pod], None)
   }
 
   override def mergeFromProto(bytes: Array[Byte]): PodDefinition = {
@@ -108,9 +128,6 @@
     val json = Json.toJson(asPodDef)
     Protos.PodDefinition.newBuilder.setJson(Json.stringify(json)).build()
   }
-
-  // TODO (pods): how would or should we correctly implement this?
-  override def versionInfo: VersionInfo = VersionInfo.OnlyVersion(version)
 }
 
 object PodDefinition {
@@ -155,6 +172,10 @@
     }
 
     val resourceRoles = podDef.scheduling.flatMap(_.placement).fold(Set.empty[String])(_.acceptedResourceRoles.toSet)
+
+    val upgradeStrategy = podDef.scheduling.flatMap(_.upgrade).fold(DefaultUpgradeStrategy) { raml =>
+      UpgradeStrategy(raml.minimumHealthCapacity, raml.maximumOverCapacity)
+    }
 
     new PodDefinition(
       id = PathId(podDef.id).canonicalPath(),
@@ -168,10 +189,10 @@
       maxInstances = maxInstances,
       constraints = constraints,
       version = podDef.version.fold(Timestamp.now())(Timestamp(_)),
-      volumes = podDef.volumes,
+      podVolumes = podDef.volumes,
       networks = networks,
       backoffStrategy = podDef.scheduling.flatMap(_.backoff).getOrElse(DefaultBackoffStrategy),
-      upgradeStrategy = podDef.scheduling.flatMap(_.upgrade).getOrElse(DefaultUpgradeStrategy)
+      upgradeStrategy = upgradeStrategy
     )
   }
   //scalastyle:on
@@ -194,5 +215,5 @@
   val DefaultVolumes = Seq.empty[Volume]
   val DefaultNetworks = Seq.empty[Network]
   val DefaultBackoffStrategy = PodSchedulingBackoffStrategy()
-  val DefaultUpgradeStrategy = PodUpgradeStrategy(0.0, 1.0)
+  val DefaultUpgradeStrategy = AppDefinition.DefaultUpgradeStrategy
 }