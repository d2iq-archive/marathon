package mesosphere.marathon
package core

import java.time.Clock
import javax.inject.Named

import akka.actor.{ ActorRef, ActorSystem }
import akka.event.EventStream
import com.google.inject.{ Inject, Provider }
import mesosphere.marathon.core.async.ExecutionContexts
import mesosphere.marathon.core.auth.AuthModule
import mesosphere.marathon.core.base.{ ActorsModule, JvmExitsCrashStrategy, LifecycleState }
import mesosphere.marathon.core.deployment.DeploymentModule
import mesosphere.marathon.core.election._
import mesosphere.marathon.core.event.EventModule
import mesosphere.marathon.core.flow.FlowModule
import mesosphere.marathon.core.group.GroupManagerModule
import mesosphere.marathon.core.health.HealthModule
import mesosphere.marathon.core.heartbeat.MesosHeartbeatMonitor
import mesosphere.marathon.core.history.HistoryModule
import mesosphere.marathon.core.instance.update.InstanceChangeHandler
import mesosphere.marathon.core.launcher.LauncherModule
import mesosphere.marathon.core.launcher.impl.UnreachableReservedOfferMonitor
import mesosphere.marathon.core.launchqueue.LaunchQueueModule
import mesosphere.marathon.core.leadership.LeadershipModule
import mesosphere.marathon.core.matcher.base.util.StopOnFirstMatchingOfferMatcher
import mesosphere.marathon.core.matcher.manager.OfferMatcherManagerModule
import mesosphere.marathon.core.matcher.reconcile.OfferMatcherReconciliationModule
import mesosphere.marathon.core.plugin.PluginModule
import mesosphere.marathon.core.pod.PodModule
import mesosphere.marathon.core.readiness.ReadinessModule
import mesosphere.marathon.core.task.jobs.TaskJobsModule
import mesosphere.marathon.core.task.termination.TaskTerminationModule
import mesosphere.marathon.core.task.tracker.InstanceTrackerModule
import mesosphere.marathon.core.task.update.TaskStatusUpdateProcessor
import mesosphere.marathon.storage.StorageModule
import mesosphere.util.state.MesosLeaderInfo

import scala.util.Random

/**
  * Provides the wiring for the core module.
  *
  * Its parameters represent guice wired dependencies.
  * [[CoreGuiceModule]] exports some dependencies back to guice.
  */
class CoreModuleImpl @Inject() (
  // external dependencies still wired by guice
  marathonConf: MarathonConf,
  eventStream: EventStream,
  @Named(ModuleNames.HOST_PORT) hostPort: String,
  actorSystem: ActorSystem,
  marathonSchedulerDriverHolder: MarathonSchedulerDriverHolder,
  clock: Clock,
  scheduler: Provider[DeploymentService],
  instanceUpdateSteps: Seq[InstanceChangeHandler],
  taskStatusUpdateProcessor: TaskStatusUpdateProcessor,
  mesosLeaderInfo: MesosLeaderInfo,
  @Named(ModuleNames.MESOS_HEARTBEAT_ACTOR) heartbeatActor: ActorRef
)
    extends CoreModule {

  // INFRASTRUCTURE LAYER

  private[this] lazy val random = Random
  private[this] lazy val lifecycleState = LifecycleState.WatchingJVM
  override lazy val actorsModule = new ActorsModule(actorSystem)
  private[this] lazy val crashStrategy = JvmExitsCrashStrategy

  override lazy val leadershipModule = LeadershipModule(actorsModule.actorRefFactory)
  override lazy val electionModule = new ElectionModule(
    marathonConf,
    actorSystem,
    eventStream,
    hostPort,
    lifecycleState,
    crashStrategy
  )

  // TASKS

  override lazy val taskTrackerModule =
    new InstanceTrackerModule(clock, marathonConf, leadershipModule,
      storageModule.instanceRepository, instanceUpdateSteps)(actorsModule.materializer)
  override lazy val taskJobsModule = new TaskJobsModule(marathonConf, leadershipModule, clock)
  override lazy val storageModule = StorageModule(
    marathonConf,
    lifecycleState)(
    actorsModule.materializer,
    ExecutionContexts.global,
    actorSystem.scheduler,
    actorSystem)

  // READINESS CHECKS
  override lazy val readinessModule = new ReadinessModule(actorSystem, actorsModule.materializer)

  // this one can't be lazy right now because it wouldn't be instantiated soon enough ...
  override val taskTerminationModule = new TaskTerminationModule(
    taskTrackerModule, leadershipModule, marathonSchedulerDriverHolder, marathonConf, clock)

  // OFFER MATCHING AND LAUNCHING TASKS

  private[this] lazy val offerMatcherManagerModule = new OfferMatcherManagerModule(
    // infrastructure
    clock, random, marathonConf, actorSystem.scheduler,
    leadershipModule,
<<<<<<< HEAD
    () => marathonScheduler.getHomeFaultDomain
=======
    () => marathonScheduler.getLocalRegion
>>>>>>> 6d26eaf6
  )

  private[this] lazy val offerMatcherReconcilerModule =
    new OfferMatcherReconciliationModule(
      marathonConf,
      clock,
      actorSystem.eventStream,
      taskTrackerModule.instanceTracker,
      storageModule.groupRepository,
      leadershipModule
    )

  override lazy val launcherModule = new LauncherModule(
    // infrastructure
    marathonConf,

    // external guicedependencies
    taskTrackerModule.stateOpProcessor,
    marathonSchedulerDriverHolder,

    // internal core dependencies
    StopOnFirstMatchingOfferMatcher(
      offerMatcherReconcilerModule.offerMatcherReconciler,
      offerMatcherManagerModule.globalOfferMatcher
    ),
    pluginModule.pluginManager,
    offerStreamInput
  )(clock)

  lazy val offerStreamInput = UnreachableReservedOfferMonitor.run(
    lookupInstance = taskTrackerModule.instanceTracker.instance(_),
    taskStatusPublisher = taskStatusUpdateProcessor.publish(_)
  )(actorsModule.materializer)

  override lazy val appOfferMatcherModule = new LaunchQueueModule(
    marathonConf,
    leadershipModule, clock,

    // internal core dependencies
    offerMatcherManagerModule.subOfferMatcherManager,
    maybeOfferReviver,

    // external guice dependencies
    taskTrackerModule.instanceTracker,
    launcherModule.taskOpFactory,
<<<<<<< HEAD
    () => marathonScheduler.getHomeFaultDomain
=======
    () => marathonScheduler.getLocalRegion
>>>>>>> 6d26eaf6
  )

  // PLUGINS
  override lazy val pluginModule = new PluginModule(marathonConf, crashStrategy)

  override lazy val authModule: AuthModule = new AuthModule(pluginModule.pluginManager)

  // FLOW CONTROL GLUE

  private[this] lazy val flowActors = new FlowModule(leadershipModule)

  flowActors.refillOfferMatcherManagerLaunchTokens(
    marathonConf, offerMatcherManagerModule.subOfferMatcherManager)

  /** Combine offersWanted state from multiple sources. */
  private[this] lazy val offersWanted =
    offerMatcherManagerModule.globalOfferMatcherWantsOffers
      .combineLatest(offerMatcherReconcilerModule.offersWantedObservable)
      .map { case (managerWantsOffers, reconciliationWantsOffers) => managerWantsOffers || reconciliationWantsOffers }

  lazy val maybeOfferReviver = flowActors.maybeOfferReviver(
    clock, marathonConf,
    actorSystem.eventStream,
    offersWanted,
    marathonSchedulerDriverHolder)

  // EVENT

  override lazy val eventModule: EventModule = new EventModule(
    eventStream, actorSystem, marathonConf,
    electionModule.service, authModule.authenticator, authModule.authorizer)(actorsModule.materializer)

  // HISTORY

  override lazy val historyModule: HistoryModule =
    new HistoryModule(eventStream, storageModule.taskFailureRepository)

  // HEALTH CHECKS

  override lazy val healthModule: HealthModule = new HealthModule(
    actorSystem, taskTerminationModule.taskKillService, eventStream,
    taskTrackerModule.instanceTracker, groupManagerModule.groupManager)(actorsModule.materializer)

  // GROUP MANAGER

  override lazy val groupManagerModule: GroupManagerModule = new GroupManagerModule(
    marathonConf,
    scheduler,
    storageModule.groupRepository)(ExecutionContexts.global, eventStream)

  // PODS

  override lazy val podModule: PodModule = PodModule(groupManagerModule.groupManager)

  // DEPLOYMENT MANAGER

  override lazy val deploymentModule: DeploymentModule = new DeploymentModule(
    marathonConf,
    leadershipModule,
    taskTrackerModule.instanceTracker,
    taskTerminationModule.taskKillService,
    appOfferMatcherModule.launchQueue,
    schedulerActions, // alternatively schedulerActionsProvider.get()
    healthModule.healthCheckManager,
    eventStream,
    readinessModule.readinessCheckExecutor,
    storageModule.deploymentRepository
  )(actorsModule.materializer)

  // GREEDY INSTANTIATION
  //
  // Greedily instantiate everything.
  //
  // lazy val allows us to write down object instantiations in any order.
  //
  // The LeadershipModule requires that all actors have been registered when the controller
  // is created. Changing the wiring order for this feels wrong since it is nicer if it
  // follows architectural logic. Therefore we instantiate them here explicitly.

  taskJobsModule.handleOverdueTasks(
    taskTrackerModule.instanceTracker,
    taskTrackerModule.stateOpProcessor,
    taskTerminationModule.taskKillService
  )
  taskJobsModule.expungeOverdueLostTasks(taskTrackerModule.instanceTracker, taskTrackerModule.stateOpProcessor)
  maybeOfferReviver
  offerMatcherManagerModule
  launcherModule
  offerMatcherReconcilerModule.start()
  eventModule
  historyModule
  healthModule
  podModule

  // The core (!) of the problem is that SchedulerActions are needed by MarathonModule::provideSchedulerActor
  // and CoreModule::deploymentModule. So until MarathonSchedulerActor is also a core component
  // and moved to CoreModules we can either:
  //
  // 1. Provide it in MarathonModule, inject as a constructor parameter here, in CoreModuleImpl and deal
  //    with Guice's "circular references involving constructors" e.g. by making it a Provider[SchedulerActions]
  //    to defer it's creation or:
  // 2. Create it here though it's not a core module and export it back via @Provider for MarathonModule
  //    to inject it in provideSchedulerActor(...) method.
  //
  // TODO: this can be removed when MarathonSchedulerActor becomes a core component
  override lazy val schedulerActions: SchedulerActions = new SchedulerActions(
    storageModule.groupRepository,
    healthModule.healthCheckManager,
    taskTrackerModule.instanceTracker,
    appOfferMatcherModule.launchQueue,
    eventStream,
    taskTerminationModule.taskKillService)(ExecutionContexts.global)

  override lazy val marathonScheduler: MarathonScheduler = new MarathonScheduler(eventStream, launcherModule.offerProcessor, taskStatusUpdateProcessor, storageModule.frameworkIdRepository, mesosLeaderInfo, marathonConf)

  // MesosHeartbeatMonitor decorates MarathonScheduler
  override def mesosHeartbeatMonitor = new MesosHeartbeatMonitor(marathonScheduler, heartbeatActor)
}<|MERGE_RESOLUTION|>--- conflicted
+++ resolved
@@ -104,11 +104,7 @@
     // infrastructure
     clock, random, marathonConf, actorSystem.scheduler,
     leadershipModule,
-<<<<<<< HEAD
-    () => marathonScheduler.getHomeFaultDomain
-=======
     () => marathonScheduler.getLocalRegion
->>>>>>> 6d26eaf6
   )
 
   private[this] lazy val offerMatcherReconcilerModule =
@@ -154,11 +150,7 @@
     // external guice dependencies
     taskTrackerModule.instanceTracker,
     launcherModule.taskOpFactory,
-<<<<<<< HEAD
-    () => marathonScheduler.getHomeFaultDomain
-=======
     () => marathonScheduler.getLocalRegion
->>>>>>> 6d26eaf6
   )
 
   // PLUGINS
