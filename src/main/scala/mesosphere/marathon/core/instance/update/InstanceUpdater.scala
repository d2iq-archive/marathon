--- conflicted
+++ resolved
@@ -27,14 +27,6 @@
       instance.reservation
     }
 
-<<<<<<< HEAD
-    // In the future the Goal should stay running even for resident tasks
-    // This is necessary right now because we need isScheduled to return false
-    // then scale check picks this up and calls LaunchQueue.Add
-    val goal = if (instance.hasReservation && instance.tasksMap.values.forall(_.isTerminal)) Goal.Stopped else instance.state.goal
-
-=======
->>>>>>> e897f32c
     instance.copy(
       tasksMap = updatedTasks,
       state = Instance.InstanceState(Some(instance.state), updatedTasks, now, instance.unreachableStrategy, instance.state.goal),
@@ -47,7 +39,7 @@
   }
 
   private def shouldBeExpunged(instance: Instance): Boolean =
-    instance.tasksMap.values.forall(t => t.isTerminal || t.isReserved) && instance.state.goal == Goal.Decommissioned
+    instance.tasksMap.values.forall(t => t.isTerminal) && instance.state.goal == Goal.Decommissioned
 
   private[marathon] def mesosUpdate(instance: Instance, op: MesosUpdate): InstanceUpdateEffect = {
     val now = op.now
