--- conflicted
+++ resolved
@@ -127,9 +127,6 @@
     if (!inFlight.contains(taskId.instanceId)) {
       instancesToKill.update(taskId.instanceId, ToKill(taskId.instanceId, Seq(taskId), maybeInstance = None, attempts = 0))
       processKills()
-    } else {
-      val toKill = inFlight(taskId.instanceId)
-      logger.info(s"Inflight already contains ${taskId.instanceId}: $toKill. Will not add $taskId")
     }
   }
 
@@ -141,13 +138,6 @@
       .filterNot(instance => inFlight.keySet.contains(instance.instanceId) || instance.tasksMap.isEmpty)
       .foreach { instance =>
         logger.info(s"Process kill for ${instance.instanceId}:{${instance.state.condition}, ${instance.state.goal}} with tasks ${instance.tasksMap.values.map(_.taskId).toSeq}")
-<<<<<<< HEAD
-        //        val taskIds: IndexedSeq[Id] = instance.tasksMap.values.withFilter(!_.isTerminal).map(_.taskId)(collection.breakOut)
-        instancesToKill.update(
-          instance.instanceId,
-          ToKill(instance.instanceId, instance.tasksMap.keys.toIndexedSeq, maybeInstance = Some(instance), attempts = 0)
-        )
-=======
         val taskIds: IndexedSeq[Id] = instance.tasksMap.values.withFilter(!_.isTerminal).map(_.taskId)(collection.breakOut)
 
         if (taskIds.nonEmpty) {
@@ -158,7 +148,6 @@
         } else {
           logger.warn(s"Told to kill ${instance.instanceId} which is ${instance.state.condition} and has no active tasks.")
         }
->>>>>>> 866c1c63
       }
     processKills()
   }
