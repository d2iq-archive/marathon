--- conflicted
+++ resolved
@@ -59,7 +59,6 @@
 
   logger.info("Started status update processor")
 
-<<<<<<< HEAD
   override def publish(status: MesosProtos.TaskStatus): Future[Unit] =
     publishTimeMetric {
       logger.debug(s"Received status update\n$status")
@@ -68,8 +67,6 @@
       (status.getReason) match {
         case MesosProtos.TaskStatus.Reason.REASON_CONTAINER_LIMITATION_MEMORY =>
           oomKilledTasksExceededLimits.increment()
-        case MesosProtos.TaskStatus.Reason.REASON_CONTAINER_MEMORY_REQUEST_EXCEEDED =>
-          oomKilledTasksWithinLimits.increment()
         case _ =>
       }
 
@@ -96,19 +93,6 @@
             }
           }
           acknowledge(status)
-=======
-  override def publish(status: MesosProtos.TaskStatus): Future[Unit] = publishTimeMetric {
-    logger.debug(s"Received status update\n$status")
-    getTaskStateCounterMetric(status.getState).increment()
-
-    (status.getReason) match {
-      case MesosProtos.TaskStatus.Reason.REASON_CONTAINER_LIMITATION_MEMORY =>
-        oomKilledTasksExceededLimits.increment()
-      case _ =>
-    }
-
-    import TaskStatusUpdateProcessorImpl._
->>>>>>> 5b569212
 
         case Some(instance) =>
           // TODO(PODS): we might as well pass the taskCondition here
