--- conflicted
+++ resolved
@@ -23,13 +23,6 @@
   lazy val maxVersions = opt[Int](
     "zk_max_versions", // while called Zk, applies to every store but the name is kept
     descr = "Limit the number of versions, stored for one entity.",
-<<<<<<< HEAD
-    default = internalStoreBackend() match {
-      case TwitterZk.StoreName => Some(25)
-      case _ => Some(50)
-    }
-=======
     default = Some(50)
->>>>>>> 71ef0b2c
   )
 }