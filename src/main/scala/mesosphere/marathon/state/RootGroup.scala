--- conflicted
+++ resolved
@@ -307,11 +307,7 @@
     * @param fn the update function.
     * @return the new root group with the update group.
     */
-<<<<<<< HEAD
-  def updateGroup(groupId: PathId, fn: Option[Group] => Group): RootGroup = {
-=======
   def updateGroup(groupId: AbsolutePathId, fn: Option[Group] => Group): RootGroup = {
->>>>>>> 7f9f24f2
     val updatedGroup = fn(group(groupId))
     putGroup(updatedGroup, updatedGroup.version)
   }
