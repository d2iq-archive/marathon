--- conflicted
+++ resolved
@@ -141,11 +141,7 @@
     apps: Map[AppDefinition.AppKey, AppDefinition] = Group.defaultApps,
     pods: Map[PathId, PodDefinition] = Group.defaultPods,
     groupsById: Map[Group.GroupKey, Group] = Group.defaultGroups,
-<<<<<<< HEAD
-    dependencies: Set[PathId] = Group.defaultDependencies,
-=======
     dependencies: Set[AbsolutePathId] = Group.defaultDependencies,
->>>>>>> 7f9f24f2
     version: Timestamp = Group.defaultVersion,
     enforceRole: Boolean = false): Group = {
     new Group(id, apps, pods, groupsById, dependencies, version, enforceRole)
@@ -262,11 +258,7 @@
   def emptyUpdate(id: PathId): raml.GroupUpdate = raml.GroupUpdate(Some(id.toString))
 
   /** requires that apps are in canonical form */
-<<<<<<< HEAD
-  def validNestedGroupUpdateWithBase(base: PathId, originalRootGroup: RootGroup): Validator[raml.GroupUpdate] =
-=======
   def validNestedGroupUpdateWithBase(base: AbsolutePathId, originalRootGroup: RootGroup): Validator[raml.GroupUpdate] =
->>>>>>> 7f9f24f2
     validator[raml.GroupUpdate] { group =>
       group is notNull
 
@@ -276,11 +268,7 @@
       }
 
       // Enforce role is not allowed to be updated.
-<<<<<<< HEAD
-      group.enforceRole is noEnforceRoleUpdate(originalRootGroup, group.id.map(_.toPath))
-=======
       group.enforceRole is noEnforceRoleUpdate(originalRootGroup, group.id.map(_.toPath.canonicalPath(base)))
->>>>>>> 7f9f24f2
 
       group.version is theOnlyDefinedOptionIn(group)
       group.scaleBy is theOnlyDefinedOptionIn(group)
@@ -295,11 +283,7 @@
         validNestedGroupUpdateWithBase(group.id.fold(base)(PathId(_).canonicalPath(base)), originalRootGroup)))
     }
 
-<<<<<<< HEAD
-  case class noEnforceRoleUpdate(originalRootGroup: RootGroup, updatedGroupId: Option[PathId]) extends Validator[Option[Boolean]] {
-=======
   case class noEnforceRoleUpdate(originalRootGroup: RootGroup, updatedGroupId: Option[AbsolutePathId]) extends Validator[Option[Boolean]] {
->>>>>>> 7f9f24f2
 
     def apply(maybeNewEnforceRole: Option[Boolean]) = {
       val originalGroup = updatedGroupId.flatMap(originalRootGroup.group) // TODO: why is groupUpdate.id optional? What is the semantic there?
