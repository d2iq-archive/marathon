--- conflicted
+++ resolved
@@ -279,7 +279,6 @@
         validNestedGroupUpdateWithBase(group.id.fold(base)(PathId(_).canonicalPath(base)), originalRootGroup)))
     }
 
-<<<<<<< HEAD
   private case class definingEnforcingRoleOnlyIfItsTopLevel(base: AbsolutePathId) extends Validator[raml.GroupUpdate] {
     override def apply(group: raml.GroupUpdate): Result = {
       val groupId = group.id.fold(base) { id => PathId(id).canonicalPath(base) }
@@ -292,10 +291,7 @@
     }
   }
 
-  private case class noEnforceRoleUpdate(originalRootGroup: RootGroup, updatedGroupId: Option[PathId]) extends Validator[Option[Boolean]] {
-=======
   case class noEnforceRoleUpdate(originalRootGroup: RootGroup, updatedGroupId: Option[AbsolutePathId]) extends Validator[Option[Boolean]] {
->>>>>>> 7f9f24f2
 
     override def apply(maybeNewEnforceRole: Option[Boolean]): Result = {
       val originalGroup = updatedGroupId.flatMap(originalRootGroup.group) // TODO: why is groupUpdate.id optional? What is the semantic there?
