--- conflicted
+++ resolved
@@ -122,13 +122,8 @@
 
 case class AbsolutePathId(path: Seq[String]) extends PathId {
   override val absolute: Boolean = true
-<<<<<<< HEAD
-  override def asAbsolutePath: AbsolutePathId = this
+
   protected def toStringWithDelimiter(delimiter: String): String =
-=======
-
-  protected def toString(delimiter: String): String =
->>>>>>> 91db4ee1
     path.mkString("/", delimiter, "")
 
   override lazy val parent: AbsolutePathId = path match {
