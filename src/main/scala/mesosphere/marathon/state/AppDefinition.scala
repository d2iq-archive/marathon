--- conflicted
+++ resolved
@@ -88,11 +88,7 @@
 
     tty: Option[Boolean] = AppDefinition.DefaultTTY,
 
-<<<<<<< HEAD
     role: String) extends RunSpec
-=======
-    role: String = AppDefinition.DefaultRole) extends RunSpec
->>>>>>> 46e6e129
   with plugin.ApplicationSpec with MarathonState[Protos.ServiceDefinition, AppDefinition] {
 
   /**
@@ -223,8 +219,6 @@
       case _ => // ignore
     }
 
-    builder.setRole(role)
-
     builder.build
   }
 
@@ -291,8 +285,6 @@
         disk = executorResourcesMap.getOrElse(Resource.DISK, r.disk)
       ))
     }
-
-    val role = proto.getRole
 
     AppDefinition(
       id = PathId(proto.getId),
