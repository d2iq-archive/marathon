package mesosphere.marathon.state

import mesosphere.marathon.Protos.Constraint
import mesosphere.marathon.core.health.HealthCheck
import mesosphere.marathon.core.readiness.ReadinessCheck
import mesosphere.marathon.core.task.Task
import mesosphere.marathon.plugin

import scala.collection.immutable.Seq
<<<<<<< HEAD
import scala.language.implicitConversions
=======
import scala.concurrent.duration.FiniteDuration
>>>>>>> 6d7c3a18

/**
  * A generic spec that specifies something that Marathon is able to launch instances of.
  */
trait RunnableSpec extends plugin.RunSpec {
  val id: PathId
  val env: Map[String, EnvVarValue]
  val labels: Map[String, String]
  val acceptedResourceRoles: Set[String]
  val secrets: Map[String, Secret]

<<<<<<< HEAD
  def instances: Int
  def constraints: Set[Constraint]
  def versionInfo: VersionInfo

  // TODO (pods): we could remove this in favor of versionInfo or something else
  def version: Timestamp
=======
  val instances: Int
  val constraints: Set[Constraint]
>>>>>>> 6d7c3a18

  // TODO: these could go into a resources object
  val cpus: Double
  val mem: Double
  val disk: Double
  val gpus: Int
  val version: Timestamp

  val isResident: Boolean

  def withInstances(instances: Int): RunnableSpec
  def isUpgrade(to: RunnableSpec): Boolean
  def needsRestart(to: RunnableSpec): Boolean
  def isOnlyScaleChange(to: RunnableSpec): Boolean
  val versionInfo: VersionInfo
}

object RunnableSpec {
  // TODO (pods): These can be removed when AppDefinition/RunSpec usages have been replaced with RunnableSpec
  implicit def runnableSpecToAppDefinition(spec: RunnableSpec): AppDefinition = spec.asInstanceOf[AppDefinition]
  implicit def runSpecToRunnableSpec(spec: RunSpec): RunnableSpec = spec.asInstanceOf[RunnableSpec]
}

//scalastyle:off
// TODO(PODS) why do we need RunSpec and RunnableSpec?!? can we also collapse some of these giant lists of
// fields into subtypes?
trait RunSpec extends plugin.RunSpec with RunnableSpec {
<<<<<<< HEAD

  def id: PathId

  def cmd: Option[String]

  def args: Option[Seq[String]]

  def user: Option[String]

  def env: Map[String, EnvVarValue]

  def instances: Int

  def cpus: Double

  def mem: Double

  def disk: Double

  def gpus: Int

  def executor: String

  def constraints: Set[Constraint]

  def fetch: Seq[FetchUri]

  def storeUrls: Seq[String]

  def portDefinitions: Seq[PortDefinition]

  def requirePorts: Boolean

  def backoff: FiniteDuration

  def backoffFactor: Double

  def maxLaunchDelay: FiniteDuration

  def container: Option[Container]

  def healthChecks: Set[HealthCheck]

  def readinessChecks: Seq[ReadinessCheck]

  def taskKillGracePeriod: Option[FiniteDuration]

  def dependencies: Set[PathId]

  def upgradeStrategy: UpgradeStrategy

  def labels: Map[String, String]

  def acceptedResourceRoles: Option[Set[String]]

  def ipAddress: Option[IpAddress]

  def versionInfo: VersionInfo

  def version: Timestamp = versionInfo.version

  def residency: Option[Residency]

  def isResident: Boolean

  def secrets: Map[String, Secret]

  def isUpgrade(to: RunSpec): Boolean

  def needsRestart(to: RunSpec): Boolean

  def isOnlyScaleChange(to: RunSpec): Boolean

  def isSingleInstance: Boolean
  def volumes: Iterable[Volume]
  def persistentVolumes: Iterable[PersistentVolume]
  def externalVolumes: Iterable[ExternalVolume]
  def diskForPersistentVolumes: Double
  def portNumbers: Seq[Int]
  def portNames: Seq[String]
  def servicePorts: Seq[Int]
  def portAssignments(task: Task): Option[Seq[PortAssignment]]
=======
  val id: PathId
  val cmd: Option[String]
  val args: Seq[String]
  val user: Option[String]
  val env: Map[String, EnvVarValue]
  val instances: Int
  val cpus: Double
  val mem: Double
  val disk: Double
  val gpus: Int
  val executor: String
  val constraints: Set[Constraint]
  val fetch: Seq[FetchUri]
  val storeUrls: Seq[String]
  val portDefinitions: Seq[PortDefinition]
  val requirePorts: Boolean
  val backoff: FiniteDuration
  val backoffFactor: Double
  val maxLaunchDelay: FiniteDuration
  val container: Option[Container]
  val healthChecks: Set[HealthCheck]
  val readinessChecks: Seq[ReadinessCheck]
  val taskKillGracePeriod: Option[FiniteDuration]
  val dependencies: Set[PathId]
  val upgradeStrategy: UpgradeStrategy
  val labels: Map[String, String]
  val acceptedResourceRoles: Set[String]
  val ipAddress: Option[IpAddress]
  val versionInfo: VersionInfo
  val version: Timestamp
  val residency: Option[Residency]
  val isResident: Boolean
  val secrets: Map[String, Secret]
  val isSingleInstance: Boolean
  val volumes: Seq[Volume]
  val persistentVolumes: Seq[PersistentVolume]
  val externalVolumes: Seq[ExternalVolume]
  val diskForPersistentVolumes: Double
  val portNumbers: Seq[Int]
  val portNames: Seq[String]
  val servicePorts: Seq[Int]
  def portAssignments(task: Task): Seq[PortAssignment]
>>>>>>> 6d7c3a18
}<|MERGE_RESOLUTION|>--- conflicted
+++ resolved
@@ -7,185 +7,68 @@
 import mesosphere.marathon.plugin
 
 import scala.collection.immutable.Seq
-<<<<<<< HEAD
-import scala.language.implicitConversions
-=======
 import scala.concurrent.duration.FiniteDuration
->>>>>>> 6d7c3a18
 
 /**
   * A generic spec that specifies something that Marathon is able to launch instances of.
   */
-trait RunnableSpec extends plugin.RunSpec {
+
+// TODO(PODS): Group some of this into little types and pattern match when things really
+// don't make sense to do generically, eg 'executor', 'cmd', 'args', etc.
+// we should try to group things up logically - pod does a decent job of this
+trait RunSpec extends plugin.RunSpec {
   val id: PathId
   val env: Map[String, EnvVarValue]
   val labels: Map[String, String]
   val acceptedResourceRoles: Set[String]
   val secrets: Map[String, Secret]
 
-<<<<<<< HEAD
-  def instances: Int
-  def constraints: Set[Constraint]
-  def versionInfo: VersionInfo
-
-  // TODO (pods): we could remove this in favor of versionInfo or something else
-  def version: Timestamp
-=======
   val instances: Int
   val constraints: Set[Constraint]
->>>>>>> 6d7c3a18
+
+  val version: Timestamp
 
   // TODO: these could go into a resources object
   val cpus: Double
   val mem: Double
   val disk: Double
   val gpus: Int
-  val version: Timestamp
 
-  val isResident: Boolean
+  // TODO: Group into backoff?
+  val backoff: FiniteDuration
+  val maxLaunchDelay: FiniteDuration
+  val backoffFactor: Double
 
-  def withInstances(instances: Int): RunnableSpec
-  def isUpgrade(to: RunnableSpec): Boolean
-  def needsRestart(to: RunnableSpec): Boolean
-  def isOnlyScaleChange(to: RunnableSpec): Boolean
-  val versionInfo: VersionInfo
-}
-
-object RunnableSpec {
-  // TODO (pods): These can be removed when AppDefinition/RunSpec usages have been replaced with RunnableSpec
-  implicit def runnableSpecToAppDefinition(spec: RunnableSpec): AppDefinition = spec.asInstanceOf[AppDefinition]
-  implicit def runSpecToRunnableSpec(spec: RunSpec): RunnableSpec = spec.asInstanceOf[RunnableSpec]
-}
-
-//scalastyle:off
-// TODO(PODS) why do we need RunSpec and RunnableSpec?!? can we also collapse some of these giant lists of
-// fields into subtypes?
-trait RunSpec extends plugin.RunSpec with RunnableSpec {
-<<<<<<< HEAD
-
-  def id: PathId
-
-  def cmd: Option[String]
-
-  def args: Option[Seq[String]]
-
-  def user: Option[String]
-
-  def env: Map[String, EnvVarValue]
-
-  def instances: Int
-
-  def cpus: Double
-
-  def mem: Double
-
-  def disk: Double
-
-  def gpus: Int
-
-  def executor: String
-
-  def constraints: Set[Constraint]
-
-  def fetch: Seq[FetchUri]
-
-  def storeUrls: Seq[String]
-
-  def portDefinitions: Seq[PortDefinition]
-
-  def requirePorts: Boolean
-
-  def backoff: FiniteDuration
-
-  def backoffFactor: Double
-
-  def maxLaunchDelay: FiniteDuration
-
-  def container: Option[Container]
-
-  def healthChecks: Set[HealthCheck]
-
-  def readinessChecks: Seq[ReadinessCheck]
-
-  def taskKillGracePeriod: Option[FiniteDuration]
-
-  def dependencies: Set[PathId]
-
-  def upgradeStrategy: UpgradeStrategy
-
-  def labels: Map[String, String]
-
-  def acceptedResourceRoles: Option[Set[String]]
-
-  def ipAddress: Option[IpAddress]
-
-  def versionInfo: VersionInfo
-
-  def version: Timestamp = versionInfo.version
-
-  def residency: Option[Residency]
-
-  def isResident: Boolean
-
-  def secrets: Map[String, Secret]
-
-  def isUpgrade(to: RunSpec): Boolean
-
-  def needsRestart(to: RunSpec): Boolean
-
-  def isOnlyScaleChange(to: RunSpec): Boolean
-
-  def isSingleInstance: Boolean
-  def volumes: Iterable[Volume]
-  def persistentVolumes: Iterable[PersistentVolume]
-  def externalVolumes: Iterable[ExternalVolume]
-  def diskForPersistentVolumes: Double
-  def portNumbers: Seq[Int]
-  def portNames: Seq[String]
-  def servicePorts: Seq[Int]
-  def portAssignments(task: Task): Option[Seq[PortAssignment]]
-=======
-  val id: PathId
-  val cmd: Option[String]
-  val args: Seq[String]
-  val user: Option[String]
-  val env: Map[String, EnvVarValue]
-  val instances: Int
-  val cpus: Double
-  val mem: Double
-  val disk: Double
-  val gpus: Int
-  val executor: String
-  val constraints: Set[Constraint]
-  val fetch: Seq[FetchUri]
-  val storeUrls: Seq[String]
-  val portDefinitions: Seq[PortDefinition]
-  val requirePorts: Boolean
-  val backoff: FiniteDuration
-  val backoffFactor: Double
-  val maxLaunchDelay: FiniteDuration
-  val container: Option[Container]
+  val residency: Option[Residency]
   val healthChecks: Set[HealthCheck]
   val readinessChecks: Seq[ReadinessCheck]
-  val taskKillGracePeriod: Option[FiniteDuration]
-  val dependencies: Set[PathId]
   val upgradeStrategy: UpgradeStrategy
-  val labels: Map[String, String]
-  val acceptedResourceRoles: Set[String]
+  def portAssignments(task: Task): Seq[PortAssignment]
+  val taskKillGracePeriod = Option.empty[FiniteDuration]
+
+  def withInstances(instances: Int): RunSpec
+  def isUpgrade(to: RunSpec): Boolean
+  def needsRestart(to: RunSpec): Boolean
+  def isOnlyScaleChange(to: RunSpec): Boolean
+  val versionInfo: VersionInfo
+
+  // TODO(PODS)- do pods support this anyways?
   val ipAddress: Option[IpAddress]
-  val versionInfo: VersionInfo
-  val version: Timestamp
-  val residency: Option[Residency]
-  val isResident: Boolean
-  val secrets: Map[String, Secret]
-  val isSingleInstance: Boolean
-  val volumes: Seq[Volume]
-  val persistentVolumes: Seq[PersistentVolume]
-  val externalVolumes: Seq[ExternalVolume]
-  val diskForPersistentVolumes: Double
-  val portNumbers: Seq[Int]
-  val portNames: Seq[String]
-  val servicePorts: Seq[Int]
-  def portAssignments(task: Task): Seq[PortAssignment]
->>>>>>> 6d7c3a18
+
+  // TODO: These ones probably should only exist in app and we should be pattern matching
+  val requirePorts: Boolean = false
+  val portNumbers = Seq.empty[Int]
+  val container = Option.empty[Container]
+  val executor: String = ""
+  val cmd = Option.empty[String]
+  val args = Seq.empty[String]
+  val isSingleInstance: Boolean = false
+  val volumes = Seq.empty[Volume]
+  val persistentVolumes = Seq.empty[PersistentVolume]
+  val externalVolumes = Seq.empty[ExternalVolume]
+  val diskForPersistentVolumes: Double = 0.0
+  val portDefinitions = Seq.empty[PortDefinition]
+  // TODO(
+  val fetch = Seq.empty[FetchUri]
+  val portNames = Seq.empty[String]
 }