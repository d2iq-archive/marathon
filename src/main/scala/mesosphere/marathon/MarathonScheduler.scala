--- conflicted
+++ resolved
@@ -204,17 +204,11 @@
     }
   }
 
-<<<<<<< HEAD
-  private def newTask(app: AppDefinition, offer: Offer): Option[TaskInfo] = {
-    // TODO this should return a MarathonTask
-    new TaskBuilder(app, taskTracker.newTaskId, taskTracker, mapper).buildIfMatches(offer)
-=======
   private def newTasks(taskQueue: TaskQueue, offer: Offer): List[(AppDefinition, TaskInfo)] = {
-    new TaskBuilder(taskQueue, taskTracker.newTaskId).buildTasks(offer)
->>>>>>> 78798faf
-  }
-
-/**
+    new TaskBuilder(taskQueue, taskTracker.newTaskId, taskTracker).buildTasks(offer)
+  }
+
+  /**
    * Make sure the app is running the correct number of instances
    * @param driver
    * @param app
