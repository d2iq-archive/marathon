--- conflicted
+++ resolved
@@ -8,11 +8,8 @@
 import mesosphere.marathon.Protos
 import mesosphere.marathon.Protos.{ DeploymentPlanDefinition, MarathonTask, ServiceDefinition }
 import mesosphere.marathon.core.event.EventSubscribers
-<<<<<<< HEAD
 import mesosphere.marathon.core.instance.Instance
-=======
 import mesosphere.marathon.core.pod.PodDefinition
->>>>>>> 34f85163
 import mesosphere.marathon.core.storage.store.IdResolver
 import mesosphere.marathon.core.storage.store.impl.zk.{ ZkId, ZkSerialized }
 import mesosphere.marathon.core.task.Task
@@ -48,11 +45,6 @@
         AppDefinition.fromProto(proto)
     }
 
-<<<<<<< HEAD
-  implicit val taskResolver: IdResolver[Instance.Id, Task, String, ZkId] =
-    new IdResolver[Instance.Id, Task, String, ZkId] {
-      override def toStorageId(id: Instance.Id, version: Option[OffsetDateTime]): ZkId =
-=======
   implicit val podDefResolver: IdResolver[PathId, PodDefinition, String, ZkId] =
     new ZkPathIdResolver[PodDefinition]("pods", true, _.version.toOffsetDateTime)
 
@@ -69,10 +61,9 @@
         PodDefinition(byteString.utf8String.parseJson.convertTo[PodDef])
     }
 
-  implicit val taskResolver: IdResolver[Task.Id, Task, String, ZkId] =
-    new IdResolver[Task.Id, Task, String, ZkId] {
-      override def toStorageId(id: Task.Id, version: Option[OffsetDateTime]): ZkId =
->>>>>>> 34f85163
+  implicit val taskResolver: IdResolver[Instance.Id, Task, String, ZkId] =
+    new IdResolver[Instance.Id, Task, String, ZkId] {
+      override def toStorageId(id: Instance.Id, version: Option[OffsetDateTime]): ZkId =
         ZkId(category, id.idString, version)
       override val category: String = "task"
       override def fromStorageId(key: ZkId): Instance.Id = Instance.Id(key.id)
