--- conflicted
+++ resolved
@@ -54,11 +54,7 @@
     appRepository: AppRepository,
     podRepository: PodRepository)(implicit ctx: ExecutionContext): Future[Group] = async { // linter:ignore UnnecessaryElseBranch
 
-<<<<<<< HEAD
-    require(enforceRole.isDefined, s"BUG! Group $id has not enforce role filed defined which should be done by migration.")
-=======
     require(enforceRole.isDefined, s"BUG! Group $id has no defined enforce role filed which should be done by migration.")
->>>>>>> 7f9f24f2
 
     val appFutures = appIds.map {
       case (appId, appVersion) => appRepository.getVersion(appId, appVersion).recover {
