--- conflicted
+++ resolved
@@ -15,15 +15,12 @@
 import mesosphere.marathon.core.instance.Reservation
 import mesosphere.marathon.core.storage.store.impl.zk.{ZkId, ZkSerialized}
 import mesosphere.marathon.core.storage.store.{IdResolver, PersistenceStore}
-<<<<<<< HEAD
 import mesosphere.marathon.core.task.Task
 import mesosphere.marathon.state.Role
 import mesosphere.marathon.state.{AppDefinition, Instance, PathId, Timestamp}
 import mesosphere.marathon.storage.repository.{AppRepository, InstanceRepository, PodRepository}
-=======
 import mesosphere.marathon.state.{AppDefinition, PathId, Timestamp}
 import mesosphere.marathon.storage.repository.{StoredGroup, StoredGroupRepositoryImpl}
->>>>>>> 527f757a
 import mesosphere.marathon.storage.store.ZkStoreSerialization
 import play.api.libs.json._
 import play.api.libs.json.Reads._
@@ -33,25 +30,16 @@
 import scala.concurrent.{ExecutionContext, Future}
 
 class MigrationTo19100(
-<<<<<<< HEAD
     defaultMesosRole: Role,
-    appRepository: AppRepository,
-    podRepository: PodRepository,
     instanceRepository: InstanceRepository,
-=======
-    defaultMesosRole: String,
->>>>>>> 527f757a
     persistenceStore: PersistenceStore[ZkId, String, ZkSerialized]) extends MigrationStep with StrictLogging {
 
   override def migrate()(implicit ctx: ExecutionContext, mat: Materializer): Future[Done] = async {
     logger.info("Starting migration to 1.9.100")
     await(MigrationTo19100.migrateApps(defaultMesosRole, persistenceStore))
     await(MigrationTo19100.migratePods(defaultMesosRole, persistenceStore))
-<<<<<<< HEAD
+    await(MigrationTo19100.migrateGroups(persistenceStore))
     await(InstanceMigration.migrateInstances(instanceRepository, persistenceStore, instanceMigrationFlow))
-=======
-    await(MigrationTo19100.migrateGroups(persistenceStore))
->>>>>>> 527f757a
   }
 
   /**
@@ -96,9 +84,6 @@
 
 object MigrationTo19100 extends MaybeStore with StrictLogging {
 
-<<<<<<< HEAD
-  def migrateApp(appProtos: Protos.ServiceDefinition, optVersion: Option[OffsetDateTime], defaultMesosRole: Role): (Protos.ServiceDefinition, Option[OffsetDateTime]) = {
-=======
   /**
     * Set the default role on the app.
     *
@@ -107,8 +92,7 @@
     * @param defaultMesosRole The default Mesos role to use.
     * @return The update app definition.
     */
-  def migrateApp(appProtos: Protos.ServiceDefinition, optVersion: Option[OffsetDateTime], defaultMesosRole: String): (Protos.ServiceDefinition, Option[OffsetDateTime]) = {
->>>>>>> 527f757a
+  def migrateApp(appProtos: Protos.ServiceDefinition, optVersion: Option[OffsetDateTime], defaultMesosRole: Role): (Protos.ServiceDefinition, Option[OffsetDateTime]) = {
     logger.info(s"Migrate App(${appProtos.getId}) with store version $optVersion to role '$defaultMesosRole' (AppVersion: ${appProtos.getVersion})")
 
     val newAppProtos = appProtos.toBuilder.setRole(defaultMesosRole).build()
@@ -116,9 +100,6 @@
     (newAppProtos, optVersion)
   }
 
-<<<<<<< HEAD
-  def migratePod(podRaml: raml.Pod, optVersion: Option[OffsetDateTime], defaultMesosRole: Role): (raml.Pod, Option[OffsetDateTime]) = {
-=======
   /**
     * Set the default role on the pod.
     *
@@ -127,8 +108,7 @@
     * @param defaultMesosRole The default Mesos role to use.
     * @return The update pod definition.
     */
-  def migratePod(podRaml: raml.Pod, optVersion: Option[OffsetDateTime], defaultMesosRole: String): (raml.Pod, Option[OffsetDateTime]) = {
->>>>>>> 527f757a
+  def migratePod(podRaml: raml.Pod, optVersion: Option[OffsetDateTime], defaultMesosRole: Role): (raml.Pod, Option[OffsetDateTime]) = {
     logger.info(s"Migrate Pod(${podRaml.id}) with store version $optVersion to role '$defaultMesosRole', (Version: ${podRaml.version})")
 
     val newPod = podRaml.copy(role = Some(defaultMesosRole))
@@ -195,9 +175,6 @@
     }
   }
 
-<<<<<<< HEAD
-  def migratePods(defaultMesosRole: Role, persistenceStore: PersistenceStore[ZkId, String, ZkSerialized])(implicit ctx: ExecutionContext, mat: Materializer): Future[Done] = {
-=======
   /**
     * Loads all pod definitions from store and sets the role to Marathon's default role.
     *
@@ -205,8 +182,7 @@
     * @param persistenceStore The ZooKeeper storage.
     * @return Successful future when done.
     */
-  def migratePods(defaultMesosRole: String, persistenceStore: PersistenceStore[ZkId, String, ZkSerialized])(implicit ctx: ExecutionContext, mat: Materializer): Future[Done] = {
->>>>>>> 527f757a
+  def migratePods(defaultMesosRole: Role, persistenceStore: PersistenceStore[ZkId, String, ZkSerialized])(implicit ctx: ExecutionContext, mat: Materializer): Future[Done] = {
 
     implicit val podIdResolver =
       new ZkStoreSerialization.ZkPathIdResolver[raml.Pod]("pods", true, _.version.getOrElse(Timestamp.now().toOffsetDateTime))
@@ -250,8 +226,6 @@
     }
   }
 
-<<<<<<< HEAD
-=======
   def migrateGroups(persistenceStore: PersistenceStore[ZkId, String, ZkSerialized])(implicit ctx: ExecutionContext, mat: Materializer): Future[Done] = {
     import ZkStoreSerialization.{groupIdResolver, groupMarshaller, groupUnmarshaller}
     import StoredGroupRepositoryImpl.RootId
@@ -283,5 +257,4 @@
       Future.successful(Done)
     }
   }
->>>>>>> 527f757a
 }