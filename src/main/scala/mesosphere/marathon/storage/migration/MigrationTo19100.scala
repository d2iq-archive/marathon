package mesosphere.marathon
package storage.migration

import java.nio.charset.StandardCharsets
import java.time.OffsetDateTime

import akka.http.scaladsl.marshalling.Marshaller
import akka.http.scaladsl.unmarshalling.Unmarshaller
import akka.stream.Materializer
import akka.stream.scaladsl.{Sink, Source}
import akka.util.ByteString
import akka.{Done, NotUsed}
import com.typesafe.scalalogging.StrictLogging
import mesosphere.marathon.core.storage.store.{IdResolver, PersistenceStore}
import mesosphere.marathon.core.storage.store.impl.zk.{ZkId, ZkPersistenceStore, ZkSerialized}
import mesosphere.marathon.state.{AppDefinition, PathId, Timestamp}
import mesosphere.marathon.storage.repository.{AppRepository, PodRepository}
import mesosphere.marathon.storage.store.ZkStoreSerialization
import play.api.libs.json.Json

import scala.async.Async.{async, await}
import scala.concurrent.{ExecutionContext, Future}

class MigrationTo19100(
    defaultMesosRole: String,
    appRepository: AppRepository,
    podRepository: PodRepository,
    persistenceStore: PersistenceStore[ZkId, String, ZkSerialized]) extends MigrationStep with StrictLogging {

  override def migrate()(implicit ctx: ExecutionContext, mat: Materializer): Future[Done] = async {
    logger.info("Starting migration to 1.9.100")
    await(MigrationTo19100.migrateApps(defaultMesosRole, persistenceStore))
    await(MigrationTo19100.migratePods(defaultMesosRole, persistenceStore))
  }
}

object MigrationTo19100 extends MaybeStore with StrictLogging {

  /**
    * Loads all app definition from store and sets the role to Marathon's default role.
    *
    * @param defaultMesosRole The Mesos role define by [[MarathonConf.mesosRole]].
    * @param persistenceStore The ZooKeeper storage.
    * @return Successful future when done.
    */
  def migrateApps(defaultMesosRole: String, persistenceStore: PersistenceStore[ZkId, String, ZkSerialized])(implicit ctx: ExecutionContext, mat: Materializer): Future[Done] = {
    implicit val appProtosUnmarshaller: Unmarshaller[ZkSerialized, Protos.ServiceDefinition] =
      Unmarshaller.strict {
        case ZkSerialized(byteString) => Protos.ServiceDefinition.PARSER.parseFrom(byteString.toArray)
      }

    implicit val appProtosMarshaller: Marshaller[Protos.ServiceDefinition, ZkSerialized] =
      Marshaller.opaque(appProtos => ZkSerialized(ByteString(appProtos.toByteArray)))

    implicit val appIdResolver: IdResolver[PathId, Protos.ServiceDefinition, String, ZkId] =
      new ZkStoreSerialization.ZkPathIdResolver[Protos.ServiceDefinition]("apps", true, AppDefinition.versionInfoFrom(_).version.toOffsetDateTime)

    val countingSink: Sink[Done, NotUsed] = Sink.fold[Int, Done](0) { case (count, Done) => count + 1 }
      .mapMaterializedValue { f =>
        f.map(i => logger.info(s"$i apps migrated to 1.9.100"))
        NotUsed
      }

<<<<<<< HEAD
    maybeStore(persistenceStore).map{ zkStore =>
      zkStore
        .ids()
        .flatMapConcat(appId => zkStore.versions(appId).map(v => (appId, Some(v))) ++ Source.single((appId, Option.empty[OffsetDateTime])))
        .mapAsync(Migration.maxConcurrency) {
          case (appId, Some(version)) => zkStore.get(appId, version).map(app => (app, Some(version)))
          case (appId, None) => zkStore.get(appId).map(app => (app, Option.empty[OffsetDateTime]))
        }
        .collect{ case (Some(appProtos), optVersion) if !appProtos.hasRole => (appProtos, optVersion) }
        .map{
          case (appProtos, optVersion) =>
            logger.info("  Migrate App(" + appProtos.getId + ") with store version " + optVersion + " to role '" + defaultMesosRole + "', (AppVersion: " + appProtos.getVersion + ")")

            // TODO: check for slave_public
            val newAppProtos = appProtos.toBuilder.setRole(defaultMesosRole).build()

            (newAppProtos, optVersion)
        }
        .mapAsync(Migration.maxConcurrency) {
          case (appProtos, Some(version)) => zkStore.store(PathId(appProtos.getId), appProtos, version)
          case (appProtos, None) => zkStore.store(PathId(appProtos.getId), appProtos)
        }
        .alsoTo(countingSink)
        .runWith(Sink.ignore)
    }.getOrElse {
      Future.successful(Done)
    }
=======
    val zkStore:ZkPersistenceStore = maybeStore(persistenceStore).getOrElse(throw new IllegalStateException("Failed to access zkStore for migration"))

    zkStore
      .ids()
      .flatMapConcat(appId => zkStore.versions(appId).map(v => (appId, Some(v))) ++ Source.single((appId, Option.empty[OffsetDateTime])))
      .mapAsync(Migration.maxConcurrency) {
        case (appId, Some(version)) => zkStore.get(appId, version).map(app => (app, Some(version)))
        case (appId, None) => zkStore.get(appId).map(app => (app, Option.empty[OffsetDateTime]))
      }
      .collect{ case (Some(appProtos), optVersion) if !appProtos.hasRole => (appProtos, optVersion) }
      .map{
        case (appProtos, optVersion) =>
          logger.info(s"Migrate App(${appProtos.getId}) with store version $optVersion to role '$defaultMesosRole' (AppVersion: ${appProtos.getVersion})")

          // TODO: check for slave_public
          val newAppProtos = appProtos.toBuilder.setRole(defaultMesosRole).build()

          (newAppProtos, optVersion)
      }
      .mapAsync(Migration.maxConcurrency) {
        case (appProtos, Some(version)) => zkStore.store(PathId(appProtos.getId), appProtos, version)
        case (appProtos, None) => zkStore.store(PathId(appProtos.getId), appProtos)
      }
      .alsoTo(countingSink)
      .runWith(Sink.ignore)
>>>>>>> d70c136f
  }

  def migratePods(defaultMesosRole: String, persistenceStore: PersistenceStore[ZkId, String, ZkSerialized])(implicit ctx: ExecutionContext, mat: Materializer): Future[Done] = {

    implicit val podIdResolver =
      new ZkStoreSerialization.ZkPathIdResolver[raml.Pod]("pods", true, _.version.getOrElse(Timestamp.now().toOffsetDateTime))

    implicit val podJsonUnmarshaller: Unmarshaller[ZkSerialized, raml.Pod] =
      Unmarshaller.strict {
        case ZkSerialized(byteString) => Json.parse(byteString.utf8String).as[raml.Pod]
      }

    implicit val podRamlMarshaller: Marshaller[raml.Pod, ZkSerialized] =
      Marshaller.opaque { podRaml =>
        ZkSerialized(ByteString(Json.stringify(Json.toJson(podRaml)), StandardCharsets.UTF_8.name()))
      }

    val countingSink: Sink[Done, NotUsed] = Sink.fold[Int, Done](0) { case (count, Done) => count + 1 }
      .mapMaterializedValue { f =>
        f.map(i => logger.info(s"$i pods migrated to 1.9.100"))
        NotUsed
      }

<<<<<<< HEAD
    maybeStore(persistenceStore).map{ zkStore =>
      zkStore
        .ids()
        .flatMapConcat(podId => zkStore.versions(podId).map(v => (podId, Some(v))) ++ Source.single((podId, Option.empty[OffsetDateTime])))
        .mapAsync(Migration.maxConcurrency) {
          case (podId, Some(version)) => zkStore.get(podId, version).map(pod => (pod, Some(version)))
          case (podId, None) => zkStore.get(podId).map(pod => (pod, Option.empty[OffsetDateTime]))
        }
        .collect{ case (Some(podRaml), optVersion) if podRaml.role.isEmpty => (podRaml, optVersion) }
        .map{
          case (podRaml, optVersion) =>
            logger.info("  Migrate Pod(" + podRaml.id + ") with store version " + optVersion + " to role '" + defaultMesosRole + "', (Version: " + podRaml.version + ")")

            // TODO: check for slave_public
            val newPod = podRaml.copy(role = Some(defaultMesosRole))

            (newPod, optVersion)
        }
        .mapAsync(Migration.maxConcurrency) {
          case (podRaml, Some(version)) => zkStore.store(PathId(podRaml.id), podRaml, version)
          case (podRaml, None) => zkStore.store(PathId(podRaml.id), podRaml)
        }
        .alsoTo(countingSink)
        .runWith(Sink.ignore)
    }.getOrElse {
      Future.successful(Done)
    }
=======
    val zkStore:ZkPersistenceStore = maybeStore(persistenceStore).getOrElse(throw new IllegalStateException("Failed to access zkStore for migration"))

    zkStore
      .ids()
      .flatMapConcat(podId => zkStore.versions(podId).map(v => (podId, Some(v))) ++ Source.single((podId, Option.empty[OffsetDateTime])))
      .mapAsync(Migration.maxConcurrency) {
        case (podId, Some(version)) => zkStore.get(podId, version).map(pod => (pod, Some(version)))
        case (podId, None) => zkStore.get(podId).map(pod => (pod, Option.empty[OffsetDateTime]))
      }
      .collect{ case (Some(podRaml), optVersion) if podRaml.role.isEmpty => (podRaml, optVersion) }
      .map{
        case (podRaml, optVersion) =>
          logger.info(s"Migrate Pod(${podRaml.id}) with store version $optVersion to role '$defaultMesosRole', (Version: ${podRaml.version})")

          // TODO: check for slave_public
          val newPod = podRaml.copy(role = Some(defaultMesosRole))

          (newPod, optVersion)
      }
      .mapAsync(Migration.maxConcurrency) {
        case (podRaml, Some(version)) => zkStore.store(PathId(podRaml.id), podRaml, version)
        case (podRaml, None) => zkStore.store(PathId(podRaml.id), podRaml)
      }
      .alsoTo(countingSink)
      .runWith(Sink.ignore)
>>>>>>> d70c136f
  }
}<|MERGE_RESOLUTION|>--- conflicted
+++ resolved
@@ -46,7 +46,7 @@
   def migrateApps(defaultMesosRole: String, persistenceStore: PersistenceStore[ZkId, String, ZkSerialized])(implicit ctx: ExecutionContext, mat: Materializer): Future[Done] = {
     implicit val appProtosUnmarshaller: Unmarshaller[ZkSerialized, Protos.ServiceDefinition] =
       Unmarshaller.strict {
-        case ZkSerialized(byteString) => Protos.ServiceDefinition.PARSER.parseFrom(byteString.toArray)
+        case ZkSerialized(byteString) => Protos.ServiceDefinition.parseFrom(byteString.toArray)
       }
 
     implicit val appProtosMarshaller: Marshaller[Protos.ServiceDefinition, ZkSerialized] =
@@ -61,7 +61,6 @@
         NotUsed
       }
 
-<<<<<<< HEAD
     maybeStore(persistenceStore).map{ zkStore =>
       zkStore
         .ids()
@@ -73,7 +72,7 @@
         .collect{ case (Some(appProtos), optVersion) if !appProtos.hasRole => (appProtos, optVersion) }
         .map{
           case (appProtos, optVersion) =>
-            logger.info("  Migrate App(" + appProtos.getId + ") with store version " + optVersion + " to role '" + defaultMesosRole + "', (AppVersion: " + appProtos.getVersion + ")")
+            logger.info(s"Migrate App(${appProtos.getId}) with store version $optVersion to role '$defaultMesosRole' (AppVersion: ${appProtos.getVersion})")
 
             // TODO: check for slave_public
             val newAppProtos = appProtos.toBuilder.setRole(defaultMesosRole).build()
@@ -89,33 +88,6 @@
     }.getOrElse {
       Future.successful(Done)
     }
-=======
-    val zkStore:ZkPersistenceStore = maybeStore(persistenceStore).getOrElse(throw new IllegalStateException("Failed to access zkStore for migration"))
-
-    zkStore
-      .ids()
-      .flatMapConcat(appId => zkStore.versions(appId).map(v => (appId, Some(v))) ++ Source.single((appId, Option.empty[OffsetDateTime])))
-      .mapAsync(Migration.maxConcurrency) {
-        case (appId, Some(version)) => zkStore.get(appId, version).map(app => (app, Some(version)))
-        case (appId, None) => zkStore.get(appId).map(app => (app, Option.empty[OffsetDateTime]))
-      }
-      .collect{ case (Some(appProtos), optVersion) if !appProtos.hasRole => (appProtos, optVersion) }
-      .map{
-        case (appProtos, optVersion) =>
-          logger.info(s"Migrate App(${appProtos.getId}) with store version $optVersion to role '$defaultMesosRole' (AppVersion: ${appProtos.getVersion})")
-
-          // TODO: check for slave_public
-          val newAppProtos = appProtos.toBuilder.setRole(defaultMesosRole).build()
-
-          (newAppProtos, optVersion)
-      }
-      .mapAsync(Migration.maxConcurrency) {
-        case (appProtos, Some(version)) => zkStore.store(PathId(appProtos.getId), appProtos, version)
-        case (appProtos, None) => zkStore.store(PathId(appProtos.getId), appProtos)
-      }
-      .alsoTo(countingSink)
-      .runWith(Sink.ignore)
->>>>>>> d70c136f
   }
 
   def migratePods(defaultMesosRole: String, persistenceStore: PersistenceStore[ZkId, String, ZkSerialized])(implicit ctx: ExecutionContext, mat: Materializer): Future[Done] = {
@@ -139,7 +111,6 @@
         NotUsed
       }
 
-<<<<<<< HEAD
     maybeStore(persistenceStore).map{ zkStore =>
       zkStore
         .ids()
@@ -151,7 +122,7 @@
         .collect{ case (Some(podRaml), optVersion) if podRaml.role.isEmpty => (podRaml, optVersion) }
         .map{
           case (podRaml, optVersion) =>
-            logger.info("  Migrate Pod(" + podRaml.id + ") with store version " + optVersion + " to role '" + defaultMesosRole + "', (Version: " + podRaml.version + ")")
+            logger.info(s"Migrate Pod(${podRaml.id}) with store version $optVersion to role '$defaultMesosRole', (Version: ${podRaml.version})")
 
             // TODO: check for slave_public
             val newPod = podRaml.copy(role = Some(defaultMesosRole))
@@ -167,32 +138,5 @@
     }.getOrElse {
       Future.successful(Done)
     }
-=======
-    val zkStore:ZkPersistenceStore = maybeStore(persistenceStore).getOrElse(throw new IllegalStateException("Failed to access zkStore for migration"))
-
-    zkStore
-      .ids()
-      .flatMapConcat(podId => zkStore.versions(podId).map(v => (podId, Some(v))) ++ Source.single((podId, Option.empty[OffsetDateTime])))
-      .mapAsync(Migration.maxConcurrency) {
-        case (podId, Some(version)) => zkStore.get(podId, version).map(pod => (pod, Some(version)))
-        case (podId, None) => zkStore.get(podId).map(pod => (pod, Option.empty[OffsetDateTime]))
-      }
-      .collect{ case (Some(podRaml), optVersion) if podRaml.role.isEmpty => (podRaml, optVersion) }
-      .map{
-        case (podRaml, optVersion) =>
-          logger.info(s"Migrate Pod(${podRaml.id}) with store version $optVersion to role '$defaultMesosRole', (Version: ${podRaml.version})")
-
-          // TODO: check for slave_public
-          val newPod = podRaml.copy(role = Some(defaultMesosRole))
-
-          (newPod, optVersion)
-      }
-      .mapAsync(Migration.maxConcurrency) {
-        case (podRaml, Some(version)) => zkStore.store(PathId(podRaml.id), podRaml, version)
-        case (podRaml, None) => zkStore.store(PathId(podRaml.id), podRaml)
-      }
-      .alsoTo(countingSink)
-      .runWith(Sink.ignore)
->>>>>>> d70c136f
   }
 }