--- conflicted
+++ resolved
@@ -14,14 +14,9 @@
 import mesosphere.marathon.api.akkahttp.Rejections.{ ConflictingChange, Message }
 import mesosphere.marathon.core.group.GroupManager
 import mesosphere.marathon.core.instance.Instance
-<<<<<<< HEAD
-import mesosphere.marathon.plugin.auth.{ Authenticator, Authorizer, CreateRunSpec }
-import mesosphere.marathon.state.{ PathId, VersionInfo }
-=======
 import mesosphere.marathon.plugin.auth.{ Authenticator, Authorizer, CreateRunSpec, DeleteRunSpec, ViewRunSpec }
 import mesosphere.marathon.plugin.auth._
-import mesosphere.marathon.state.PathId
->>>>>>> 91f79ceb
+import mesosphere.marathon.state.{ PathId, VersionInfo }
 import akka.http.scaladsl.server.PathMatchers
 import akka.stream.Materializer
 import akka.stream.scaladsl.{ Sink, Source }
@@ -82,12 +77,7 @@
         entity(as[raml.Pod]) { podDef =>
           assumeValid(podDefValidator().apply(podDef)) {
             normalized(podDef, podNormalizer) { normalizedPodDef =>
-<<<<<<< HEAD
-              val normalizedPodDef = podNormalizer.normalized(podDef)
-              val pod = Raml.fromRaml(normalizedPodDef).copy(versionInfo = VersionInfo.OnlyVersion(clock.now()))
-=======
               val pod = Raml.fromRaml(normalizedPodDef).copy(version = clock.now())
->>>>>>> 91f79ceb
               assumeValid(PodsValidation.pluginValidators(pluginManager).apply(pod)) {
                 authorized(CreateRunSpec, pod).apply {
                   val planCreation: Future[DeploymentPlan] = async {
