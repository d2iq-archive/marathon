package mesosphere.marathon
package api.akkahttp.v2

import java.time.Clock

import akka.event.EventStream
import akka.http.scaladsl.model.{StatusCodes, Uri}
import akka.http.scaladsl.model.headers.Location
import akka.http.scaladsl.server.Route
import mesosphere.marathon.api.akkahttp.{Controller, Headers, Rejections}
import mesosphere.marathon.api.akkahttp.PathMatchers.{PodsPathIdLike, forceParameter}
import mesosphere.marathon.core.group.GroupManager
import mesosphere.marathon.core.instance.Instance
<<<<<<< HEAD
import mesosphere.marathon.plugin.auth.{Authenticator, Authorizer, CreateRunSpec, ViewRunSpec}
=======
import mesosphere.marathon.plugin.auth.{ Authenticator, Authorizer, CreateRunSpec, DeleteRunSpec, ViewRunSpec }
>>>>>>> ad19432e
import mesosphere.marathon.state.PathId
import akka.http.scaladsl.server.PathMatchers
import com.wix.accord.Validator
import mesosphere.marathon.api.v2.PodNormalization
import mesosphere.marathon.api.v2.validation.PodsValidation
import mesosphere.marathon.core.appinfo.PodStatusService
import mesosphere.marathon.core.deployment.DeploymentPlan
import mesosphere.marathon.core.election.ElectionService
import mesosphere.marathon.core.event.PodEvent
import mesosphere.marathon.core.plugin.PluginManager
import mesosphere.marathon.core.pod.{PodDefinition, PodManager}
import mesosphere.marathon.raml.{PodConversion, PodStatusConversion, Raml}
import mesosphere.marathon.util.SemanticVersion

import async.Async._
import scala.concurrent.{ExecutionContext, Future}

class PodsController(
    val config: MarathonConf,
    val electionService: ElectionService,
    val podManager: PodManager,
    val podStatusService: PodStatusService,
    val groupManager: GroupManager,
    val pluginManager: PluginManager,
    val eventBus: EventStream,
    val scheduler: MarathonScheduler,
    val clock: Clock)(
    implicit
    val authorizer: Authorizer,
    val authenticator: Authenticator,
    val executionContext: ExecutionContext) extends Controller {

  import mesosphere.marathon.api.akkahttp.Directives._
  import mesosphere.marathon.api.akkahttp.EntityMarshallers._

  val podNormalizer = PodNormalization.apply(PodNormalization.Configuration(
    config.defaultNetworkName.get))

  def podDefValidator(): Validator[raml.Pod] =
    PodsValidation.podValidator(
      config.availableFeatures,
      scheduler.mesosMasterVersion().getOrElse(SemanticVersion(0, 0, 0)), config.defaultNetworkName.get)

  def capability(): Route =
    authenticated.apply { implicit identity =>
      complete((StatusCodes.OK, ""))
    }

  @SuppressWarnings(Array("all")) // async/await
  def create(): Route =
    authenticated.apply { implicit identity =>
      (extractClientIP & forceParameter & extractUri) { (clientIp, force, uri) =>
        entity(as[raml.Pod]) { podDef =>
          assumeValid(podDefValidator().apply(podDef)) {
            normalized(podDef, podNormalizer) { normalizedPodDef =>
              val pod = Raml.fromRaml(normalizedPodDef).copy(version = clock.now())
              assumeValid(PodsValidation.pluginValidators(pluginManager).apply(pod)) {
                authorized(CreateRunSpec, pod).apply {
                  val planCreation: Future[DeploymentPlan] = async {
                    val deployment = await(podManager.create(pod, force))

                    val ip = clientIp.getAddress().toString
                    eventBus.publish(PodEvent(ip, uri.toString(), PodEvent.Created))

                    deployment
                  }
                  onSuccess(planCreation) { plan =>
                    val ramlPod = PodConversion.podRamlWriter.write(pod)
                    val responseHeaders = Seq(
                      Location(Uri(pod.id.toString)),
                      Headers.`Marathon-Deployment-Id`(plan.id)
                    )
                    complete((StatusCodes.Created, responseHeaders, ramlPod))
                  }
                }
              }
            }
          }
        }
      }
    }

  def update(podId: PathId): Route = ???

  def findAll(): Route = ???

  def find(podId: PathId): Route =
    authenticated.apply { implicit identity =>
      podManager.find(podId) match {
        case None =>
          reject(Rejections.EntityNotFound.noPod(podId))
        case Some(pod) =>
          authorized(ViewRunSpec, pod).apply {
            val ramlPod = PodConversion.podRamlWriter.write(pod)
            complete(ramlPod)
          }
      }
    }

  @SuppressWarnings(Array("all")) // async/await
  def remove(podId: PathId): Route =
    authenticated.apply { implicit identity =>
      (extractClientIP & forceParameter & extractUri) { (clientIp, force, uri) =>
        podManager.find(podId) match {
          case None =>
            reject(Rejections.EntityNotFound.noPod(podId))
          case Some(pod) =>
            authorized(DeleteRunSpec, pod).apply {
              val deletion: Future[DeploymentPlan] = async {
                val plan = await(podManager.delete(podId, force))

                val ip = clientIp.getAddress().toString
                eventBus.publish(PodEvent(ip, uri.toString, PodEvent.Deleted))

                plan
              }

              onSuccess(deletion) { plan =>
                val responseHeaders = Seq(
                  Location(Uri(pod.id.toString)),
                  Headers.`Marathon-Deployment-Id`(plan.id)
                )
                complete((StatusCodes.Accepted, responseHeaders))
              }
            }
        }
      }
    }

  @SuppressWarnings(Array("all")) // async/await
  def status(podId: PathId): Route =
  authenticated.apply { implicit identity =>
    podManager.find(podId) match {
      case None =>
        reject(Rejections.EntityNotFound.noPod(podId))
      case Some(pod) =>
        authorized(ViewRunSpec, pod).apply {
          onSuccess(podStatusService.selectPodStatus(podId)) { maybeStatus =>
            val status = maybeStatus.get // If selectPodStatus returns None this is a bug.
            val ramlStatus = PodStatusConversion.podInstanceStatusRamlWriter.write(status)
            complete("")
          }
        }
    }
  }

  def versions(podId: PathId): Route = ???

  def version(podId: PathId, v: String): Route = ???

  def allStatus(): Route = ???

  def killInstance(instanceId: Instance.Id): Route = ???

  def killInstances(podId: PathId): Route = ???

  // format: OFF
  override val route: Route =
    asLeader(electionService) {
      head {
        capability()
      } ~
      get {
        pathEnd {
          findAll()
        } ~
        path("::status" ~ PathEnd) {
          allStatus()
        } ~
        path(PodsPathIdLike ~ PathEnd) { runSpecId: String =>
          withValidatedPathId(runSpecId) { id =>
            find(id)
          }
        } ~
        path(PodsPathIdLike ~ "::status" ~ PathEnd) { runSpecId: String =>
          withValidatedPathId(runSpecId) { id =>
            status(id)
          }
        } ~
        path(PodsPathIdLike ~ "::versions" ~ PathEnd) { runSpecId: String =>
          withValidatedPathId(runSpecId) { id =>
            versions(id)
          }
        } ~
        path(PodsPathIdLike ~ "::versions" / PathMatchers.Segment) { (runSpecId: String, v: String) =>
          withValidatedPathId(runSpecId) { id =>
            version(id, v)
          }
        }
      } ~
      post {
        pathEndOrSingleSlash {
          create()
        }
      } ~
      delete {
        path(PodsPathIdLike ~ PathEnd) { runSpecId: String =>
          withValidatedPathId(runSpecId) { id =>
            remove(id)
          }
        } ~
        path(PodsPathIdLike ~ "::instances" ~ PathEnd) { runSpecId: String =>
          withValidatedPathId(runSpecId) { id =>
            killInstances(id)
          }
        } ~
        path(PodsPathIdLike ~ "::instances" / PathMatchers.Segment) { (runSpecId: String, instanceId: String) =>
          assumeValid(validatePathId(runSpecId) and validateInstanceId(instanceId)) {
            killInstance(Instance.Id(instanceId))
          }
        }
      } ~
      put {
        path(PodsPathIdLike ~ PathEnd) { runSpecId: String =>
          withValidatedPathId(runSpecId) { id =>
            update(id)
          }
        }
      }
    }
  // format: ON

}<|MERGE_RESOLUTION|>--- conflicted
+++ resolved
@@ -4,18 +4,14 @@
 import java.time.Clock
 
 import akka.event.EventStream
-import akka.http.scaladsl.model.{StatusCodes, Uri}
+import akka.http.scaladsl.model.{ StatusCodes, Uri }
 import akka.http.scaladsl.model.headers.Location
 import akka.http.scaladsl.server.Route
-import mesosphere.marathon.api.akkahttp.{Controller, Headers, Rejections}
-import mesosphere.marathon.api.akkahttp.PathMatchers.{PodsPathIdLike, forceParameter}
+import mesosphere.marathon.api.akkahttp.{ Controller, Headers, Rejections }
+import mesosphere.marathon.api.akkahttp.PathMatchers.{ PodsPathIdLike, forceParameter }
 import mesosphere.marathon.core.group.GroupManager
 import mesosphere.marathon.core.instance.Instance
-<<<<<<< HEAD
-import mesosphere.marathon.plugin.auth.{Authenticator, Authorizer, CreateRunSpec, ViewRunSpec}
-=======
 import mesosphere.marathon.plugin.auth.{ Authenticator, Authorizer, CreateRunSpec, DeleteRunSpec, ViewRunSpec }
->>>>>>> ad19432e
 import mesosphere.marathon.state.PathId
 import akka.http.scaladsl.server.PathMatchers
 import com.wix.accord.Validator
@@ -26,12 +22,12 @@
 import mesosphere.marathon.core.election.ElectionService
 import mesosphere.marathon.core.event.PodEvent
 import mesosphere.marathon.core.plugin.PluginManager
-import mesosphere.marathon.core.pod.{PodDefinition, PodManager}
-import mesosphere.marathon.raml.{PodConversion, PodStatusConversion, Raml}
+import mesosphere.marathon.core.pod.{ PodDefinition, PodManager }
+import mesosphere.marathon.raml.{ PodConversion, PodStatusConversion, Raml }
 import mesosphere.marathon.util.SemanticVersion
 
 import async.Async._
-import scala.concurrent.{ExecutionContext, Future}
+import scala.concurrent.{ ExecutionContext, Future }
 
 class PodsController(
     val config: MarathonConf,
@@ -147,20 +143,20 @@
 
   @SuppressWarnings(Array("all")) // async/await
   def status(podId: PathId): Route =
-  authenticated.apply { implicit identity =>
-    podManager.find(podId) match {
-      case None =>
-        reject(Rejections.EntityNotFound.noPod(podId))
-      case Some(pod) =>
-        authorized(ViewRunSpec, pod).apply {
-          onSuccess(podStatusService.selectPodStatus(podId)) { maybeStatus =>
-            val status = maybeStatus.get // If selectPodStatus returns None this is a bug.
-            val ramlStatus = PodStatusConversion.podInstanceStatusRamlWriter.write(status)
-            complete("")
-          }
-        }
-    }
-  }
+    authenticated.apply { implicit identity =>
+      podManager.find(podId) match {
+        case None =>
+          reject(Rejections.EntityNotFound.noPod(podId))
+        case Some(pod) =>
+          authorized(ViewRunSpec, pod).apply {
+            onSuccess(podStatusService.selectPodStatus(podId)) { maybeStatus =>
+              val status = maybeStatus.get // If selectPodStatus returns None this is a bug.
+              val ramlStatus = PodStatusConversion.podInstanceStatusRamlWriter.write(status)
+              complete("")
+            }
+          }
+      }
+    }
 
   def versions(podId: PathId): Route = ???
 
