package mesosphere.marathon
package api.akkahttp

import akka.http.scaladsl.server._
import mesosphere.marathon.state.{ PathId, Timestamp }
import play.api.libs.json.Json

object Rejections {
  case class Message(message: String)
  object Message {
    implicit val messageFormat = Json.format[Message]
  }

  val defaultEntityNotFoundMessage = Message("Entity was not found")

  case class EntityNotFound(message: Message = defaultEntityNotFoundMessage) extends Rejection
  object EntityNotFound {
    def noApp(id: PathId, version: Option[Timestamp] = None): EntityNotFound = {
      EntityNotFound(Message(s"App '$id' does not exist" + version.fold("")(v => s" in version $v")))
    }
<<<<<<< HEAD
    def noLeader(): EntityNotFound = {
      EntityNotFound(Message("There is no leader"))
=======

    def queueApp(appId: PathId): EntityNotFound = {
      EntityNotFound(Message(s"Application $appId not found in tasks queue."))
>>>>>>> 6aae8701
    }
  }
}<|MERGE_RESOLUTION|>--- conflicted
+++ resolved
@@ -18,14 +18,12 @@
     def noApp(id: PathId, version: Option[Timestamp] = None): EntityNotFound = {
       EntityNotFound(Message(s"App '$id' does not exist" + version.fold("")(v => s" in version $v")))
     }
-<<<<<<< HEAD
     def noLeader(): EntityNotFound = {
       EntityNotFound(Message("There is no leader"))
-=======
+    }
 
     def queueApp(appId: PathId): EntityNotFound = {
       EntityNotFound(Message(s"Application $appId not found in tasks queue."))
->>>>>>> 6aae8701
     }
   }
 }