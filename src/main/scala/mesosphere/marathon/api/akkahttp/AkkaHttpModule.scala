--- conflicted
+++ resolved
@@ -79,13 +79,8 @@
     val leaderController = LeaderController(electionService, storageModule.runtimeConfigurationRepository)
     val queueController = new QueueController(clock, launchQueue, electionService)
     val tasksController = new TasksController(instanceTracker, groupManager, healthCheckManager, taskKiller, electionService)
-<<<<<<< HEAD
     val podsController = new PodsController(conf, electionService, podManager, groupManager, pluginManager, eventBus, clock)
-    val groupsController = new GroupsController(electionService, groupInfoService)
-=======
-    val podsController = new PodsController(electionService, groupManager)
     val groupsController = new GroupsController(electionService, groupInfoService, groupManager, groupApiService, conf)
->>>>>>> 66a63efc
 
     val v2Controller = new V2Controller(
       appsController,
