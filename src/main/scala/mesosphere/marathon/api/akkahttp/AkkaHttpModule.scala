--- conflicted
+++ resolved
@@ -14,12 +14,6 @@
 import mesosphere.marathon.core.appinfo._
 import mesosphere.marathon.core.election.ElectionService
 import mesosphere.marathon.core.group.GroupManager
-<<<<<<< HEAD
-import mesosphere.marathon.core.plugin.PluginManager
-import mesosphere.marathon.plugin.auth._
-import mesosphere.marathon.api.akkahttp.v2._
-=======
->>>>>>> 6aae8701
 import mesosphere.marathon.core.health.HealthCheckManager
 import mesosphere.marathon.core.launchqueue.LaunchQueue
 import mesosphere.marathon.core.plugin.PluginManager
@@ -76,10 +70,7 @@
     val eventsController = new EventsController(conf, eventBus)
     val infoController = InfoController(mesosLeaderInfo, storageModule.frameworkIdRepository, conf)
     val pluginsController = new PluginsController(pluginManager.plugins[HttpRequestHandler], pluginManager.definitions)
-<<<<<<< HEAD
     val leaderController = LeaderController(electionService, storageModule.runtimeConfigurationRepository)
-    val v2Controller = new V2Controller(appsController, eventsController, pluginsController, infoController, leaderController)
-=======
     val queueController = new QueueController(clock, launchQueue, electionService)
 
     val v2Controller = new V2Controller(
@@ -87,8 +78,8 @@
       eventsController,
       pluginsController,
       infoController,
+      leaderController,
       queueController)
->>>>>>> 6aae8701
 
     new AkkaHttpMarathonService(
       conf,
