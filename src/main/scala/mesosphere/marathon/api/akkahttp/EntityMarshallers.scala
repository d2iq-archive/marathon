package mesosphere.marathon
package api.akkahttp

import java.time.Clock

import akka.http.scaladsl.marshalling.{ Marshaller, ToEntityMarshaller }
import akka.http.scaladsl.model.MediaTypes.`application/json`
import akka.http.scaladsl.model.StatusCodes
import akka.http.scaladsl.server.{ Rejection, RejectionError, Route }
import akka.http.scaladsl.unmarshalling.{ FromEntityUnmarshaller, FromMessageUnmarshaller, Unmarshaller }
import akka.util.ByteString
import com.wix.accord.Descriptions.{ Generic, Path }
import com.wix.accord.{ Failure, RuleViolation, Success, Validator }
import mesosphere.marathon.api.v2.GroupsResource.normalizeApps
import mesosphere.marathon.api.v2.Validation
import mesosphere.marathon.api.v2.Validation.validateOrThrow
import mesosphere.marathon.core.appinfo.AppInfo
import mesosphere.marathon.core.launchqueue.LaunchQueue.QueuedInstanceInfoWithStatistics
import mesosphere.marathon.core.plugin.PluginDefinitions
import mesosphere.marathon.raml.GroupUpdate
import mesosphere.marathon.state.{ AppDefinition, Group, PathId, Timestamp }
import play.api.libs.json._

import scala.collection.breakOut

object EntityMarshallers {
  import Directives.complete
  import mesosphere.marathon.api.v2.json.Formats._

  private val jsonStringUnmarshaller =
    Unmarshaller.byteStringUnmarshaller
      .forContentTypes(`application/json`)
      .mapWithCharset {
        case (ByteString.empty, _) => throw Unmarshaller.NoContentException
        case (data, charset) => data.decodeString(charset.nioCharset.name)
      }

  private val jsonStringMarshaller =
    Marshaller.stringMarshaller(`application/json`)

  def jsErrorToFailure(error: JsError): Failure = Failure(
    error.errors.flatMap {
      case (path, validationErrors) =>
        validationErrors.map { validationError =>
          RuleViolation(
            validationError.args.mkString(", "),
            validationError.message,
            path = Path(path.toString.split("/").filter(_ != "").map(Generic(_)): _*))
        }
    }(breakOut)
  )

  /**
    * HTTP entity => `A`
    *
    * @param reads reader for `A`
    * @tparam A type to decode
    * @return unmarshaller for `A`
    */
  private def playJsonUnmarshaller[A](
    implicit
    reads: Reads[A]
  ): FromEntityUnmarshaller[A] = {
    def read(json: JsValue) =
      reads
        .reads(json)
        .recoverTotal {
          case error: JsError =>
            throw RejectionError(
              ValidationFailed(jsErrorToFailure(error)))
        }
    jsonStringUnmarshaller.map(data => read(Json.parse(data)))
  }

  /**
    * `A` => HTTP entity
    *
    * @param writes writer for `A`
    * @param printer pretty printer function
    * @tparam A type to encode
    * @return marshaller for any `A` value
    */
  private def playJsonMarshaller[A](
    implicit
    writes: Writes[A],
    printer: JsValue => String = Json.prettyPrint
  ): ToEntityMarshaller[A] =
    jsonStringMarshaller.compose(printer).compose(writes.writes)

  /**
    * `Internal` => `Raml` => HTTP entity
    * @param ramlWrites converter that translates between the internal and the raml type.
    * @param writes the play json formatter, that converts the raml type into a json object
    * @param printer the printer, that converts a json object into a string
    * @tparam Internal the internal type
    * @tparam Raml the raml type
    * @return a ToEntityMarshaller for the Internal type
    */
  private def internalToRamlJsonMarshaller[Internal, Raml](
    implicit
    ramlWrites: raml.Writes[Internal, Raml],
    writes: Writes[Raml],
    printer: JsValue => String = Json.prettyPrint
  ): ToEntityMarshaller[Internal] =
    jsonStringMarshaller.compose(printer).compose(internal => writes.writes(ramlWrites.write(internal)))

  import mesosphere.marathon.raml.AppConversion.appRamlReader
  implicit def appDefinitionUnmarshaller(
    implicit
    normalization: Normalization[raml.App],
    validator: Validator[AppDefinition]): FromEntityUnmarshaller[AppDefinition] = {
    validEntityRaml(playJsonUnmarshaller[raml.App]).handleValidationErrors
  }

  implicit val appDefinitionMarshaller: ToEntityMarshaller[raml.App] = playJsonMarshaller[raml.App]

  def appUpdateUnmarshaller(
    appId: PathId, partialUpdate: Boolean)(
    implicit
    appUpdateNormalization: Normalization[raml.AppUpdate],
    appNormalization: Normalization[raml.App]): FromEntityUnmarshaller[raml.AppUpdate] = {
    if (partialUpdate) {
      playJsonUnmarshaller[raml.AppUpdate].map { appUpdate =>
        appUpdateNormalization.normalized(appUpdate.copy(id = Some(appId.toString)))
      }
    } else
      playJsonUnmarshaller[JsObject].map { jsObj =>
        // this is a complete replacement of the app as we know it, so parse and normalize as if we're dealing
        // with a brand new app because the rules are different (for example, many fields are non-optional with brand-new apps).
        // however since this is an update, the user isn't required to specify an ID as part of the definition so we do
        // some hackery here to pass initial JSON parsing.
        val app = (jsObj + ("id" -> JsString(appId.toString))).as[raml.App]
        appNormalization.normalized(app).toRaml[raml.AppUpdate]
      }
  }.handleValidationErrors

  def appUpdatesUnmarshaller(partialUpdate: Boolean)(
    implicit
    appUpdateNormalization: Normalization[raml.AppUpdate],
    appNormalization: Normalization[raml.App]): FromEntityUnmarshaller[Seq[raml.AppUpdate]] = {
    if (partialUpdate)
      playJsonUnmarshaller[Seq[raml.AppUpdate]].map(_.map(appUpdateNormalization.normalized))
    else
      // this is a complete replacement of the app as we know it, so parse and normalize as if we're dealing
      // with a brand new app because the rules are different (for example, many fields are non-optional with brand-new apps).
      // the version is thrown away in toUpdate so just pass `zero` for now.
      playJsonUnmarshaller[Seq[raml.App]].map(_.map(app => appNormalization.normalized(app).toRaml[raml.AppUpdate]))
  }

  implicit val jsValueMarshaller = playJsonMarshaller[JsValue]
  implicit val wixResultMarshaller = playJsonMarshaller[com.wix.accord.Failure](Validation.failureWrites)
  implicit val rejectionMessageMarshaller = playJsonMarshaller[Rejections.Message]
  implicit val appInfoMarshaller = playJsonMarshaller[AppInfo]
  implicit val leaderInfoMarshaller = playJsonMarshaller[raml.LeaderInfo]
  implicit val messageMarshaller = playJsonMarshaller[raml.Message]
  implicit val infoMarshaller = playJsonMarshaller[raml.MarathonInfo]
  implicit val infoUnmarshaller = playJsonUnmarshaller[raml.MarathonInfo]
  implicit val metricsMarshaller = playJsonMarshaller[raml.Metrics]
  implicit val loggerChangeMarshaller = playJsonMarshaller[raml.LoggerChange]
  implicit val loggerChangeUnmarshaller = playJsonUnmarshaller[raml.LoggerChange]
  implicit val stringMapMarshaller = playJsonMarshaller[Map[String, String]]
  implicit val pluginDefinitionsMarshaller = playJsonMarshaller[PluginDefinitions]
  implicit val queueMarashaller = internalToRamlJsonMarshaller[(Seq[QueuedInstanceInfoWithStatistics], Boolean, Clock), raml.Queue]
  implicit val deploymentResultMarshaller = playJsonMarshaller[raml.DeploymentResult]
  implicit val enrichedTaskMarshaller = playJsonMarshaller[raml.EnrichedTask]
  implicit val enrichedTasksListMarshaller = playJsonMarshaller[raml.EnrichedTasksList]
  implicit val instanceListMarshaller = playJsonMarshaller[raml.InstanceList]
  implicit val singleInstanceMarshaller = playJsonMarshaller[raml.SingleInstance]
  implicit val deleteTasksUnmarshaller = playJsonUnmarshaller[raml.DeleteTasks]
<<<<<<< HEAD
  implicit val verisonListMarshaller = playJsonMarshaller[raml.VersionList]
=======
  implicit val seqDateTimeMarshaller = playJsonMarshaller[Seq[Timestamp]]
  implicit val groupUpdateUnmarshaller = playJsonUnmarshaller[raml.GroupUpdate]
>>>>>>> 146469fe

  implicit class FromEntityUnmarshallerOps[T](val um: FromEntityUnmarshaller[T]) extends AnyVal {
    def handleValidationErrors: FromEntityUnmarshaller[T] = um.recover(_ ⇒ _ ⇒ {
      case ValidationFailedException(_, failure) =>
        throw RejectionError(ValidationFailed(failure))
    })
  }

  private def validEntityRaml[A, B](um: FromEntityUnmarshaller[A])(
    implicit
    normalization: Normalization[A],
    reader: raml.Reads[A, B],
    validator: Validator[B]): FromEntityUnmarshaller[B] = {
    um.map { ent =>
      try {
        // Note: Normalization also validates which can throw an exception
        val normalized = reader.read(normalization.normalized(ent))
        validator(normalized) match {
          case Success => normalized
          case failure: Failure =>
            throw RejectionError(ValidationFailed(failure))
        }
      } catch {
        case ValidationFailedException(_, failure) =>
          throw RejectionError(ValidationFailed(failure))
      }
    }
  }

  case class ValidationFailed(failure: Failure) extends Rejection

  def handleNonValid: PartialFunction[Rejection, Route] = {
    case ValidationFailed(failure) =>
      complete(StatusCodes.UnprocessableEntity -> failure)
  }

  implicit def entityUnmarshallerToMessageUnmarshaller[T](um: FromEntityUnmarshaller[T]): FromMessageUnmarshaller[T] =
    Unmarshaller.withMaterializer { implicit ec ⇒ implicit mat ⇒ request ⇒ um(request.entity) }
}<|MERGE_RESOLUTION|>--- conflicted
+++ resolved
@@ -167,12 +167,9 @@
   implicit val instanceListMarshaller = playJsonMarshaller[raml.InstanceList]
   implicit val singleInstanceMarshaller = playJsonMarshaller[raml.SingleInstance]
   implicit val deleteTasksUnmarshaller = playJsonUnmarshaller[raml.DeleteTasks]
-<<<<<<< HEAD
-  implicit val verisonListMarshaller = playJsonMarshaller[raml.VersionList]
-=======
   implicit val seqDateTimeMarshaller = playJsonMarshaller[Seq[Timestamp]]
   implicit val groupUpdateUnmarshaller = playJsonUnmarshaller[raml.GroupUpdate]
->>>>>>> 146469fe
+  implicit val verisonListMarshaller = playJsonMarshaller[raml.VersionList]
 
   implicit class FromEntityUnmarshallerOps[T](val um: FromEntityUnmarshaller[T]) extends AnyVal {
     def handleValidationErrors: FromEntityUnmarshaller[T] = um.recover(_ ⇒ _ ⇒ {
