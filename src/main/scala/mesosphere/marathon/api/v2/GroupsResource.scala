package mesosphere.marathon
package api.v2

import akka.stream.scaladsl.Sink
import java.net.URI

import javax.inject.Inject
import javax.servlet.http.HttpServletRequest
import javax.ws.rs._
import javax.ws.rs.container.{AsyncResponse, Suspended}
import javax.ws.rs.core.{Context, MediaType, Response}
import akka.stream.Materializer
import mesosphere.marathon.api.v2.AppHelpers.appNormalization
import mesosphere.marathon.api.v2.InfoEmbedResolver._
import mesosphere.marathon.api.v2.Validation._
import mesosphere.marathon.api.v2.json.Formats._
import mesosphere.marathon.api.{AuthResource, GroupApiService}
import mesosphere.marathon.core.appinfo.{GroupInfoService, Selector}
import mesosphere.marathon.core.deployment.DeploymentPlan
import mesosphere.marathon.core.group.GroupManager
import mesosphere.marathon.plugin.auth._
import mesosphere.marathon.state.PathId._
import mesosphere.marathon.state._
import mesosphere.marathon.stream.Implicits._
import mesosphere.marathon.util.RoleSettings
import play.api.libs.json.Json

import scala.concurrent.{ExecutionContext, Future}
import scala.util.matching.Regex
import scala.async.Async._

@Path("v2/groups")
@Produces(Array(MediaType.APPLICATION_JSON))
class GroupsResource @Inject() (
    groupManager: GroupManager,
    infoService: GroupInfoService,
    val config: MarathonConf,
    groupsService: GroupApiService)(implicit
    val authenticator: Authenticator,
    val authorizer: Authorizer,
    mat: Materializer,
    val executionContext: ExecutionContext) extends AuthResource {

  import GroupsResource._

  /**
    * For backward compatibility, we embed always apps, pods, and groups if nothing is specified.
    */
  val defaultEmbeds = Set(EmbedApps, EmbedPods, EmbedGroups)

  /**
    * Path matchers. Needed since Jersey is not able to handle parameters with slashes.
    */
  val ListApps: Regex = """^((?:.+/)|)apps$""".r
  val ListRootApps: Regex = """^apps$""".r
  val ListVersionsRE: Regex = """^(.+)/versions$""".r
  val ListRootVersionRE: Regex = """^versions$""".r
  val GetVersionRE: Regex = """^(.+)/versions/(.+)$""".r
  val GetRootVersionRE: Regex = """^versions/(.+)$""".r

  /**
    * Get root group.
    */
  @GET
  def root(
    @Context req: HttpServletRequest,
    @QueryParam("embed") embed: java.util.Set[String],
    @Suspended asyncResponse: AsyncResponse): Unit = group("/", embed, req, asyncResponse)

  /**
    * Get a specific group, optionally with specific version
    * @param id the identifier of the group encoded as path
    * @return the group or the group versions.
    */
  @GET
  @Path("""{id:.+}""")
  def group(
    @PathParam("id") id: String,
    @QueryParam("embed") embed: java.util.Set[String],
    @Context req: HttpServletRequest,
    @Suspended asyncResponse: AsyncResponse): Unit = sendResponse(asyncResponse) {
    async {
      implicit val identity = await(authenticatedAsync(req))

      val embeds: Set[String] = if (embed.isEmpty) defaultEmbeds else embed
      val (appEmbed, groupEmbed) = resolveAppGroup(embeds)

      //format:off
      def appsResponse(id: PathId) =
        infoService.selectAppsInGroup(id, authorizationSelectors.appSelector, appEmbed).map(info => ok(info))

      def groupResponse(id: PathId) =
        infoService.selectGroup(id, authorizationSelectors, appEmbed, groupEmbed).map {
          case Some(info) => ok(info)
          case None if id.isRoot => ok(raml.GroupInfo(RootGroup.empty.id.toString))
          case None => unknownGroup(id)
        }

      def groupVersionResponse(id: PathId, version: Timestamp) =
        infoService.selectGroupVersion(id, version, authorizationSelectors, groupEmbed).map {
          case Some(info) => ok(info)
          case None => unknownGroup(id)
        }

      def versionsResponse(groupId: PathId) = {
        withAuthorization(ViewGroup, groupManager.group(groupId), Future.successful(unknownGroup(groupId))) { _ =>
          groupManager.versions(groupId).runWith(Sink.seq).map(versions => ok(versions))
        }
      }

      id match {
        case ListApps(gid) => await(appsResponse(gid.toAbsolutePath))
        case ListRootApps() => await(appsResponse(PathId.root))
        case ListVersionsRE(gid) => await(versionsResponse(gid.toAbsolutePath))
        case ListRootVersionRE() => await(versionsResponse(PathId.root))
        case GetVersionRE(gid, version) => await(groupVersionResponse(gid.toAbsolutePath, Timestamp(version)))
        case GetRootVersionRE(version) => await(groupVersionResponse(PathId.root, Timestamp(version)))
        case _ => await(groupResponse(id.toAbsolutePath))
      }
    }
  }

  /**
    * Create a new group.
    * @param force if the change has to be forced. A running upgrade process will be halted and the new one is started.
    * @param body the request body as array byte buffer
    */
  @POST
  def create(
    @DefaultValue("false")@QueryParam("force") force: Boolean,
    body: Array[Byte],
    @Context req: HttpServletRequest,
    @Suspended asyncResponse: AsyncResponse): Unit = createWithPath("/", force, body, req, asyncResponse)

  /**
    * Create a group.
    * If the path to the group does not exist, it gets created.
    * @param id is the identifier of the the group to update.
    * @param force if the change has to be forced. A running upgrade process will be halted and the new one is started.
    * @param body the request body as array byte buffer
    */
  @POST
  @Path("""{id:.+}""")
  def createWithPath(
    @PathParam("id") id: String,
    @DefaultValue("false")@QueryParam("force") force: Boolean,
    body: Array[Byte],
    @Context req: HttpServletRequest,
    @Suspended asyncResponse: AsyncResponse): Unit = sendResponse(asyncResponse) {
    async {
      implicit val identity = await(authenticatedAsync(req))

      val originalRootGroup = groupManager.rootGroup()
<<<<<<< HEAD
      val rootPath = validateOrThrow(id.toRootPath)
=======
      val rootPath = validateOrThrow(id.toAbsolutePath)
>>>>>>> 7f9f24f2
      val raw = Json.parse(body).as[raml.GroupUpdate]
      val effectivePath = raw.id.map(id => validateOrThrow(PathId(id)).canonicalPath(rootPath)).getOrElse(rootPath)
      val normalized = GroupNormalization.updateNormalization(config, effectivePath).normalized(raw)

      val groupValidator = Group.validNestedGroupUpdateWithBase(rootPath, originalRootGroup)
      val groupUpdate = validateOrThrow(
        normalizeApps(
          originalRootGroup,
          rootPath,
          normalized,
          config
        ))(groupValidator)

      def throwIfConflicting[A](conflict: Option[Any], msg: String) = {
        conflict.map(_ => throw ConflictingChangeException(msg))
      }

      throwIfConflicting(
        originalRootGroup.group(effectivePath),
        s"Group $effectivePath is already created. Use PUT to change this group.")

      throwIfConflicting(
        originalRootGroup.app(effectivePath),
        s"An app with the path $effectivePath already exists.")

      val (deployment, path) = await(updateOrCreate(rootPath, groupUpdate, force))
      deploymentResult(deployment, Response.created(new URI(path.toString)))
    }
  }

  @PUT
  def updateRoot(
    @DefaultValue("false")@QueryParam("force") force: Boolean,
    @DefaultValue("false")@QueryParam("dryRun") dryRun: Boolean,
    body: Array[Byte],
    @Context req: HttpServletRequest,
    @Suspended asyncResponse: AsyncResponse): Unit = {
    update("", force, dryRun, body, req, asyncResponse)
  }

  @PATCH
  @Path("""{id:.+}""")
  def patchGroup(
    @PathParam("id") id: String,
    body: Array[Byte],
    @Context req: HttpServletRequest,
    @Suspended asyncResponse: AsyncResponse): Unit = sendResponse(asyncResponse) {
    async {
      implicit val identity = await(authenticatedAsync(req))
      val raw = Json.parse(body).as[raml.GroupPartialUpdate]
      val normalized = GroupNormalization.partialUpdateNormalization(config).normalized(raw)

<<<<<<< HEAD
      val groupId = id.toRootPath
=======
      val groupId = id.toAbsolutePath
>>>>>>> 7f9f24f2
      validateOrThrow(groupId)(PathId.topLevel)

      if (groupManager.group(groupId).isEmpty) {
        unknownGroup(groupId)
      } else {

        def updateGroup(maybeGroup: Option[Group]): Group = {
          maybeGroup match {
<<<<<<< HEAD
            case Some(group) => normalized.enforceRole.fold(group.withoutEnforceRole())(group.withEnforceRole(_))
=======
            case Some(group) =>
              checkAuthorization(UpdateGroup, group)
              normalized.enforceRole.fold(group.withoutEnforceRole())(group.withEnforceRole(_))
>>>>>>> 7f9f24f2
            case None => throw new RuntimeException(s"This is a bug. Group $id was not found this should have been caught by the validation.")
          }
        }

        await(groupManager.patchRoot(_.updateGroup(groupId, updateGroup)))
        ok()
      }
    }
  }

  /**
    * Create or update a group.
    * If the path to the group does not exist, it gets created.
    * @param id is the identifier of the the group to update.
    * @param force if the change has to be forced. A running upgrade process will be halted and the new one is started.
    * @param dryRun only create the deployment without executing it.
    */
  @PUT
  @Path("""{id:.+}""")
  def update(
    @PathParam("id") id: String,
    @DefaultValue("false")@QueryParam("force") force: Boolean,
    @DefaultValue("false")@QueryParam("dryRun") dryRun: Boolean,
    body: Array[Byte],
    @Context req: HttpServletRequest,
    @Suspended asyncResponse: AsyncResponse): Unit = sendResponse(asyncResponse) {
    async {
      implicit val identity = await(authenticatedAsync(req))

      val originalRootGroup = groupManager.rootGroup()
<<<<<<< HEAD
      val rootPath = validateOrThrow(id.toRootPath)
=======
      val rootPath = validateOrThrow(id.toAbsolutePath)
>>>>>>> 7f9f24f2
      val raw = Json.parse(body).as[raml.GroupUpdate]
      val effectivePath = raw.id.map(id => validateOrThrow(PathId(id)).canonicalPath(rootPath)).getOrElse(rootPath)
      val normalized = GroupNormalization.updateNormalization(config, effectivePath).normalized(raw)

      val groupValidator = Group.validNestedGroupUpdateWithBase(effectivePath, originalRootGroup)
      val groupUpdate = validateOrThrow(
        normalizeApps(
          originalRootGroup,
          effectivePath,
          normalized,
          config
        ))(groupValidator)

      if (dryRun) {
        val newVersion = Timestamp.now()
        val updatedGroup = await(groupsService.updateGroup(originalRootGroup, effectivePath, groupUpdate, newVersion))

        ok(
          Json.obj(
            "steps".->(DeploymentPlan(originalRootGroup, updatedGroup).steps)
          ).toString()
        )
      } else {
        val (deployment, _) = await(updateOrCreate(rootPath, groupUpdate, force))
        deploymentResult(deployment)
      }
    }
  }

  @DELETE
  def delete(
    @DefaultValue("false")@QueryParam("force") force: Boolean,
    @Context req: HttpServletRequest,
    @Suspended asyncResponse: AsyncResponse): Unit = sendResponse(asyncResponse) {
    async {
      implicit val identity = await(authenticatedAsync(req))
      val version = Timestamp.now()

      def clearRootGroup(rootGroup: RootGroup): RootGroup = {
        checkAuthorization(DeleteGroup, rootGroup)
        RootGroup(version = version)
      }

      val deployment = await(groupManager.updateRoot(PathId.root, clearRootGroup, version, force))
      deploymentResult(deployment)
    }
  }

  /**
    * Delete a specific subtree or a complete tree.
    * @param id the identifier of the group to delete encoded as path
    * @param force if the change has to be forced. A running upgrade process will be halted and the new one is started.
    * @return A version response, which defines the resulting change.
    */
  @DELETE
  @Path("""{id:.+}""")
  def delete(
    @PathParam("id") id: String,
    @DefaultValue("false")@QueryParam("force") force: Boolean,
    @Context req: HttpServletRequest,
    @Suspended asyncResponse: AsyncResponse): Unit = sendResponse(asyncResponse) {
    async {
      implicit val identity = await(authenticatedAsync(req))
      val groupId = id.toAbsolutePath
      val version = Timestamp.now()

      def deleteGroup(rootGroup: RootGroup) = {
        rootGroup.group(groupId) match {
          case Some(group) => checkAuthorization(DeleteGroup, group)
          case None => throw UnknownGroupException(groupId)
        }
        rootGroup.removeGroup(groupId, version)
      }

      val deployment = await(groupManager.updateRoot(groupId.parent, deleteGroup, version, force))
      deploymentResult(deployment)
    }
  }

  private def updateOrCreate(
    rootPath: AbsolutePathId,
    update: raml.GroupUpdate,
    force: Boolean)(implicit identity: Identity): Future[(DeploymentPlan, PathId)] = async {
    val version = Timestamp.now()

    val effectivePath = update.id.map(PathId(_).canonicalPath(rootPath)).getOrElse(rootPath)
    val deployment = await(groupManager.updateRootAsync(
      rootPath.parent, group => groupsService.updateGroup(group, effectivePath, update, version), version, force))
    (deployment, effectivePath)
  }

  def authorizationSelectors(implicit identity: Identity): GroupInfoService.Selectors = {
    GroupInfoService.Selectors(
      AppHelpers.authzSelector,
      PodsResource.authzSelector,
      authzSelector)
  }
}

object GroupsResource {

  private def authzSelector(implicit authz: Authorizer, identity: Identity) = Selector[Group] { g =>
    authz.isAuthorized(identity, ViewGroup, g)
  }

  import Normalization._

  /**
    * performs basic app validation and normalization for all apps (transitively) for the given group-update.
    */
  def normalizeApps(rootGroup: RootGroup, rootPath: AbsolutePathId, update: raml.GroupUpdate, config: MarathonConf): raml.GroupUpdate = {
    // note: we take special care to:
    // (a) canonize and rewrite the app ID before normalization, and;
    // (b) canonize BUT NOT REWRITE the group ID while iterating (validation has special rules re: number of set fields)

    // convert apps to canonical form here
    val groupPath = update.id.map(PathId(_).canonicalPath(rootPath)).getOrElse(rootPath)
    val apps = update.apps.map(_.map { a =>

      val roleSettings = RoleSettings.forService(config, PathId(a.id).canonicalPath(groupPath), rootGroup)
      val normalizationConfig = AppNormalization.Configuration(config, roleSettings)
      implicit val validateAndNormalizeApp: Normalization[raml.App] = appNormalization(normalizationConfig)(AppNormalization.withCanonizedIds())

      a.copy(id = a.id.toPath.canonicalPath(groupPath).toString).normalize
    })

    val groups = update.groups.map(_.map { g =>
      normalizeApps(rootGroup, groupPath, g, config)
    })

    update.copy(apps = apps, groups = groups)
  }
}<|MERGE_RESOLUTION|>--- conflicted
+++ resolved
@@ -151,11 +151,7 @@
       implicit val identity = await(authenticatedAsync(req))
 
       val originalRootGroup = groupManager.rootGroup()
-<<<<<<< HEAD
-      val rootPath = validateOrThrow(id.toRootPath)
-=======
       val rootPath = validateOrThrow(id.toAbsolutePath)
->>>>>>> 7f9f24f2
       val raw = Json.parse(body).as[raml.GroupUpdate]
       val effectivePath = raw.id.map(id => validateOrThrow(PathId(id)).canonicalPath(rootPath)).getOrElse(rootPath)
       val normalized = GroupNormalization.updateNormalization(config, effectivePath).normalized(raw)
@@ -208,11 +204,7 @@
       val raw = Json.parse(body).as[raml.GroupPartialUpdate]
       val normalized = GroupNormalization.partialUpdateNormalization(config).normalized(raw)
 
-<<<<<<< HEAD
-      val groupId = id.toRootPath
-=======
       val groupId = id.toAbsolutePath
->>>>>>> 7f9f24f2
       validateOrThrow(groupId)(PathId.topLevel)
 
       if (groupManager.group(groupId).isEmpty) {
@@ -221,13 +213,9 @@
 
         def updateGroup(maybeGroup: Option[Group]): Group = {
           maybeGroup match {
-<<<<<<< HEAD
-            case Some(group) => normalized.enforceRole.fold(group.withoutEnforceRole())(group.withEnforceRole(_))
-=======
             case Some(group) =>
               checkAuthorization(UpdateGroup, group)
               normalized.enforceRole.fold(group.withoutEnforceRole())(group.withEnforceRole(_))
->>>>>>> 7f9f24f2
             case None => throw new RuntimeException(s"This is a bug. Group $id was not found this should have been caught by the validation.")
           }
         }
@@ -258,11 +246,7 @@
       implicit val identity = await(authenticatedAsync(req))
 
       val originalRootGroup = groupManager.rootGroup()
-<<<<<<< HEAD
-      val rootPath = validateOrThrow(id.toRootPath)
-=======
       val rootPath = validateOrThrow(id.toAbsolutePath)
->>>>>>> 7f9f24f2
       val raw = Json.parse(body).as[raml.GroupUpdate]
       val effectivePath = raw.id.map(id => validateOrThrow(PathId(id)).canonicalPath(rootPath)).getOrElse(rootPath)
       val normalized = GroupNormalization.updateNormalization(config, effectivePath).normalized(raw)
