--- conflicted
+++ resolved
@@ -155,7 +155,8 @@
 
       val groupValidator = Group.validNestedGroupUpdateWithBase(rootPath, originalRootGroup)
       val groupUpdate = validateOrThrow(
-<<<<<<< HEAD
+        GroupNormalization(config, originalRootGroup).updateNormalization(effectivePath).normalized(raw)
+      )(groupValidator)
         normalizeApps(
           originalRootGroup,
           rootPath,
@@ -163,10 +164,6 @@
           config,
           force // TODO: Do we want to reuse force parameter for force role update?
         ))(groupValidator)
-=======
-        GroupNormalization(config, originalRootGroup).updateNormalization(effectivePath).normalized(raw)
-      )(groupValidator)
->>>>>>> c1e74be3
 
       def throwIfConflicting[A](conflict: Option[Any], msg: String) = {
         conflict.map(_ => throw ConflictingChangeException(msg))
@@ -255,7 +252,8 @@
 
       val groupValidator = Group.validNestedGroupUpdateWithBase(effectivePath, originalRootGroup)
       val groupUpdate = validateOrThrow(
-<<<<<<< HEAD
+        GroupNormalization(config, originalRootGroup).updateNormalization(effectivePath).normalized(raw)
+      )(groupValidator)
         normalizeApps(
           originalRootGroup,
           effectivePath,
@@ -263,10 +261,6 @@
           config,
           force // TODO: Do we want to reuse force parameter for force role update?
         ))(groupValidator)
-=======
-        GroupNormalization(config, originalRootGroup).updateNormalization(effectivePath).normalized(raw)
-      )(groupValidator)
->>>>>>> c1e74be3
 
       if (dryRun) {
         val newVersion = Timestamp.now()
@@ -359,35 +353,4 @@
   private def authzSelector(implicit authz: Authorizer, identity: Identity) = Selector[Group] { g =>
     authz.isAuthorized(identity, ViewGroup, g)
   }
-<<<<<<< HEAD
-
-  import Normalization._
-
-  /**
-    * performs basic app validation and normalization for all apps (transitively) for the given group-update.
-    */
-  def normalizeApps(rootGroup: RootGroup, rootPath: AbsolutePathId, update: raml.GroupUpdate, config: MarathonConf, forceRoleUpdate: Boolean): raml.GroupUpdate = {
-    // note: we take special care to:
-    // (a) canonize and rewrite the app ID before normalization, and;
-    // (b) canonize BUT NOT REWRITE the group ID while iterating (validation has special rules re: number of set fields)
-
-    // convert apps to canonical form here
-    val groupPath = update.id.map(PathId(_).canonicalPath(rootPath)).getOrElse(rootPath)
-    val apps = update.apps.map(_.map { a =>
-
-      val roleSettings = RoleSettings.forService(config, PathId(a.id).canonicalPath(groupPath), rootGroup, forceRoleUpdate)
-      val normalizationConfig = AppNormalization.Configuration(config, roleSettings)
-      implicit val validateAndNormalizeApp: Normalization[raml.App] = appNormalization(normalizationConfig)(AppNormalization.withCanonizedIds())
-
-      a.copy(id = a.id.toPath.canonicalPath(groupPath).toString).normalize
-    })
-
-    val groups = update.groups.map(_.map { g =>
-      normalizeApps(rootGroup, groupPath, g, config, forceRoleUpdate)
-    })
-
-    update.copy(apps = apps, groups = groups)
-  }
-=======
->>>>>>> c1e74be3
 }