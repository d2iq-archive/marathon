--- conflicted
+++ resolved
@@ -14,16 +14,13 @@
 import com.wix.accord.Validator
 import mesosphere.marathon.MarathonConf
 import mesosphere.marathon.api.v2.validation.PodsValidation
-<<<<<<< HEAD
 import mesosphere.marathon.api.{ AuthResource, MarathonMediaType, RestResource, TaskKiller }
+import mesosphere.marathon.core.appinfo.{ PodSelector, PodStatusService, Selector }
+import mesosphere.marathon.api.{ AuthResource, MarathonMediaType, RestResource }
 import mesosphere.marathon.core.appinfo.{ PodSelector, PodStatusService, Selector }
 import mesosphere.marathon.core.event._
 import mesosphere.marathon.core.instance.Instance
-=======
-import mesosphere.marathon.api.{ AuthResource, MarathonMediaType, RestResource }
-import mesosphere.marathon.core.appinfo.{ PodSelector, PodStatusService, Selector }
-import mesosphere.marathon.core.event._
->>>>>>> 08b4098d
+import mesosphere.marathon.core.pod.{ PodDefinition, PodManager }
 import mesosphere.marathon.core.pod.{ PodDefinition, PodManager }
 import mesosphere.marathon.plugin.auth._
 import mesosphere.marathon.raml.{ Pod, Raml }
@@ -241,7 +238,17 @@
     }
   }
 
-<<<<<<< HEAD
+  @GET
+  @Timed
+  @Path("::status")
+  def allStatus(@Context req: HttpServletRequest): Response = authenticated(req) { implicit identity =>
+    val future = podSystem.ids().mapAsync(Int.MaxValue) { id =>
+      podStatusService.selectPodStatus(id, authzSelector)
+    }.filter(_.isDefined).map(_.get).runWith(Sink.seq)
+
+    ok(Json.stringify(Json.toJson(result(future))))
+  }
+
   @DELETE
   @Timed
   @Path("""{id:+}::instance/{instanceId}""")
@@ -287,18 +294,6 @@
         }
       }
     }
-=======
-  @GET
-  @Timed
-  @Path("::status")
-  def allStatus(@Context req: HttpServletRequest): Response = authenticated(req) { implicit identity =>
-    val future = podSystem.ids().mapAsync(Int.MaxValue) { id =>
-      podStatusService.selectPodStatus(id, authzSelector)
-    }.filter(_.isDefined).map(_.get).runWith(Sink.seq)
-
-    ok(Json.stringify(Json.toJson(result(future))))
-  }
->>>>>>> 08b4098d
 
   private def notFound(id: PathId): Response = notFound(s"""{"message": "pod '$id' does not exist"}""")
 }
