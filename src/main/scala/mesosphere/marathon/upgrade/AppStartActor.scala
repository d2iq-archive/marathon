--- conflicted
+++ resolved
@@ -7,13 +7,8 @@
 import mesosphere.marathon.core.pod.PodDefinition
 import mesosphere.marathon.core.readiness.ReadinessCheckExecutor
 import mesosphere.marathon.core.task.tracker.InstanceTracker
-<<<<<<< HEAD
-import mesosphere.marathon.core.event.DeploymentStatus
-import mesosphere.marathon.state.RunnableSpec
-=======
-import mesosphere.marathon.state.{ AppDefinition, RunnableSpec }
->>>>>>> 6d7c3a18
-import mesosphere.marathon.{ AppStartCanceledException, SchedulerActions }
+import mesosphere.marathon.state.{AppDefinition, RunSpec}
+import mesosphere.marathon.{AppStartCanceledException, SchedulerActions}
 import org.apache.mesos.SchedulerDriver
 
 import scala.concurrent.Promise
@@ -28,35 +23,24 @@
     val instanceTracker: InstanceTracker,
     val eventBus: EventStream,
     val readinessCheckExecutor: ReadinessCheckExecutor,
-    val runSpec: RunnableSpec,
+    val runSpec: RunSpec,
     val scaleTo: Int,
     promise: Promise[Unit]) extends Actor with ActorLogging with StartingBehavior {
 
   val nrToStart: Int = scaleTo
 
   def initializeStart(): Unit = {
-<<<<<<< HEAD
-    // TODO (pods): there's no copy on a trait. we could pass the scaleTo instead
-    scheduler.startApp(driver, runSpec.copy(instances = scaleTo))
-=======
     runSpec match {
       case app: AppDefinition =>
         scheduler.startApp(driver, app.copy(instances = scaleTo))
       case pod: PodDefinition =>
     }
->>>>>>> 6d7c3a18
+
   }
 
   override def postStop(): Unit = {
-    import mesosphere.marathon.state.RunnableSpec._
     eventBus.unsubscribe(self)
     if (!promise.isCompleted) {
-<<<<<<< HEAD
-      if (promise.tryFailure(new AppStartCanceledException("The runSpec start has been cancelled"))) {
-        scheduler.stopApp(runSpec).onFailure {
-          case NonFatal(e) => log.error(s"while stopping runSpec ${runSpec.id}", e)
-        }(context.dispatcher)
-=======
       if (promise.tryFailure(new AppStartCanceledException("The app start has been cancelled"))) {
         runSpec match {
           case app: AppDefinition =>
@@ -66,7 +50,6 @@
           case pod: PodDefinition =>
           // TODO(PODS): stop the pod
         }
->>>>>>> 6d7c3a18
       }
     }
     super.postStop()
@@ -90,18 +73,10 @@
     taskTracker: InstanceTracker,
     eventBus: EventStream,
     readinessCheckExecutor: ReadinessCheckExecutor,
-<<<<<<< HEAD
-    runSpec: RunnableSpec,
+    runSpec: RunSpec,
     scaleTo: Int,
     promise: Promise[Unit]): Props = {
     Props(new AppStartActor(deploymentManager, status, driver, scheduler, launchQueue, taskTracker, eventBus,
       readinessCheckExecutor, runSpec, scaleTo, promise))
-=======
-    runnableSpec: RunnableSpec,
-    scaleTo: Int,
-    promise: Promise[Unit]): Props = {
-    Props(new AppStartActor(deploymentManager, status, driver, scheduler, launchQueue, taskTracker, eventBus,
-      readinessCheckExecutor, runnableSpec, scaleTo, promise))
->>>>>>> 6d7c3a18
   }
 }