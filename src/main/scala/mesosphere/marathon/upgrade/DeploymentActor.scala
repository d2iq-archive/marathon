package mesosphere.marathon.upgrade

import java.net.URL

import akka.actor._
import akka.event.EventStream
import mesosphere.marathon.SchedulerActions
import mesosphere.marathon.core.launchqueue.LaunchQueue
import mesosphere.marathon.core.readiness.ReadinessCheckExecutor
import mesosphere.marathon.core.task.termination.{ TaskKillReason, TaskKillService }
import mesosphere.marathon.core.task.tracker.InstanceTracker
import mesosphere.marathon.core.event.{ DeploymentStatus, DeploymentStepFailure, DeploymentStepSuccess }
import mesosphere.marathon.core.health.HealthCheckManager
import mesosphere.marathon.core.instance.Instance
import mesosphere.marathon.core.pod.PodDefinition
import mesosphere.marathon.io.storage.StorageProvider
import mesosphere.marathon.state.{ AppDefinition, RunnableSpec }
import mesosphere.marathon.upgrade.DeploymentManager.{ DeploymentFailed, DeploymentFinished, DeploymentStepInfo }
import mesosphere.mesos.Constraints
import org.apache.mesos.SchedulerDriver

import scala.concurrent.{ Future, Promise }
import scala.util.{ Failure, Success }

private class DeploymentActor(
    deploymentManager: ActorRef,
    receiver: ActorRef,
    driver: SchedulerDriver,
    killService: TaskKillService,
    scheduler: SchedulerActions,
    plan: DeploymentPlan,
    taskTracker: InstanceTracker,
    launchQueue: LaunchQueue,
    storage: StorageProvider,
    healthCheckManager: HealthCheckManager,
    eventBus: EventStream,
    readinessCheckExecutor: ReadinessCheckExecutor,
    config: UpgradeConfig) extends Actor with ActorLogging {

  import context.dispatcher
  import mesosphere.marathon.upgrade.DeploymentActor._

  val steps = plan.steps.iterator
  var currentStep: Option[DeploymentStep] = None
  var currentStepNr: Int = 0

  override def preStart(): Unit = {
    self ! NextStep
  }

  override def postStop(): Unit = {
    deploymentManager ! DeploymentFinished(plan)
  }

  def receive: Receive = {
    case NextStep if steps.hasNext =>
      val step = steps.next()
      currentStepNr += 1
      currentStep = Some(step)
      deploymentManager ! DeploymentStepInfo(plan, currentStep.getOrElse(DeploymentStep(Nil)), currentStepNr)

      performStep(step) onComplete {
        case Success(_) => self ! NextStep
        case Failure(t) =>
          log.debug("Performing {} failed: {}", step, t)
          self ! Fail(t)
      }

    case NextStep =>
      // no more steps, we're done
      receiver ! DeploymentFinished(plan)
      context.stop(self)

    case Cancel(t) =>
      receiver ! DeploymentFailed(plan, t)
      context.stop(self)

    case Fail(t) =>
      log.debug("Deployment for {} failed: {}", plan, t)
      receiver ! DeploymentFailed(plan, t)
      context.stop(self)
  }

  // scalastyle:off
  def performStep(step: DeploymentStep): Future[Unit] = {
    if (step.actions.isEmpty) {
      Future.successful(())
    } else {
      val status = DeploymentStatus(plan, step)
      eventBus.publish(status)

      val futures = step.actions.map { action =>
        action.runSpec match {
          case app: AppDefinition => healthCheckManager.addAllFor(app)
          case pod: PodDefinition => // TODO(PODS): health check for pods?
        }
        action match {
          case StartApplication(run, scaleTo) => startRunnable(run, scaleTo, status)
          case ScaleApplication(run, scaleTo, toKill) => scaleRunnable(run, scaleTo, toKill, status)
          case RestartApplication(run) => restartRunnable(run, status)
          case StopApplication(run) => stopRunnable(run.withInstances(0))
          case ResolveArtifacts(run, urls) => resolveArtifacts(run, urls)
        }
      }

      Future.sequence(futures).map(_ => ()) andThen {
        case Success(_) => eventBus.publish(DeploymentStepSuccess(plan, step))
        case Failure(_) => eventBus.publish(DeploymentStepFailure(plan, step))
      }
    }
  }
  // scalastyle:on

  def startRunnable(runnableSpec: RunnableSpec, scaleTo: Int, status: DeploymentStatus): Future[Unit] = {
    val promise = Promise[Unit]()
    context.actorOf(
      AppStartActor.props(deploymentManager, status, driver, scheduler, launchQueue, taskTracker,
        eventBus, readinessCheckExecutor, runnableSpec, scaleTo, promise)
    )
    promise.future
  }

  def scaleRunnable(runnableSpec: RunnableSpec, scaleTo: Int,
    toKill: Option[Iterable[Instance]],
    status: DeploymentStatus): Future[Unit] = {
    val runningTasks = taskTracker.specInstancesLaunchedSync(runnableSpec.id)
    def killToMeetConstraints(notSentencedAndRunning: Iterable[Instance], toKillCount: Int) = runnableSpec match {
      case app: AppDefinition =>
        Constraints.selectTasksToKill(app, notSentencedAndRunning, toKillCount)
      case pod: PodDefinition =>
        // TODO(PODS): Tasks to kill for pods
        Iterable.empty[Instance]
    }

    val ScalingProposition(tasksToKill, tasksToStart) = ScalingProposition.propose(
      runningTasks, toKill, killToMeetConstraints, scaleTo)

    def killTasksIfNeeded: Future[Unit] = tasksToKill.fold(Future.successful(())) { tasks =>
      killService.killTasks(tasks, TaskKillReason.ScalingApp).map(_ => ())
    }

    def startTasksIfNeeded: Future[Unit] = tasksToStart.fold(Future.successful(())) { _ =>
      runnableSpec match {
        case app: AppDefinition =>
          val promise = Promise[Unit]()
          context.actorOf(
            TaskStartActor.props(deploymentManager, status, driver, scheduler, launchQueue, taskTracker, eventBus,
              readinessCheckExecutor, app, scaleTo, promise)
          )
          promise.future
        case pod: PodDefinition =>
          // TODO(PODS) start tasks if needed.
          Future.successful(())
      }

    }

    killTasksIfNeeded.flatMap(_ => startTasksIfNeeded)
  }

  def stopRunnable(runnableSpec: RunnableSpec): Future[Unit] = {
    val tasks = taskTracker.specInstancesLaunchedSync(runnableSpec.id)
    // TODO: the launch queue is purged in stopRunnable, but it would make sense to do that before calling kill(tasks)
    killService.killTasks(tasks, TaskKillReason.DeletingApp).map(_ => ()).andThen {
      case Success(_) => runnableSpec match {
        case app: AppDefinition =>
          scheduler.stopApp(app)
        case pod: PodDefinition =>
        // TODO(PODS) stopPod?
      }
    }
  }

  def restartRunnable(run: RunnableSpec, status: DeploymentStatus): Future[Unit] = {
    if (run.instances == 0) {
      Future.successful(())
    } else {
      val promise = Promise[Unit]()
      context.actorOf(TaskReplaceActor.props(deploymentManager, status, driver, killService, launchQueue, taskTracker,
        eventBus, readinessCheckExecutor, run, promise))
      promise.future
    }
  }

  def resolveArtifacts(run: RunnableSpec, urls: Map[URL, String]): Future[Unit] = {
    val promise = Promise[Boolean]()
<<<<<<< HEAD
    context.actorOf(ResolveArtifactsActor.props(urls, promise, storage))
=======
    context.actorOf(Props(classOf[ResolveArtifactsActor], run, urls, promise, storage))
>>>>>>> 6d7c3a18
    promise.future.map(_ => ())
  }
}

object DeploymentActor {
  case object NextStep
  case object Finished
  final case class Cancel(reason: Throwable)
  final case class Fail(reason: Throwable)
  final case class DeploymentActionInfo(plan: DeploymentPlan, step: DeploymentStep, action: DeploymentAction)

  // scalastyle:off parameter.number
  def props(
    deploymentManager: ActorRef,
    receiver: ActorRef,
    driver: SchedulerDriver,
    killService: TaskKillService,
    scheduler: SchedulerActions,
    plan: DeploymentPlan,
    taskTracker: InstanceTracker,
    launchQueue: LaunchQueue,
    storage: StorageProvider,
    healthCheckManager: HealthCheckManager,
    eventBus: EventStream,
    readinessCheckExecutor: ReadinessCheckExecutor,
    config: UpgradeConfig): Props = {
    // scalastyle:on parameter.number

    Props(new DeploymentActor(
      deploymentManager,
      receiver,
      driver,
      killService,
      scheduler,
      plan,
      taskTracker,
      launchQueue,
      storage,
      healthCheckManager,
      eventBus,
      readinessCheckExecutor,
      config
    ))
  }
}<|MERGE_RESOLUTION|>--- conflicted
+++ resolved
@@ -14,7 +14,7 @@
 import mesosphere.marathon.core.instance.Instance
 import mesosphere.marathon.core.pod.PodDefinition
 import mesosphere.marathon.io.storage.StorageProvider
-import mesosphere.marathon.state.{ AppDefinition, RunnableSpec }
+import mesosphere.marathon.state.{ AppDefinition, RunSpec }
 import mesosphere.marathon.upgrade.DeploymentManager.{ DeploymentFailed, DeploymentFinished, DeploymentStepInfo }
 import mesosphere.mesos.Constraints
 import org.apache.mesos.SchedulerDriver
@@ -111,7 +111,7 @@
   }
   // scalastyle:on
 
-  def startRunnable(runnableSpec: RunnableSpec, scaleTo: Int, status: DeploymentStatus): Future[Unit] = {
+  def startRunnable(runnableSpec: RunSpec, scaleTo: Int, status: DeploymentStatus): Future[Unit] = {
     val promise = Promise[Unit]()
     context.actorOf(
       AppStartActor.props(deploymentManager, status, driver, scheduler, launchQueue, taskTracker,
@@ -120,7 +120,7 @@
     promise.future
   }
 
-  def scaleRunnable(runnableSpec: RunnableSpec, scaleTo: Int,
+  def scaleRunnable(runnableSpec: RunSpec, scaleTo: Int,
     toKill: Option[Iterable[Instance]],
     status: DeploymentStatus): Future[Unit] = {
     val runningTasks = taskTracker.specInstancesLaunchedSync(runnableSpec.id)
@@ -158,7 +158,7 @@
     killTasksIfNeeded.flatMap(_ => startTasksIfNeeded)
   }
 
-  def stopRunnable(runnableSpec: RunnableSpec): Future[Unit] = {
+  def stopRunnable(runnableSpec: RunSpec): Future[Unit] = {
     val tasks = taskTracker.specInstancesLaunchedSync(runnableSpec.id)
     // TODO: the launch queue is purged in stopRunnable, but it would make sense to do that before calling kill(tasks)
     killService.killTasks(tasks, TaskKillReason.DeletingApp).map(_ => ()).andThen {
@@ -171,7 +171,7 @@
     }
   }
 
-  def restartRunnable(run: RunnableSpec, status: DeploymentStatus): Future[Unit] = {
+  def restartRunnable(run: RunSpec, status: DeploymentStatus): Future[Unit] = {
     if (run.instances == 0) {
       Future.successful(())
     } else {
@@ -182,13 +182,9 @@
     }
   }
 
-  def resolveArtifacts(run: RunnableSpec, urls: Map[URL, String]): Future[Unit] = {
+  def resolveArtifacts(run: RunSpec, urls: Map[URL, String]): Future[Unit] = {
     val promise = Promise[Boolean]()
-<<<<<<< HEAD
     context.actorOf(ResolveArtifactsActor.props(urls, promise, storage))
-=======
-    context.actorOf(Props(classOf[ResolveArtifactsActor], run, urls, promise, storage))
->>>>>>> 6d7c3a18
     promise.future.map(_ => ())
   }
 }
