package mesosphere.marathon.upgrade

import akka.actor.{ Actor, ActorLogging }
import akka.event.EventStream
import mesosphere.marathon.SchedulerActions
import mesosphere.marathon.core.launchqueue.LaunchQueue
import mesosphere.marathon.core.task.tracker.InstanceTracker
import mesosphere.marathon.core.event.{ MarathonHealthCheckEvent, MesosStatusUpdateEvent }
import mesosphere.marathon.core.instance.Instance
import mesosphere.marathon.core.pod.PodDefinition
import mesosphere.marathon.state.AppDefinition
import org.apache.mesos.SchedulerDriver

import scala.concurrent.duration._

trait StartingBehavior extends ReadinessBehavior { this: Actor with ActorLogging =>
  import context.dispatcher
  import mesosphere.marathon.upgrade.StartingBehavior._

  def eventBus: EventStream
  def scaleTo: Int
  def nrToStart: Int
  def launchQueue: LaunchQueue
  def driver: SchedulerDriver
  def scheduler: SchedulerActions
  def instanceTracker: InstanceTracker

  def initializeStart(): Unit

  final override def preStart(): Unit = {
<<<<<<< HEAD
    if (runSpec.healthChecks.nonEmpty) eventBus.subscribe(self, classOf[MarathonHealthCheckEvent])
=======
    runSpec match {
      case appSpec: AppDefinition =>
        if (appSpec.healthChecks.nonEmpty) eventBus.subscribe(self, classOf[MarathonHealthCheckEvent])
      case podSpec: PodDefinition =>
      // TODO(PODS) - what about pods?
    }
>>>>>>> 6d7c3a18
    eventBus.subscribe(self, classOf[MesosStatusUpdateEvent])

    initializeStart()
    checkFinished()

    context.system.scheduler.scheduleOnce(5.seconds, self, Sync)
  }

  final override def receive: Receive = readinessBehavior orElse commonBehavior

  def commonBehavior: Receive = {
<<<<<<< HEAD
    case MesosStatusUpdateEvent(_, taskId, StartErrorState(_), _, `pathId`, _, _, _, `versionString`, _, _) => // scalastyle:off line.size.limit
      log.warning(s"New task [$taskId] failed during app ${runSpec.id.toString} scaling, queueing another task")
      instanceTerminated(taskId)
      launchQueue.add(runSpec)
=======
    case MesosStatusUpdateEvent(_, taskId, StartErrorState(_), _, `runId`, _, _, _, `versionString`, _, _) => // scalastyle:off line.size.limit
      log.warning(s"New task [$taskId] failed during app ${runSpec.id.toString} scaling, queueing another task")
      taskTerminated(taskId)
      runSpec match {
        case app: AppDefinition =>
          launchQueue.add(app)
        case pod: PodDefinition =>
        // TODO(PODS) - launchQueue.add(pod)
      }
>>>>>>> 6d7c3a18

    case Sync =>
      val actualSize = launchQueue.get(runSpec.id).map(_.finalTaskCount).getOrElse(instanceTracker.countLaunchedSpecInstancesSync(runSpec.id))
      val tasksToStartNow = Math.max(scaleTo - actualSize, 0)
      if (tasksToStartNow > 0) {
        log.info(s"Reconciling tasks during app ${runSpec.id.toString} scaling: queuing $tasksToStartNow new tasks")
<<<<<<< HEAD
        launchQueue.add(runSpec, tasksToStartNow)
=======
        runSpec match {
          case app: AppDefinition =>
            launchQueue.add(app, tasksToStartNow)
          case pod: PodDefinition =>
          // TODO(PODS) - launchQueue.add(pod)
        }
>>>>>>> 6d7c3a18
      }
      context.system.scheduler.scheduleOnce(5.seconds, self, Sync)
  }

  override def taskStatusChanged(taskId: Instance.Id): Unit = {
    log.info(s"New task $taskId changed during app ${runSpec.id.toString} scaling, " +
      s"${readyTasks.size} ready ${healthyTasks.size} healthy need $nrToStart")
    checkFinished()
  }

  def checkFinished(): Unit = {
    if (instanceTargetCountReached(nrToStart)) success()
  }

  def success(): Unit
}

object StartingBehavior {
  case object Sync
}

private object StartErrorState {
  def unapply(state: String): Option[String] = state match {
    case "TASK_ERROR" | "TASK_FAILED" | "TASK_KILLED" | "TASK_LOST" => Some(state)
    case _ => None
  }
}<|MERGE_RESOLUTION|>--- conflicted
+++ resolved
@@ -1,14 +1,12 @@
 package mesosphere.marathon.upgrade
 
-import akka.actor.{ Actor, ActorLogging }
+import akka.actor.{Actor, ActorLogging}
 import akka.event.EventStream
 import mesosphere.marathon.SchedulerActions
+import mesosphere.marathon.core.event.{MarathonHealthCheckEvent, MesosStatusUpdateEvent}
+import mesosphere.marathon.core.instance.Instance
 import mesosphere.marathon.core.launchqueue.LaunchQueue
 import mesosphere.marathon.core.task.tracker.InstanceTracker
-import mesosphere.marathon.core.event.{ MarathonHealthCheckEvent, MesosStatusUpdateEvent }
-import mesosphere.marathon.core.instance.Instance
-import mesosphere.marathon.core.pod.PodDefinition
-import mesosphere.marathon.state.AppDefinition
 import org.apache.mesos.SchedulerDriver
 
 import scala.concurrent.duration._
@@ -28,16 +26,7 @@
   def initializeStart(): Unit
 
   final override def preStart(): Unit = {
-<<<<<<< HEAD
     if (runSpec.healthChecks.nonEmpty) eventBus.subscribe(self, classOf[MarathonHealthCheckEvent])
-=======
-    runSpec match {
-      case appSpec: AppDefinition =>
-        if (appSpec.healthChecks.nonEmpty) eventBus.subscribe(self, classOf[MarathonHealthCheckEvent])
-      case podSpec: PodDefinition =>
-      // TODO(PODS) - what about pods?
-    }
->>>>>>> 6d7c3a18
     eventBus.subscribe(self, classOf[MesosStatusUpdateEvent])
 
     initializeStart()
@@ -49,38 +38,17 @@
   final override def receive: Receive = readinessBehavior orElse commonBehavior
 
   def commonBehavior: Receive = {
-<<<<<<< HEAD
     case MesosStatusUpdateEvent(_, taskId, StartErrorState(_), _, `pathId`, _, _, _, `versionString`, _, _) => // scalastyle:off line.size.limit
       log.warning(s"New task [$taskId] failed during app ${runSpec.id.toString} scaling, queueing another task")
       instanceTerminated(taskId)
       launchQueue.add(runSpec)
-=======
-    case MesosStatusUpdateEvent(_, taskId, StartErrorState(_), _, `runId`, _, _, _, `versionString`, _, _) => // scalastyle:off line.size.limit
-      log.warning(s"New task [$taskId] failed during app ${runSpec.id.toString} scaling, queueing another task")
-      taskTerminated(taskId)
-      runSpec match {
-        case app: AppDefinition =>
-          launchQueue.add(app)
-        case pod: PodDefinition =>
-        // TODO(PODS) - launchQueue.add(pod)
-      }
->>>>>>> 6d7c3a18
 
     case Sync =>
       val actualSize = launchQueue.get(runSpec.id).map(_.finalTaskCount).getOrElse(instanceTracker.countLaunchedSpecInstancesSync(runSpec.id))
       val tasksToStartNow = Math.max(scaleTo - actualSize, 0)
       if (tasksToStartNow > 0) {
         log.info(s"Reconciling tasks during app ${runSpec.id.toString} scaling: queuing $tasksToStartNow new tasks")
-<<<<<<< HEAD
         launchQueue.add(runSpec, tasksToStartNow)
-=======
-        runSpec match {
-          case app: AppDefinition =>
-            launchQueue.add(app, tasksToStartNow)
-          case pod: PodDefinition =>
-          // TODO(PODS) - launchQueue.add(pod)
-        }
->>>>>>> 6d7c3a18
       }
       context.system.scheduler.scheduleOnce(5.seconds, self, Sync)
   }
@@ -92,7 +60,7 @@
   }
 
   def checkFinished(): Unit = {
-    if (instanceTargetCountReached(nrToStart)) success()
+    if (taskTargetCountReached(nrToStart)) success()
   }
 
   def success(): Unit
