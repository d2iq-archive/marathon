package mesosphere.marathon.upgrade

import akka.actor.{ Actor, ActorLogging, ActorRef }
import mesosphere.marathon.core.health.HealthCheck
import mesosphere.marathon.core.pod.PodDefinition
import mesosphere.marathon.core.readiness.{ ReadinessCheck, ReadinessCheckExecutor, ReadinessCheckResult }
import mesosphere.marathon.core.task.Task
import mesosphere.marathon.core.task.tracker.InstanceTracker
import mesosphere.marathon.core.event.{ DeploymentStatus, HealthStatusChanged, MesosStatusUpdateEvent }
import mesosphere.marathon.core.instance.Instance
<<<<<<< HEAD
import mesosphere.marathon.state.{ AppDefinition, PathId, RunnableSpec, Timestamp }
=======
import mesosphere.marathon.state.{ AppDefinition, RunnableSpec, PathId, Timestamp }
>>>>>>> 6d7c3a18
import mesosphere.marathon.upgrade.DeploymentManager.ReadinessCheckUpdate
import mesosphere.marathon.upgrade.ReadinessBehavior.{ ReadinessCheckSubscriptionKey, ScheduleReadinessCheckFor }
import rx.lang.scala.Subscription

/**
  * ReadinessBehavior makes sure all tasks are healthy and ready depending on an app definition.
  * Listens for TaskStatusUpdate events, HealthCheck events and ReadinessCheck events.
  * If a task becomes ready, the taskTargetCountReached hook is called.
  *
  * Assumptions:
  *  - the actor is attached to the event stream for HealthStatusChanged and MesosStatusUpdateEvent
  */
trait ReadinessBehavior { this: Actor with ActorLogging =>

  import context.dispatcher
  import ReadinessBehavior._

  //dependencies
  def runSpec: RunnableSpec
  def readinessCheckExecutor: ReadinessCheckExecutor
  def deploymentManager: ActorRef
  def instanceTracker: InstanceTracker
  def status: DeploymentStatus

  //computed values to have stable identifier in pattern matcher
<<<<<<< HEAD
  val pathId: PathId = runSpec.id
=======
  val runId: PathId = runSpec.id
>>>>>>> 6d7c3a18
  val version: Timestamp = runSpec.version
  val versionString: String = version.toString

  //state managed by this behavior
  private[this] var healthy = Set.empty[Instance.Id]
  private[this] var ready = Set.empty[Instance.Id]
  private[this] var subscriptions = Map.empty[ReadinessCheckSubscriptionKey, Subscription]

  /**
    * Hook method which is called, whenever an instance becomes healthy or ready.
    */
  def taskStatusChanged(instanceId: Instance.Id): Unit

  /**
    * Indicates, if a given target count has been reached.
    */
  def instanceTargetCountReached(count: Int): Boolean = healthy.size == count && ready.size == count

  /**
    * Actors extending this trait should call this method when they detect that a instance is terminated
    * The instance will be removed from subsequent sets and all subscriptions will get canceled.
    *
<<<<<<< HEAD
    * @param instanceId the id of the task that has been terminated.
=======
    * @param taskId the id of the instance that has been terminated.
>>>>>>> 6d7c3a18
    */
  def instanceTerminated(instanceId: Instance.Id): Unit = {
    healthy -= instanceId
    ready -= instanceId
    subscriptions.keys.filter(_.taskId == instanceId).foreach { key =>
      subscriptions(key).unsubscribe()
      subscriptions -= key
    }
  }

  def healthyTasks: Set[Instance.Id] = healthy
  def readyTasks: Set[Instance.Id] = ready
  def subscriptionKeys: Set[ReadinessCheckSubscriptionKey] = subscriptions.keySet

  override def postStop(): Unit = {
    subscriptions.values.foreach(_.unsubscribe())
  }

  /**
    * Depending on the run spec definition, this method handles:
    * - run spec without health checks and without readiness checks
    * - run spec with health checks and without readiness checks
    * - run spec without health checks and with readiness checks
    * - run spec with health checks and with readiness checks
    *
    * The #taskIsReady function is called, when the task is ready according to the app definition.
    */
  //scalastyle:off cyclomatic.complexity
  val readinessBehavior: Receive = {

    def taskRunBehavior: Receive = {
      def markAsHealthyAndReady(instanceId: Instance.Id): Unit = {
        log.debug(s"Started instance is ready: $instanceId")
        healthy += instanceId
        ready += instanceId
        taskStatusChanged(instanceId)
      }
      def markAsHealthyAndInitiateReadinessCheck(taskId: Instance.Id): Unit = {
        healthy += taskId
        initiateReadinessCheck(taskId)
      }
      def taskIsRunning(taskFn: Instance.Id => Unit): Receive = {
<<<<<<< HEAD
        case MesosStatusUpdateEvent(slaveId, taskId, "TASK_RUNNING", _, `pathId`, _, _, _, `versionString`, _, _) =>
          taskFn(taskId)
      }
      taskIsRunning(if (!hasReadinessChecks(runSpec)) markAsHealthyAndReady else markAsHealthyAndInitiateReadinessCheck)
=======
        case MesosStatusUpdateEvent(slaveId, taskId, "TASK_RUNNING", _, `runId`, _, _, _, `versionString`, _, _) =>
          taskFn(taskId)
      }

      taskIsRunning(
        if (readinessChecks(runSpec).isEmpty) markAsHealthyAndReady else markAsHealthyAndInitiateReadinessCheck)
>>>>>>> 6d7c3a18
    }

    def taskHealthBehavior: Receive = {
      def initiateReadinessOnRun: Receive = {
<<<<<<< HEAD
        case MesosStatusUpdateEvent(_, taskId, "TASK_RUNNING", _, `pathId`, _, _, _, `versionString`, _, _) =>
          initiateReadinessCheck(taskId)
      }
      def handleTaskHealthy: Receive = {
        case HealthStatusChanged(`pathId`, taskId, `version`, true, _, _) if !healthy(taskId) =>
          log.info(s"Task $taskId now healthy for app ${runSpec.id.toString}")
          healthy += taskId
          if (!hasReadinessChecks(runSpec)) ready += taskId
          taskStatusChanged(taskId)
      }
      val handleTaskRunning = if (hasReadinessChecks(runSpec)) initiateReadinessOnRun else Actor.emptyBehavior
=======
        case MesosStatusUpdateEvent(_, taskId, "TASK_RUNNING", _, `runId`, _, _, _, `versionString`, _, _) =>
          initiateReadinessCheck(taskId)
      }
      def handleTaskHealthy: Receive = {
        case HealthStatusChanged(`runId`, taskId, `version`, true, _, _) if !healthy(taskId) =>
          log.info(s"Task $taskId now healthy for run spec ${runSpec.id.toString}")
          healthy += taskId
          if (readinessChecks(runSpec).isEmpty) ready += taskId
          taskStatusChanged(taskId)
      }
      val handleTaskRunning = if (readinessChecks(runSpec).nonEmpty) initiateReadinessOnRun else Actor.emptyBehavior
>>>>>>> 6d7c3a18
      handleTaskRunning orElse handleTaskHealthy
    }

    def initiateReadinessCheck(taskId: Instance.Id): Unit = {
      log.debug(s"Initiate readiness check for task: $taskId")
      val me = self
      instanceTracker.instance(taskId).map {
        case Some(task: Task) =>
          for {
            launched <- task.launched
          } me ! ScheduleReadinessCheckFor(task, launched)
        case _ => // TODO POD support
      }
    }

    def readinessCheckBehavior: Receive = {
      case ScheduleReadinessCheckFor(task, launched) =>
        log.debug(s"Schedule readiness check for task: ${task.id}")
<<<<<<< HEAD
        ReadinessCheckExecutor.ReadinessCheckSpec.readinessCheckSpecsForTask(runSpec, task, launched).foreach { spec =>
          val subscriptionName = ReadinessCheckSubscriptionKey(task.id, spec.checkName)
          val subscription = readinessCheckExecutor.execute(spec).subscribe(self ! _)
          subscriptions += subscriptionName -> subscription
=======
        runSpec match {
          case app: AppDefinition =>
            ReadinessCheckExecutor.ReadinessCheckSpec.readinessCheckSpecsForTask(app, task, launched).foreach { spec =>
              val subscriptionName = ReadinessCheckSubscriptionKey(task.id, spec.checkName)
              val subscription = readinessCheckExecutor.execute(spec).subscribe(self ! _)
              subscriptions += subscriptionName -> subscription
            }
          case pod: PodDefinition =>
>>>>>>> 6d7c3a18
        }

      case result: ReadinessCheckResult =>
        log.info(s"Received readiness check update for task ${result.taskId} with ready: ${result.ready}")
        deploymentManager ! ReadinessCheckUpdate(status.plan.id, result)
        //TODO(MV): this code assumes only one readiness check per run spec (validation rules enforce this)
        if (result.ready) {
<<<<<<< HEAD
          log.info(s"Task ${result.taskId} now ready for app ${runSpec.id.toString}")
=======
          log.info(s"Task ${result.taskId} now ready for run spec ${runSpec.id.toString}")
>>>>>>> 6d7c3a18
          ready += result.taskId
          val subscriptionName = ReadinessCheckSubscriptionKey(result.taskId, result.name)
          subscriptions.get(subscriptionName).foreach(_.unsubscribe())
          subscriptions -= subscriptionName
          taskStatusChanged(result.taskId)
        }
    }

<<<<<<< HEAD
    val startBehavior = if (hasHealthChecks(runSpec)) taskHealthBehavior else taskRunBehavior
    val readinessBehavior = if (hasReadinessChecks(runSpec)) readinessCheckBehavior else Actor.emptyBehavior
=======
    val startBehavior = if (healthChecks(runSpec).nonEmpty) taskHealthBehavior else taskRunBehavior
    val readinessBehavior = if (readinessChecks(runSpec).nonEmpty) readinessCheckBehavior else Actor.emptyBehavior
>>>>>>> 6d7c3a18
    startBehavior orElse readinessBehavior
  }

  def hasHealthChecks(runSpec: RunnableSpec): Boolean = {
    runSpec match {
      case app: AppDefinition if app.healthChecks.nonEmpty => true
      case _ => false
    }
  }

  def hasReadinessChecks(runSpec: RunnableSpec): Boolean = {
    runSpec match {
      case app: AppDefinition if app.readinessChecks.nonEmpty => true
      case _ => false
    }
  }
}

object ReadinessBehavior {
  case class ReadinessCheckSubscriptionKey(taskId: Instance.Id, readinessCheck: String)
  case class ScheduleReadinessCheckFor(task: Task, launched: Task.Launched)

  def readinessChecks(runSpec: RunnableSpec): Seq[ReadinessCheck] = runSpec match {
    case app: AppDefinition => app.readinessChecks
    case _ => Seq.empty[ReadinessCheck]
  }

  def healthChecks(runSpec: RunnableSpec): Set[HealthCheck] = runSpec match {
    case app: AppDefinition => app.healthChecks
    case pod: PodDefinition => Set.empty[HealthCheck] //TODO(PODS) which health checks
    case _ => Set.empty[HealthCheck]
  }
}<|MERGE_RESOLUTION|>--- conflicted
+++ resolved
@@ -1,20 +1,13 @@
 package mesosphere.marathon.upgrade
 
-import akka.actor.{ Actor, ActorLogging, ActorRef }
-import mesosphere.marathon.core.health.HealthCheck
-import mesosphere.marathon.core.pod.PodDefinition
-import mesosphere.marathon.core.readiness.{ ReadinessCheck, ReadinessCheckExecutor, ReadinessCheckResult }
+import akka.actor.{Actor, ActorLogging, ActorRef}
+import mesosphere.marathon.core.event.{DeploymentStatus, HealthStatusChanged, MesosStatusUpdateEvent}
+import mesosphere.marathon.core.instance.Instance
+import mesosphere.marathon.core.readiness.{ReadinessCheckExecutor, ReadinessCheckResult}
 import mesosphere.marathon.core.task.Task
 import mesosphere.marathon.core.task.tracker.InstanceTracker
-import mesosphere.marathon.core.event.{ DeploymentStatus, HealthStatusChanged, MesosStatusUpdateEvent }
-import mesosphere.marathon.core.instance.Instance
-<<<<<<< HEAD
-import mesosphere.marathon.state.{ AppDefinition, PathId, RunnableSpec, Timestamp }
-=======
-import mesosphere.marathon.state.{ AppDefinition, RunnableSpec, PathId, Timestamp }
->>>>>>> 6d7c3a18
+import mesosphere.marathon.state.{PathId, RunSpec, Timestamp}
 import mesosphere.marathon.upgrade.DeploymentManager.ReadinessCheckUpdate
-import mesosphere.marathon.upgrade.ReadinessBehavior.{ ReadinessCheckSubscriptionKey, ScheduleReadinessCheckFor }
 import rx.lang.scala.Subscription
 
 /**
@@ -27,22 +20,18 @@
   */
 trait ReadinessBehavior { this: Actor with ActorLogging =>
 
+  import ReadinessBehavior._
   import context.dispatcher
-  import ReadinessBehavior._
 
   //dependencies
-  def runSpec: RunnableSpec
+  def runSpec: RunSpec
   def readinessCheckExecutor: ReadinessCheckExecutor
   def deploymentManager: ActorRef
   def instanceTracker: InstanceTracker
   def status: DeploymentStatus
 
   //computed values to have stable identifier in pattern matcher
-<<<<<<< HEAD
   val pathId: PathId = runSpec.id
-=======
-  val runId: PathId = runSpec.id
->>>>>>> 6d7c3a18
   val version: Timestamp = runSpec.version
   val versionString: String = version.toString
 
@@ -59,17 +48,13 @@
   /**
     * Indicates, if a given target count has been reached.
     */
-  def instanceTargetCountReached(count: Int): Boolean = healthy.size == count && ready.size == count
+  def taskTargetCountReached(count: Int): Boolean = healthy.size == count && ready.size == count
 
   /**
     * Actors extending this trait should call this method when they detect that a instance is terminated
     * The instance will be removed from subsequent sets and all subscriptions will get canceled.
     *
-<<<<<<< HEAD
     * @param instanceId the id of the task that has been terminated.
-=======
-    * @param taskId the id of the instance that has been terminated.
->>>>>>> 6d7c3a18
     */
   def instanceTerminated(instanceId: Instance.Id): Unit = {
     healthy -= instanceId
@@ -112,24 +97,14 @@
         initiateReadinessCheck(taskId)
       }
       def taskIsRunning(taskFn: Instance.Id => Unit): Receive = {
-<<<<<<< HEAD
         case MesosStatusUpdateEvent(slaveId, taskId, "TASK_RUNNING", _, `pathId`, _, _, _, `versionString`, _, _) =>
           taskFn(taskId)
       }
-      taskIsRunning(if (!hasReadinessChecks(runSpec)) markAsHealthyAndReady else markAsHealthyAndInitiateReadinessCheck)
-=======
-        case MesosStatusUpdateEvent(slaveId, taskId, "TASK_RUNNING", _, `runId`, _, _, _, `versionString`, _, _) =>
-          taskFn(taskId)
-      }
-
-      taskIsRunning(
-        if (readinessChecks(runSpec).isEmpty) markAsHealthyAndReady else markAsHealthyAndInitiateReadinessCheck)
->>>>>>> 6d7c3a18
+      taskIsRunning(if (runSpec.readinessChecks.isEmpty) markAsHealthyAndReady else markAsHealthyAndInitiateReadinessCheck)
     }
 
     def taskHealthBehavior: Receive = {
       def initiateReadinessOnRun: Receive = {
-<<<<<<< HEAD
         case MesosStatusUpdateEvent(_, taskId, "TASK_RUNNING", _, `pathId`, _, _, _, `versionString`, _, _) =>
           initiateReadinessCheck(taskId)
       }
@@ -137,23 +112,10 @@
         case HealthStatusChanged(`pathId`, taskId, `version`, true, _, _) if !healthy(taskId) =>
           log.info(s"Task $taskId now healthy for app ${runSpec.id.toString}")
           healthy += taskId
-          if (!hasReadinessChecks(runSpec)) ready += taskId
+          if (runSpec.readinessChecks.isEmpty) ready += taskId
           taskStatusChanged(taskId)
       }
-      val handleTaskRunning = if (hasReadinessChecks(runSpec)) initiateReadinessOnRun else Actor.emptyBehavior
-=======
-        case MesosStatusUpdateEvent(_, taskId, "TASK_RUNNING", _, `runId`, _, _, _, `versionString`, _, _) =>
-          initiateReadinessCheck(taskId)
-      }
-      def handleTaskHealthy: Receive = {
-        case HealthStatusChanged(`runId`, taskId, `version`, true, _, _) if !healthy(taskId) =>
-          log.info(s"Task $taskId now healthy for run spec ${runSpec.id.toString}")
-          healthy += taskId
-          if (readinessChecks(runSpec).isEmpty) ready += taskId
-          taskStatusChanged(taskId)
-      }
-      val handleTaskRunning = if (readinessChecks(runSpec).nonEmpty) initiateReadinessOnRun else Actor.emptyBehavior
->>>>>>> 6d7c3a18
+      val handleTaskRunning = if (runSpec.readinessChecks.nonEmpty) initiateReadinessOnRun else Actor.emptyBehavior
       handleTaskRunning orElse handleTaskHealthy
     }
 
@@ -172,21 +134,10 @@
     def readinessCheckBehavior: Receive = {
       case ScheduleReadinessCheckFor(task, launched) =>
         log.debug(s"Schedule readiness check for task: ${task.id}")
-<<<<<<< HEAD
         ReadinessCheckExecutor.ReadinessCheckSpec.readinessCheckSpecsForTask(runSpec, task, launched).foreach { spec =>
           val subscriptionName = ReadinessCheckSubscriptionKey(task.id, spec.checkName)
           val subscription = readinessCheckExecutor.execute(spec).subscribe(self ! _)
           subscriptions += subscriptionName -> subscription
-=======
-        runSpec match {
-          case app: AppDefinition =>
-            ReadinessCheckExecutor.ReadinessCheckSpec.readinessCheckSpecsForTask(app, task, launched).foreach { spec =>
-              val subscriptionName = ReadinessCheckSubscriptionKey(task.id, spec.checkName)
-              val subscription = readinessCheckExecutor.execute(spec).subscribe(self ! _)
-              subscriptions += subscriptionName -> subscription
-            }
-          case pod: PodDefinition =>
->>>>>>> 6d7c3a18
         }
 
       case result: ReadinessCheckResult =>
@@ -194,11 +145,7 @@
         deploymentManager ! ReadinessCheckUpdate(status.plan.id, result)
         //TODO(MV): this code assumes only one readiness check per run spec (validation rules enforce this)
         if (result.ready) {
-<<<<<<< HEAD
           log.info(s"Task ${result.taskId} now ready for app ${runSpec.id.toString}")
-=======
-          log.info(s"Task ${result.taskId} now ready for run spec ${runSpec.id.toString}")
->>>>>>> 6d7c3a18
           ready += result.taskId
           val subscriptionName = ReadinessCheckSubscriptionKey(result.taskId, result.name)
           subscriptions.get(subscriptionName).foreach(_.unsubscribe())
@@ -207,43 +154,13 @@
         }
     }
 
-<<<<<<< HEAD
-    val startBehavior = if (hasHealthChecks(runSpec)) taskHealthBehavior else taskRunBehavior
-    val readinessBehavior = if (hasReadinessChecks(runSpec)) readinessCheckBehavior else Actor.emptyBehavior
-=======
-    val startBehavior = if (healthChecks(runSpec).nonEmpty) taskHealthBehavior else taskRunBehavior
-    val readinessBehavior = if (readinessChecks(runSpec).nonEmpty) readinessCheckBehavior else Actor.emptyBehavior
->>>>>>> 6d7c3a18
+    val startBehavior = if (runSpec.healthChecks.nonEmpty) taskHealthBehavior else taskRunBehavior
+    val readinessBehavior = if (runSpec.readinessChecks.nonEmpty) readinessCheckBehavior else Actor.emptyBehavior
     startBehavior orElse readinessBehavior
-  }
-
-  def hasHealthChecks(runSpec: RunnableSpec): Boolean = {
-    runSpec match {
-      case app: AppDefinition if app.healthChecks.nonEmpty => true
-      case _ => false
-    }
-  }
-
-  def hasReadinessChecks(runSpec: RunnableSpec): Boolean = {
-    runSpec match {
-      case app: AppDefinition if app.readinessChecks.nonEmpty => true
-      case _ => false
-    }
   }
 }
 
 object ReadinessBehavior {
   case class ReadinessCheckSubscriptionKey(taskId: Instance.Id, readinessCheck: String)
   case class ScheduleReadinessCheckFor(task: Task, launched: Task.Launched)
-
-  def readinessChecks(runSpec: RunnableSpec): Seq[ReadinessCheck] = runSpec match {
-    case app: AppDefinition => app.readinessChecks
-    case _ => Seq.empty[ReadinessCheck]
-  }
-
-  def healthChecks(runSpec: RunnableSpec): Set[HealthCheck] = runSpec match {
-    case app: AppDefinition => app.healthChecks
-    case pod: PodDefinition => Set.empty[HealthCheck] //TODO(PODS) which health checks
-    case _ => Set.empty[HealthCheck]
-  }
 }