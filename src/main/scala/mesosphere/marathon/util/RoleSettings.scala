--- conflicted
+++ resolved
@@ -29,14 +29,11 @@
     *
     * @return A data set with valid roles, default role and a flag if the role should be enforced
     */
-<<<<<<< HEAD
-  def forService(config: MarathonConf, servicePathId: AbsolutePathId, rootGroup: RootGroup, forceRoleUpdate: Boolean): RoleSettings = {
-=======
   def forService(
     config: MarathonConf,
     servicePathId: AbsolutePathId,
-    rootGroup: RootGroup): RoleSettings = {
->>>>>>> c1e74be3
+    rootGroup: RootGroup,
+    forceRoleUpdate: Boolean): RoleSettings = {
     val defaultRole = config.mesosRole()
 
     if (servicePathId.parent.isRoot) {
