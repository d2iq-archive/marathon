--- conflicted
+++ resolved
@@ -133,11 +133,7 @@
     * the reservation.
     */
   def matchResources(offer: Offer, runSpec: RunSpec, knownInstances: => Seq[Instance],
-<<<<<<< HEAD
-    selector: ResourceSelector, conf: MatcherConf, schedulerPlugins: Seq[SchedulerPlugin] = Seq.empty, homeFaultDomain: Option[FaultDomain])(implicit clock: Clock): ResourceMatchResponse = {
-=======
     selector: ResourceSelector, conf: MatcherConf, schedulerPlugins: Seq[SchedulerPlugin] = Seq.empty, localRegion: Option[Region] = None)(implicit clock: Clock): ResourceMatchResponse = {
->>>>>>> 6d26eaf6
 
     val groupedResources: Map[Role, Seq[Protos.Resource]] = offer.getResourcesList.groupBy(_.getName).map { case (k, v) => k -> v.to[Seq] }
 
@@ -182,15 +178,10 @@
 
     val meetsFaultDomainRequirements: Boolean = {
       val faultDomainFields = Set(Constraints.regionField, Constraints.zoneField)
-<<<<<<< HEAD
-      val hasFaultDomainConstraints = runSpec.constraints.exists(c => faultDomainFields.contains(c.getField))
-      hasFaultDomainConstraints || homeFaultDomain.map(_.region) == OfferUtil.region(offer)
-=======
       val offerHasFaultDomainConstraints = runSpec.constraints.exists(c => faultDomainFields.contains(c.getField))
       val maybeOfferRegion = OfferUtil.region(offer)
       val offerIsFromLocalRegion = maybeOfferRegion.isEmpty || localRegion.exists(region => maybeOfferRegion.contains(region.value))
       offerHasFaultDomainConstraints || offerIsFromLocalRegion
->>>>>>> 6d26eaf6
     }
 
     val meetsAllConstraints: Boolean = {
