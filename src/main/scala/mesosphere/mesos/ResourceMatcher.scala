package mesosphere.mesos

import mesosphere.marathon.core.launcher.impl.TaskLabels
import mesosphere.marathon.core.task.Task
import mesosphere.marathon.state.{ RunSpec, ResourceRole }
import mesosphere.marathon.tasks.{ PortsMatch, PortsMatcher }
import mesosphere.mesos.protos.Resource
import org.apache.mesos.Protos
import org.apache.mesos.Protos.Offer
import org.slf4j.LoggerFactory

import scala.annotation.tailrec
import scala.collection.JavaConverters._
import scala.collection.immutable.Seq
import scala.collection.mutable

object ResourceMatcher {
  type Role = String

  private[this] val log = LoggerFactory.getLogger(getClass)

  /**
    * A successful match result of the [[ResourceMatcher]].matchResources method.
    */
  case class ResourceMatch(scalarMatches: Iterable[ScalarMatch], portsMatch: PortsMatch) {
    lazy val hostPorts: Seq[Int] = portsMatch.hostPorts

    def scalarMatch(name: String): Option[ScalarMatch] = scalarMatches.find(_.resourceName == name)

    def resources: Iterable[org.apache.mesos.Protos.Resource] =
      scalarMatches.flatMap(_.consumedResources) ++ portsMatch.resources
  }

  /**
    * Restricts which resources are considered for matching.
    *
    * Disk resources are always discarded, since we do not want to match them by
    * accident.
    *
    * @param acceptedRoles contains all Mesos resource roles that are accepted
    * @param needToReserve if true, only unreserved resources will considered
    * @param labelMatcher a matcher that checks if the given resource labels
    *                     are compliant with the expected or not expected labels
    */
  case class ResourceSelector(
      acceptedRoles: Set[String],
      needToReserve: Boolean,
      labelMatcher: LabelMatcher) {

    def apply(resource: Protos.Resource): Boolean = {
      import ResourceSelector._
      // resources with disks are matched by the VolumeMatcher or not at all
      val noAssociatedDisk = !resource.hasDisk
      def matchesLabels: Boolean = labelMatcher.matches(reservationLabels(resource))

      noAssociatedDisk && acceptedRoles(resource.getRole) && matchesLabels
    }

    override def toString: String = {
      val reserveString = if (needToReserve) " to reserve" else ""
      val rolesString = acceptedRoles.mkString(", ")
      s"Considering resources$reserveString with roles {$rolesString} $labelMatcher"
    }
  }

  object ResourceSelector {
    /** The reservation labels if the resource is reserved, or an empty Map */
    private def reservationLabels(resource: Protos.Resource): Map[String, String] =
      if (!resource.hasReservation || !resource.getReservation.hasLabels)
        Map.empty
      else {
        import scala.collection.JavaConverters._
        resource.getReservation.getLabels.getLabelsList.asScala.iterator.map { label =>
          label.getKey -> label.getValue
        }.toMap
      }

    /** Match resources with given roles that have at least the given labels */
    def reservedWithLabels(acceptedRoles: Set[String], labels: Map[String, String]): ResourceSelector = {
      ResourceSelector(acceptedRoles, needToReserve = false, LabelMatcher.WithReservationLabels(labels))
    }
    /** Match resources with given roles that do not have known reservation labels */
    def reservable: ResourceSelector = {
      ResourceSelector(Set(ResourceRole.Unreserved), needToReserve = true, LabelMatcher.WithoutReservationLabels)
    }

    /** Match any resources with given roles that do not have known reservation labels */
    def any(acceptedRoles: Set[String]): ResourceSelector = {
      ResourceSelector(acceptedRoles, needToReserve = false, LabelMatcher.WithoutReservationLabels)
    }
  }

  private[mesos] sealed trait LabelMatcher {
    def matches(resourceLabels: Map[String, String]): Boolean
  }

  private[this] object LabelMatcher {
    case class WithReservationLabels(labels: Map[String, String]) extends LabelMatcher {
      override def matches(resourceLabels: Map[String, String]): Boolean =
        labels.forall { case (k, v) => resourceLabels.get(k).contains(v) }

      override def toString: Role = {
        val labelsStr = labels.map { case (k, v) => s"$k: $v" }.mkString(", ")
        s"and labels {$labelsStr}"
      }
    }

    case object WithoutReservationLabels extends LabelMatcher {
      override def matches(resourceLabels: Map[String, String]): Boolean =
        resourceLabels.keys.toSet.intersect(TaskLabels.labelKeysForTaskReservations).isEmpty

      override def toString: Role = "without resident reservation labels"
    }
  }

  /**
    * Checks whether the given offer contains enough resources to launch a task of the given run spec
    * or to make a reservation for a task.
    *
    * If a task uses local volumes, this method is typically called twice for every launch. Once
    * for the reservation on UNRESERVED resources and once for every (re-)launch on RESERVED resources.
    *
    * If matching on RESERVED resources as specified by the ResourceSelector, resources for volumes
    * have to be matched separately (e.g. by the [[PersistentVolumeMatcher]]). If matching on UNRESERVED
    * resources, the disk resources for the local volumes are included since they must become part of
    * the reservation.
    */
<<<<<<< HEAD
  def matchResources(offer: Offer, app: AppDefinition, runningTasks: => Iterable[Task], selector: ResourceSelector,
                     rejectCollectorOpt: Option[RejectOfferCollector] = None): Option[ResourceMatch] = {
=======
  def matchResources(offer: Offer, runSpec: RunSpec, runningTasks: => Iterable[Task],
                     selector: ResourceSelector): Option[ResourceMatch] = {
>>>>>>> 904b7b3d

    val groupedResources: Map[Role, mutable.Buffer[Protos.Resource]] = offer.getResourcesList.asScala.groupBy(_.getName)

    val scalarResourceMatch = matchScalarResource(groupedResources, selector) _

    // Local volumes only need to be matched if we are making a reservation for resident tasks --
    // that means if the resources that are matched are still unreserved.
    def needToReserveDisk = selector.needToReserve && runSpec.diskForPersistentVolumes > 0
    val diskMatch = if (needToReserveDisk)
      scalarResourceMatch(Resource.DISK, runSpec.disk + runSpec.diskForPersistentVolumes,
        ScalarMatchResult.Scope.IncludingLocalVolumes)
    else
      scalarResourceMatch(Resource.DISK, runSpec.disk, ScalarMatchResult.Scope.ExcludingLocalVolumes)

    val scalarMatchResults = Iterable(
      scalarResourceMatch(Resource.CPUS, runSpec.cpus, ScalarMatchResult.Scope.NoneDisk),
      scalarResourceMatch(Resource.MEM, runSpec.mem, ScalarMatchResult.Scope.NoneDisk),
      diskMatch
    ).filter(_.requiredValue != 0)

    logUnsatisfiedResources(offer, selector, scalarMatchResults)

    def portsMatchOpt: Option[PortsMatch] = new PortsMatcher(runSpec, offer, selector).portsMatch

<<<<<<< HEAD
    def rejectedConstraints = {
      lazy val tasks = runningTasks.filter(_.launched.exists(_.appVersion >= app.versionInfo.lastConfigChangeVersion))
      val badConstraints = app.constraints.filterNot { constraint =>
=======
    def meetsAllConstraints: Boolean = {
      lazy val tasks =
        runningTasks.filter(_.launched.exists(_.runSpecVersion >= runSpec.versionInfo.lastConfigChangeVersion))
      val badConstraints = runSpec.constraints.filterNot { constraint =>
>>>>>>> 904b7b3d
        Constraints.meetsConstraint(tasks, offer, constraint)
      }

      if (badConstraints.nonEmpty && log.isInfoEnabled) {
        log.info(
          s"Offer [${offer.getId.getValue}]. Constraints for run spec [${runSpec.id}] not satisfied.\n" +
            s"The conflicting constraints are: [${badConstraints.mkString(", ")}]"
        )
      }

      badConstraints
    }

    if (scalarMatchResults.forall(_.matches) && rejectedConstraints.isEmpty) {
      for {
        portsMatch <- portsMatchOpt
      } yield ResourceMatch(scalarMatchResults.collect { case m: ScalarMatch => m }, portsMatch)
    }
    else {
      rejectCollectorOpt.map(_.addRejection(app.id,
        new RejectionReason(scalarMatchResults.collect { case m: NoMatch => m }.toSet, rejectedConstraints)))
      None
    }

  }

  private[this] def matchScalarResource(
    groupedResources: Map[Role, mutable.Buffer[Protos.Resource]], selector: ResourceSelector)(
      name: String, requiredValue: Double,
      scope: ScalarMatchResult.Scope = ScalarMatchResult.Scope.NoneDisk): ScalarMatchResult = {

    require(scope == ScalarMatchResult.Scope.NoneDisk || name == Resource.DISK)

    @tailrec
    def findMatches(
      valueLeft: Double,
      resourcesLeft: Iterable[Protos.Resource],
      resourcesConsumed: List[ScalarMatch.Consumption] = List.empty): ScalarMatchResult = {
      if (valueLeft <= 0) {
        ScalarMatch(name, requiredValue, resourcesConsumed, scope = scope)
      }
      else {
        resourcesLeft.headOption match {
          case None => NoMatch(name, requiredValue, requiredValue - valueLeft, scope = scope)
          case Some(nextResource) =>
            val consume = Math.min(valueLeft, nextResource.getScalar.getValue)
            val newValueLeft = valueLeft - consume
            val reservation = if (nextResource.hasReservation) Option(nextResource.getReservation) else None
            val consumedValue = ScalarMatch.Consumption(consume, nextResource.getRole, reservation)
            findMatches(newValueLeft, resourcesLeft.tail, consumedValue :: resourcesConsumed)
        }
      }
    }

    val resourcesForName = groupedResources.getOrElse(name, Iterable.empty)
    val matchingScalarResources = resourcesForName.filter(selector(_))
    findMatches(requiredValue, matchingScalarResources)
  }

  private[this] def logUnsatisfiedResources(offer: Offer,
                                            selector: ResourceSelector,
                                            scalarMatchResults: Iterable[ScalarMatchResult]): Unit = {
    if (log.isInfoEnabled) {
      if (scalarMatchResults.exists(!_.matches)) {
        val basicResourceString = scalarMatchResults.mkString(", ")
        log.info(
          s"Offer [${offer.getId.getValue}]. " +
            s"$selector. " +
            s"Not all basic resources satisfied: $basicResourceString")
      }
    }
  }
}<|MERGE_RESOLUTION|>--- conflicted
+++ resolved
@@ -125,13 +125,8 @@
     * resources, the disk resources for the local volumes are included since they must become part of
     * the reservation.
     */
-<<<<<<< HEAD
-  def matchResources(offer: Offer, app: AppDefinition, runningTasks: => Iterable[Task], selector: ResourceSelector,
+  def matchResources(offer: Offer, runSpec: RunSpec, runningTasks: => Iterable[Task], selector: ResourceSelector,
                      rejectCollectorOpt: Option[RejectOfferCollector] = None): Option[ResourceMatch] = {
-=======
-  def matchResources(offer: Offer, runSpec: RunSpec, runningTasks: => Iterable[Task],
-                     selector: ResourceSelector): Option[ResourceMatch] = {
->>>>>>> 904b7b3d
 
     val groupedResources: Map[Role, mutable.Buffer[Protos.Resource]] = offer.getResourcesList.asScala.groupBy(_.getName)
 
@@ -156,16 +151,10 @@
 
     def portsMatchOpt: Option[PortsMatch] = new PortsMatcher(runSpec, offer, selector).portsMatch
 
-<<<<<<< HEAD
     def rejectedConstraints = {
-      lazy val tasks = runningTasks.filter(_.launched.exists(_.appVersion >= app.versionInfo.lastConfigChangeVersion))
-      val badConstraints = app.constraints.filterNot { constraint =>
-=======
-    def meetsAllConstraints: Boolean = {
-      lazy val tasks =
-        runningTasks.filter(_.launched.exists(_.runSpecVersion >= runSpec.versionInfo.lastConfigChangeVersion))
+      lazy val tasks = runningTasks
+        .filter(_.launched.exists(_.runSpecVersion >= runSpec.versionInfo.lastConfigChangeVersion))
       val badConstraints = runSpec.constraints.filterNot { constraint =>
->>>>>>> 904b7b3d
         Constraints.meetsConstraint(tasks, offer, constraint)
       }
 
@@ -185,7 +174,7 @@
       } yield ResourceMatch(scalarMatchResults.collect { case m: ScalarMatch => m }, portsMatch)
     }
     else {
-      rejectCollectorOpt.map(_.addRejection(app.id,
+      rejectCollectorOpt.map(_.addRejection(runSpec.id,
         new RejectionReason(scalarMatchResults.collect { case m: NoMatch => m }.toSet, rejectedConstraints)))
       None
     }
