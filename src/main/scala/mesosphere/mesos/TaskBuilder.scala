--- conflicted
+++ resolved
@@ -78,15 +78,6 @@
       .setSlaveId(offer.getSlaveId)
       .addResources(ScalarResource(Resource.CPUS, app.cpus, cpuRole))
       .addResources(ScalarResource(Resource.MEM, app.mem, memRole))
-<<<<<<< HEAD
-      // this is not enforced in Mesos without specifically configuring the appropriate enforcer
-      .addResources(ScalarResource(Resource.DISK, app.disk, diskRole))
-    customResources.foreach {
-      case (key, value) =>
-        builder.addResources(ScalarResource(key, app.customResources(key), customResources(key)))
-    }
-    // TODOC customResources.foreach(builder.addResources(_))
-=======
 
     if (app.disk != 0) {
       // This is only supported since Mesos 0.22.0 and will result in TASK_LOST messages in combination
@@ -97,7 +88,11 @@
       // This is not enforced in Mesos without specifically configuring the appropriate enforcer.
       builder.addResources(ScalarResource(Resource.DISK, app.disk, diskRole))
     }
->>>>>>> 18942337
+    customResources.foreach {
+      case (key, value) =>
+        builder.addResources(ScalarResource(key, app.customResources(key), customResources(key)))
+    }
+    // TODOC customResources.foreach(builder.addResources(_))
 
     if (labels.nonEmpty)
       builder.setLabels(Labels.newBuilder.addAllLabels(labels.asJava))
