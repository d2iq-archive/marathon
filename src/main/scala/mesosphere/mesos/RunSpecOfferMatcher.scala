package mesosphere.mesos

import com.google.protobuf.TextFormat
<<<<<<< HEAD
import com.typesafe.scalalogging.StrictLogging
=======
import mesosphere.marathon.core.base.Clock
>>>>>>> ee27b685
import mesosphere.marathon.core.instance.Instance
import mesosphere.marathon.core.pod.PodDefinition
import mesosphere.marathon.state.{ AppDefinition, RunSpec }
import mesosphere.mesos.ResourceMatcher.ResourceSelector
import org.apache.mesos.Protos.Offer

import scala.collection.immutable.Seq
import scala.concurrent.duration._

object RunSpecOfferMatcher extends StrictLogging {

<<<<<<< HEAD
  /**
    * @param runSpec The runSpec for which the given offer shall be matched
    * @param offer The Mesos offer that shall be matched
    * @param knownInstances All instances associated with the given runSpec, needed to validate constraints
    * @param givenAcceptedResourceRoles The resource roles for which to look.
    */
  def matchOffer(runSpec: RunSpec, offer: Offer, knownInstances: => Seq[Instance], givenAcceptedResourceRoles: Set[String]): ResourceMatchResponse = {
=======
  val log = LoggerFactory.getLogger(getClass)

  def matchOffer(runSpec: RunSpec, offer: Offer, otherInstances: => Seq[Instance],
    givenAcceptedResourceRoles: Set[String], drainingTime: FiniteDuration)(implicit clock: Clock): ResourceMatchResponse = {
>>>>>>> ee27b685
    val acceptedResourceRoles: Set[String] = {
      val roles = if (runSpec.acceptedResourceRoles.isEmpty) {
        givenAcceptedResourceRoles
      } else {
        runSpec.acceptedResourceRoles
      }
      logger.debug(s"acceptedResourceRoles $roles")
      roles
    }

    val resourceMatchResponse =
<<<<<<< HEAD
      ResourceMatcher.matchResources(offer, runSpec, knownInstances, ResourceSelector.any(acceptedResourceRoles))
=======
      ResourceMatcher.matchResources(offer, runSpec, otherInstances, ResourceSelector.any(acceptedResourceRoles), drainingTime)
>>>>>>> ee27b685

    def logInsufficientResources(): Unit = {
      val runSpecHostPorts = runSpec match {
        case app: AppDefinition => if (app.requirePorts) app.portNumbers else app.portNumbers.map(_ => 0)
        case pod: PodDefinition => pod.containers.flatMap(container => container.endpoints.flatMap(_.hostPort))
      }
      val hostPorts = runSpec.container.withFilter(_.portMappings.nonEmpty).map(_.hostPorts).getOrElse(runSpecHostPorts.map(Some(_)))
      val staticHostPorts = hostPorts.filter(!_.contains(0))
      val numberDynamicHostPorts = hostPorts.count(!_.contains(0))

      val maybeStatic: Option[String] = if (staticHostPorts.nonEmpty) {
        Some(s"[${staticHostPorts.mkString(", ")}] required")
      } else {
        None
      }

      val maybeDynamic: Option[String] = if (numberDynamicHostPorts > 0) {
        Some(s"$numberDynamicHostPorts dynamic")
      } else {
        None
      }

      val portStrings = Seq(maybeStatic, maybeDynamic).flatten.mkString(" + ")

      val portsString = s"ports=($portStrings)"

      logger.debug(
        s"Offer [${offer.getId.getValue}]. Insufficient resources for [${runSpec.id}] " +
          s"(need cpus=${runSpec.resources.cpus}, mem=${runSpec.resources.mem}, disk=${runSpec.resources.disk}, " +
          s"gpus=${runSpec.resources.gpus}, $portsString, available in offer: " +
          s"[${TextFormat.shortDebugString(offer)}]"
      )
    }

    resourceMatchResponse match {
      case matches: ResourceMatchResponse.Match =>
        logger.debug(s"Offer [${offer.getId.getValue}] matches resources for [${runSpec.id}].")
        matches
      case matchesNot: ResourceMatchResponse.NoMatch =>
        logInsufficientResources()
        matchesNot
    }
  }
}<|MERGE_RESOLUTION|>--- conflicted
+++ resolved
@@ -1,11 +1,9 @@
 package mesosphere.mesos
 
+import java.time.Clock
+
 import com.google.protobuf.TextFormat
-<<<<<<< HEAD
 import com.typesafe.scalalogging.StrictLogging
-=======
-import mesosphere.marathon.core.base.Clock
->>>>>>> ee27b685
 import mesosphere.marathon.core.instance.Instance
 import mesosphere.marathon.core.pod.PodDefinition
 import mesosphere.marathon.state.{ AppDefinition, RunSpec }
@@ -17,20 +15,14 @@
 
 object RunSpecOfferMatcher extends StrictLogging {
 
-<<<<<<< HEAD
   /**
     * @param runSpec The runSpec for which the given offer shall be matched
     * @param offer The Mesos offer that shall be matched
     * @param knownInstances All instances associated with the given runSpec, needed to validate constraints
     * @param givenAcceptedResourceRoles The resource roles for which to look.
     */
-  def matchOffer(runSpec: RunSpec, offer: Offer, knownInstances: => Seq[Instance], givenAcceptedResourceRoles: Set[String]): ResourceMatchResponse = {
-=======
-  val log = LoggerFactory.getLogger(getClass)
-
-  def matchOffer(runSpec: RunSpec, offer: Offer, otherInstances: => Seq[Instance],
+  def matchOffer(runSpec: RunSpec, offer: Offer, knownInstances: => Seq[Instance],
     givenAcceptedResourceRoles: Set[String], drainingTime: FiniteDuration)(implicit clock: Clock): ResourceMatchResponse = {
->>>>>>> ee27b685
     val acceptedResourceRoles: Set[String] = {
       val roles = if (runSpec.acceptedResourceRoles.isEmpty) {
         givenAcceptedResourceRoles
@@ -42,11 +34,7 @@
     }
 
     val resourceMatchResponse =
-<<<<<<< HEAD
-      ResourceMatcher.matchResources(offer, runSpec, knownInstances, ResourceSelector.any(acceptedResourceRoles))
-=======
-      ResourceMatcher.matchResources(offer, runSpec, otherInstances, ResourceSelector.any(acceptedResourceRoles), drainingTime)
->>>>>>> ee27b685
+      ResourceMatcher.matchResources(offer, runSpec, knownInstances, ResourceSelector.any(acceptedResourceRoles), drainingTime)
 
     def logInsufficientResources(): Unit = {
       val runSpecHostPorts = runSpec match {
