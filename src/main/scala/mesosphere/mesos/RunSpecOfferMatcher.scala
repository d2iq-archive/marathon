--- conflicted
+++ resolved
@@ -6,11 +6,7 @@
 import com.typesafe.scalalogging.StrictLogging
 import mesosphere.marathon.core.instance.Instance
 import mesosphere.marathon.core.pod.PodDefinition
-<<<<<<< HEAD
-import mesosphere.marathon.state.{ AppDefinition, FaultDomain, RunSpec }
-=======
 import mesosphere.marathon.state.{ AppDefinition, Region, RunSpec }
->>>>>>> 6d26eaf6
 import mesosphere.mesos.ResourceMatcher.ResourceSelector
 import org.apache.mesos.Protos.Offer
 
@@ -25,11 +21,7 @@
     * @param givenAcceptedResourceRoles The resource roles for which to look.
     */
   def matchOffer(runSpec: RunSpec, offer: Offer, knownInstances: => Seq[Instance],
-<<<<<<< HEAD
-    givenAcceptedResourceRoles: Set[String], conf: MatcherConf, homeFaultDomain: Option[FaultDomain])(implicit clock: Clock): ResourceMatchResponse = {
-=======
     givenAcceptedResourceRoles: Set[String], conf: MatcherConf, localRegion: Option[Region] = None)(implicit clock: Clock): ResourceMatchResponse = {
->>>>>>> 6d26eaf6
     val acceptedResourceRoles: Set[String] = {
       val roles = if (runSpec.acceptedResourceRoles.isEmpty) {
         givenAcceptedResourceRoles
@@ -41,11 +33,7 @@
     }
 
     val resourceMatchResponse =
-<<<<<<< HEAD
-      ResourceMatcher.matchResources(offer, runSpec, knownInstances, ResourceSelector.any(acceptedResourceRoles), conf, homeFaultDomain = homeFaultDomain)
-=======
       ResourceMatcher.matchResources(offer, runSpec, knownInstances, ResourceSelector.any(acceptedResourceRoles), conf, localRegion = localRegion)
->>>>>>> 6d26eaf6
 
     def logInsufficientResources(): Unit = {
       val runSpecHostPorts = runSpec match {
