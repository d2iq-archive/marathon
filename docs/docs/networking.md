---
title: Networking
---

# Networking

This document describes the networking API released as of Marathon 1.5.

While Marathon continues to support the [legacy ports API](ports.html) that was shipped in versions 1.4.x and prior, all new applications should be declared using the new, non-deprecated networking API fields that are documented here.

Applications using the old networking API fields will be automatically migrated to the new networking API in Marathon 1.5.x. See the [Migrating to the 1.5 Networking API]({{ site.baseurl }}/docs/upgrade/network-api-migration.html) for more information on changes you may need to make to your applications.

### VIPs

If you are running Marathon within a [DC/OS cluster](https://dcos.io/get-started), you can use [virtual addresses (VIPs)](https://dcos.io/docs/1.8/usage/service-discovery/virtual-ip-addresses/) to make ports management easier.
VIPs simplify inter-app communication and implement a reliable service-oriented architecture.
VIPs map traffic from a single virtual address to multiple IP addresses and ports.

### Configuration

Several [command-line flags](command-line-flags.html) determine Marathon's behavior with respect to networking.

* `default_network_name` is injected as the `name` of a `container` mode network when left blank by an application.
* `local_port_min` and `local_port_max` define a port range from which Marathon automatically allocates *service-port*s.

## Networking Modes

Marathon apps and pods declare `networks` the same way.
Three networking modes are supported:

### `host` Networking

In `host` networking, an application shares the network namespace of the Mesos agent
process, typically the host network namespace.

### `container` Networking

An application should be allocated its own network namespace and IP address;
Mesos network isolators are responsible for providing backend support for this.
When using the Docker containerizer, this translates to a Docker "user" network.
Container networks are named, either explicitly by an application or else via `--default_network_name`.
Unnamed container networks will fail to validate if `--default_network_name` is not specified by the operator.

### `container/bridge` Networking

Similar to `container`, an application should be allocated its own network namespace and IP address;
Mesos CNI provides a special `mesos-bridge` that application containers are attached to.
When using the Docker containerizer, this translates to the Docker "default bridge" network.

*NOTE*: All network modes are supported for both the Mesos and Docker containerizers.

### Usage:

<<<<<<< HEAD
* An application can join one or more `container` mode networks. When joining multiple container networks, additional restrictions are imposed on *port-mapping* entries (see *Port Mappings* for details).
* An application can only join one `host` mode network; this is the default if an app definition does not declare a `networks` field.
* An application can only join one `container/bridge` network.
* An application cannot mix networking modes. You must specify a single `host` network, a single `container/bridge` network, or one or more `container` networks.
=======
* An application may join one or more `container` mode networks, with caveats:
    * Docker containerizer **does not support** multiple `container` mode networks (this limitation is imposed by Mesos).
    * When joining multiple container networks, additional restrictions are imposed on *port-mapping* entries (see *Port Mappings* for details).
* An application may only join one `host` mode network; this is the default if an app definition does not declare a `networks` field.
* An application may only join one `container/bridge` network.
* An application cannot mix networking modes: either specify a single `host` network, or; single `container/bridge` network, or; one or more `container` networks.
>>>>>>> 5986269c

## Ports for Marathon Apps

Marathon apps declare ports differently than pods.
The following section is only relevant to Marathon apps.

### Terminology

#### Port Types

##### *container-port*:

Specifies a port within a container.
`containerPort` is specified as a field of a *port-mapping* or *endpoint* when using `container` or `container/bridge` mode networking.

##### *host-port*:

Specifies a port to allocate from the resources offered by a Mesos agent.
`hostPort` is specified as a field of a *port-mapping* or *endpoint* when using `container` or `container/bridge` mode networking.
`port` is specified as a field of a *port-definition* when using `host` mode networking.

**Note:** Only host ports are made available to a task through environment variables.

##### *service-port*:

When you create a new application in Marathon (either through the REST API or the front end), you may assign one or more service ports to it.
You can specify all valid port numbers as service ports, or you can use `0` to indicate that Marathon should allocate free service ports to the app automatically.
Marathon allocates service ports from the range defined by the `--local_port_min` and `--local_port_max` command line flags.
If you choose your own service port, you must ensure that it is unique across all of your applications.

See [the port definition section](#port-definition) for more information.

**Note:** Pods (endpoints) do not support service ports.

#### Declaring ports in an application

##### *endpoint*:

Endpoints are declared only by the containers of a Pod.
See the documentation for [pods](pods.html).

##### *port-definition*:

Port-definitions are used only with `host` mode networking.
A *port-definition* (specifically its `port` field) is interpreted through the lens of the `requirePorts` app field:

* When `requirePorts` is `false` (default), a port-definition's `port` is considered the *service-port* and a *host-port* is dynamically chosen by Marathon.
* When `requirePorts` is `true`, a port-definition's `port` is considered both a *host-port* and *service-port*, otherwise;
* The special `port` value of `0` tells Marathon to select any *host-port* from a Mesos resource offer and any *service-port* from the configured service port range.

##### *port-mapping*:

A *port-mapping* declares a *container-port* for an application, possibly linking that *container-port* to a *host-port* and *service-port*.
Marathon communicates *container-port*/*host-port* links (aka "mappings") to Mesos when launching instances of the application.
Port-mappings are used with both `container` and `container/bridge` networking.
Marathon ignores the value of `requirePorts` when interpreting a *port-mapping*.
* The special `containerPort` value of `0` tells Marathon to internally assign the (eventually) allocated *host-port* to `containerPort`.
* The special `hostPort` value of `0` tells Marathon to select any *host-port* from a Mesos resource offer.
* The special `servicePort` value of `0` tells Marathon to select any *service-port* from the configured *service-port* range.

### Port Definitions

#### Summary

* Review *port-definition*, *host-port*, and *service-port* in (Terminology)[#Terminology].
* Location in app definition: `{ "portDefinitions": [ <port-definition>... ], "requirePorts": <bool>, ... }`
* Used in conjunction with `host` mode networking.
* `requirePorts` applies to `portDefinitions`.
* If no `portDefinitions` are defined (or defined as `null`) at create-time, default to `{ "portDefinitions": [ { "port": 0, "name": "default" } ], ... }`
    * Specify an empty array (`[]`) to indicate NO ports are used by the app; no default is injected in this case.
* Ignored when used in conjunction with other networking modes.
    * NOTE: Future versions of Marathon may fail to validate apps that declare `portDefinitions` with network modes other than `host`.

### Port Mappings

Summary:

* Review *port-mapping*, *container-port*, and *host-port* in (Terminology)[#Terminology].
* Location in app definition: `{ "container": { "portMappings": [ <port-mapping>... ], ... }, ... }`
* Used in conjunction with `container` and `container/bridge` mode networking.
* When using `container/bridge` mode networking, an unspecified (`null`) value for `hostPort` is translated to `"hostPort": 0`.
* `requirePorts` does not apply to `portMappings`.
* If unspecified (`null`) at create-time, defaults to `{ "portMappings": [ { "containerPort": 0, "name": "default" } ], ... }`
    * Specify an empty array (`[]`) to indicate NO ports are used by the app; no default is injected in this case.
    * **NOTE:** When using `container/bridge` mode, the default *port-mapping* also sets `"hostPort: 0"`.
* Ignored when used in conjunction with other networking modes.
    * **NOTE:** Future versions of Marathon may fail to validate apps that declare `container.portMappings` with network modes other than `container` or `container/bridge`.
* When used in conjunction with multiple container networks, each mapping entry that specifies a `hostPort` must also declare a `networkNames` value with a single item, identifying the network for which the mapping applies (a single `hostPort` may be mapped to only one container network, and `networkNames` defaults to all container networks for a pod or app).

## Downward API

### Per-Task Environment Variables

If a port is named `NAME`, it will be accessible via the environment variable `$PORT_NAME`.
Every *host-port* value is also exposed to the running application instance via environment variables `$PORT0`, `$PORT1`, etc.
Each Marathon application is given a single port by default, so `$PORT0` will normally be available, except for apps that specifically declare "no ports".
Variables are generated for all apps, regardless of whether the app uses the Mesos or Docker containerizer.
It is **highly recommended** to name the ports of an app to provide clarity with respect to the app configuration and intended use of each port.

When using `container` or `container/bridge` mode networking, be sure to bind your application to the `containerPort`s you have specified in your `portMapping`s.
If you have set `containerPort` to `0`, this will be the same as `hostPort` and you can use the `$PORTxxx` environment variables.

Additional [per-task enviroment variables](task-environment-variables.html) are also provided.

### Discovery Via Mesos

#### DiscoveryInfo and port `labels`:

* `labels` may be defined for items of `portDefinitions` as well as for items of `portMappings`. These labels are sent to Mesos via `DiscoveryInfo` protobufs at instance-launch time.
* Given a mapping or endpoint, we generate a port `DiscoveryInfo` for every combination of specified protocols and associated networks. (IE, if an `Endpoint` specifies 2 protocols and is associated with 3 container networks, then a total of 6 `DiscoveryInfo` protobufs would be generated for that single `Endpoint`).
* Marathon injects a `network-scope` label into the port `DiscoveryInfo` to disambiguate between a *host-port* and *container-port*.
    * A scope value of `host` is used for *host-port* discovery.
    * A scope value of `container` is used for *container-port* discovery.
* For *container-port* discovery, Marathon also injects a `network-name` label into the respective port `DiscoveryInfo`.

#### Virtual addresses

See the DC/OS documentation for [virtual addresses (VIPs)](https://dcos.io/docs/1.8/usage/service-discovery/virtual-ip-addresses/).

## Examples

### `host` Mode

`host` mode networking is the default networking mode for all apps.
If your app uses Docker containers, it not necessary to `EXPOSE` ports in your `Dockerfile`.

#### Using `host` Mode

Host mode is enabled by default for all apps and all container types.
If you wish to be explicit, you can also specify it manually through the `networks` property:

```json
  "networks": [ { "mode": "host" } ],
  "container": {
    "type": "MESOS",
    "docker": {
      "image": "my-image:1.0"
    }
  },
```

#### Specifying Ports

You can specify the ports that are available through the `portDefinitions` array:

```json
    "portDefinitions": [
      {"port": 0, "name": "http"}, {"port": 0, "name": "https"}, {"port": 0, "name": "mon"}
    ],
```


In this example, we specify three dynamically assigned host ports, which would then be available to our command via the environment variables `$PORT_HTTP`, `$PORT_HTTPS` and `$PORT_MON`.
Marathon will also associate three dynamically selected service ports to these three host ports.

You can also specify specific service ports:

```json
    "portDefinitions": [
        {"port": 2001, "name": "http"}, {"port": 2002, "name": "https"}, {"port": 3000, "name": "mon"}
    ],
```

In this case, host ports `$PORT_HTTP`, `$PORT_HTTPS` and `$PORT_MON` remain dynamically assigned.
However, the three service ports for this application are now `2001`, `2002` and `3000`.

In this example, as with the previous one, it is necessary to use a service discovery solution such as HAProxy to proxy requests from service ports to host ports.

If you want the application's service ports to be equal to its host ports, you can set `requirePorts` to `true` (`requirePorts` is `false` by default).
This will tell Marathon to only schedule this application on agents that have these ports available:

```json
    "portDefinitions": [
        {"port": 2001, "name": "http"}, {"port": 2002, "name": "https"}, {"port": 3000, "name": "mon"}
    ],
    "requirePorts" : true
```

The service and host ports (including the environment variables `$PORT_HTTP`, `$PORT_HTTPS`, and `$PORT_MON`), are both now `2001`, `2002` and `3000`.

This property is useful if you don't use a service discovery solution to proxy requests from service ports to host ports.


Each *port-definition* in a `portDefinitions` array allows you to specify a `protocol`, a `name` and `labels` for each definition.
When starting new tasks, Marathon will pass this metadata to Mesos.
Mesos will expose this information in the `discovery` field of the task.
Custom network discovery solutions can consume this field.

Example *port-definition* requesting a dynamic `tcp` port named `http` with the label `VIP_0` set to `10.0.0.1:80`:

```json
    "portDefinitions": [
        {
            "port": 0,
            "protocol": "tcp",
            "name": "http",
            "labels": {"VIP_0": "10.0.0.1:80"}
        }
    ],
```

The `port` field is mandatory.
The `protocol`, `name` and `labels` fields are optional.

#### Referencing Ports

You can reference the *host-port*s in the Dockerfile for our fictitious app as follows:

```sh
CMD ./my-app --http-port=$PORT_HTTP --https-port=$PORT_HTTPS --monitoring-port=$PORT_MON
```

Alternatively, if you are not using Docker, or had specified a `cmd` in your Marathon application definition, it works in the same way:

```json
    "cmd": "./my-app --http-port=$PORT_HTTP --https-port=$PORT_HTTPS --monitoring-port=$PORT_MON"
```

### `container` and `container/bridge` Mode

Bridge mode networking allows you to map host ports to ports inside your containers.
It is particularly useful if you are using a container image with fixed port assignments that you can't modify.

**Note:** It is not necessary to `EXPOSE` ports in your Dockerfile when using Docker container images.

#### Enabling `container/bridge` Mode

Specify `container/bridge` mode through the `networks` property:

```json
  "networks": [ { "mode": "container/bridge" } ],
  "container": {
    "type": "MESOS",
    "docker": {
      "image": "my-image:1.0"
    }
  },
```

#### Enabling `container` Mode

Specify `container` mode through the `network` property:

```json
  "networks": [ { "mode": "container", "name": "someUserNetwork" } ],
  "container": {
    "type": "MESOS",
    "docker": {
      "image": "my-image:1.0"
    }
  }
```

If there is a `--default_network_name` configured for Marathon, then specifying a network name for the `container` network is optional:
`container` networks with an unspecified (`null`) `name` will inherit the value of the `--default_network_name` flag.

#### Specifying Ports

Port mappings are similar to passing `-p` into the Docker command line and specify a relationship between a port on the host machine and a port inside the container.
In this case, the `portMappings` array is used **instead** of the `portDefinitions` array used in host mode.

Port mappings are specified inside a `container` object:

```json
  "networks": [ { "mode": "container/bridge" } ],
  "container": {
    "type": "MESOS",
    "docker": {
      "image": "my-image:1.0"
    },
    "portMappings": [
      { "containerPort": 0, "hostPort": 0, "name": "http" },
      { "containerPort": 0, "hostPort": 0, "name": "https" },
      { "containerPort": 0, "hostPort": 0, "name": "mon" }
    ]
  }
```

In this example, we specify 3 mappings.
A value of `0` will ask Marathon to dynamically assign a value for `hostPort`.
In this case, setting `containerPort` to `0` will cause it to have the same value as `hostPort`.
These values are available inside the container as `$PORT_HTTP`, `$PORT_HTTPS` and `$PORT_MON` respectively.

Alternatively, if our process running in the container had fixed ports, we might do something like the following:

```json
  "networks": [ { "mode": "container/bridge" } ],
  "container": {
    "type": "MESOS",
    "docker": {
      "image": "my-image:1.0"
    },
    "portMappings": [
      { "containerPort": 80, "hostPort": 0, "name": "http" },
      { "containerPort": 443, "hostPort": 0, "name": "https" },
      { "containerPort": 4000, "hostPort": 0, "name": "mon" }
    ]
  }
```

In this case, Marathon will randomly allocate host ports and map these to ports `80`, `443` and `4000` respectively.
The `$PORT_xxx` variables refer to the host ports.
In this case, `$PORT_HTTP` will be set to the value of `hostPort` for the first mapping, and so on.

##### Specifying Protocol

You can also specify the protocol for these port mappings.
The default is `tcp`:

```json
  "networks": [ { "mode": "container/bridge" } ],
  "container": {
    "type": "MESOS",
    "docker": {
      "image": "my-image:1.0"
    },
    "portMappings": [
      { "containerPort": 80, "hostPort": 0, "name": "http", "protocol": "tcp" },
      { "containerPort": 443, "hostPort": 0, "name": "https", "protocol": "tcp" },
      { "containerPort": 4000, "hostPort": 0, "name": "mon", "protocol": "udp" }
    ]
  }
```

##### Specifying Service Ports

By default, Marathon will create associated service ports for each of these declared mappings and dynamically assign them values.
Service ports are used by service discovery solutions and it is often desirable to set these to well known values.
You can assign well-known *service-port* values by defining a `servicePort` for each mapping:

```json
  "networks": [ { "mode": "container/bridge" } ],
  "container": {
    "type": "MESOS",
    "docker": {
      "image": "my-image:1.0"
    },
    "portMappings": [
      { "containerPort": 80, "hostPort": 0, "name": "http", "protocol": "tcp", "servicePort": 2000 },
      { "containerPort": 443, "hostPort": 0, "name": "https", "protocol": "tcp", "servicePort": 2001 },
      { "containerPort": 4000, "hostPort": 0, "name": "mon", "protocol": "udp", "servicePort": 3000 }
    ]
  },
```

In this example, the host ports `$PORT_HTTP`, `$PORT_HTTPS` and `$PORT_MON` remain dynamically assigned.
However, the service ports for this application are now `2001`, `2002` and `3000`.
An external proxy, like HAProxy, may be configured to route from the service ports to the host ports.

#### Referencing Ports

If you set `containerPort` to `0`, then you should specify ports in the Dockerfile for our fictitious app as follows:

```sh
CMD ./my-app --http-port=$PORT_HTTP --https-port=$PORT_HTTPS --monitoring-port=$PORT_MON
```

However, if you have defined non-zero `containerPort` values, simply use the same values in the Dockerfile:

```sh
CMD ./my-app --http-port=80 --https-port=443 --monitoring-port=4000
```

Alternatively, you can specify a `cmd` in your Marathon application definition, it works in the same way as before:

```json
"cmd": "./my-app --http-port=$PORT_HTTP --https-port=$PORT_HTTPS --monitoring-port=$PORT_MON"
```

Or, if you've used fixed values:

```json
"cmd": "./my-app --http-port=80 --https-port=443 --monitoring-port=4000"
```<|MERGE_RESOLUTION|>--- conflicted
+++ resolved
@@ -51,19 +51,12 @@
 
 ### Usage:
 
-<<<<<<< HEAD
-* An application can join one or more `container` mode networks. When joining multiple container networks, additional restrictions are imposed on *port-mapping* entries (see *Port Mappings* for details).
-* An application can only join one `host` mode network; this is the default if an app definition does not declare a `networks` field.
+* An application can join one or more `container` mode networks, with caveats:
+    * The Docker containerizer **does not support** multiple `container` mode networks (this limitation is imposed by Mesos).
+    * When joining multiple container networks, additional restrictions are imposed on *port-mapping* entries (see *Port Mappings* for details).
+* An application can only join one `host` mode network. This is the default if an app definition does not declare a `networks` field.
 * An application can only join one `container/bridge` network.
-* An application cannot mix networking modes. You must specify a single `host` network, a single `container/bridge` network, or one or more `container` networks.
-=======
-* An application may join one or more `container` mode networks, with caveats:
-    * Docker containerizer **does not support** multiple `container` mode networks (this limitation is imposed by Mesos).
-    * When joining multiple container networks, additional restrictions are imposed on *port-mapping* entries (see *Port Mappings* for details).
-* An application may only join one `host` mode network; this is the default if an app definition does not declare a `networks` field.
-* An application may only join one `container/bridge` network.
-* An application cannot mix networking modes: either specify a single `host` network, or; single `container/bridge` network, or; one or more `container` networks.
->>>>>>> 5986269c
+* An application cannot mix networking modes: you must either specify a single `host` network, a single `container/bridge` network, or one or more `container` networks.
 
 ## Ports for Marathon Apps
 
