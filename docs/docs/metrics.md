---
title: Metrics
---

# Metrics

Marathon uses [Dropwizard Metrics](https://github.com/dropwizard/metrics)
for its metrics. You can query the current metric values via the
`/metrics` HTTP endpoint.

For the specific syntax see the
[metrics command-line flags]({{ site.baseurl }}/docs/command-line-flags.html#metrics-flags)
section.

## Stability of metric names

Although we try to prevent unnecessary disruptions, we do not provide
stability guarantees for metric names between major and minor releases.

## Metric types

Marathon has the following metric types:

* a `counter` is a monotonically increasing integer, for instance, the
  number of Mesos `revive` calls performed since Marathon became
  a leader.
* a `gauge` is a current measurement, for instance, the number of apps
  currently known to Marathon.
* a `histogram` is a distribution of values in a stream of measurements,
  for instance, the number of apps in group deployments.
* a `meter` measures the rate at which a set of events occur.
* a `timer` is a combination of a meter and a histogram, which measure
  the duration of events and the rate of their occurrence.

Histograms and timers are backed with reservoirs leveraging
[HdrHistogram](http://hdrhistogram.org/).

## Units of measurement

A metric measures something either in abstract quantities, or in the
following units:

* `bytes`
* `seconds`

## Metric names

All metric names are prefixed with `marathon` by default. The prefix can
be changed using `--metrics_prefix` command-line flag.

Metric name components are joined with dots. Components may have dashes
in them.

A metric type and a unit of measurement (if any) are appended to
a metric name. A couple of examples:

* `marathon.apps.active.gauge`
* `marathon.http.event-streams.responses.size.counter.bytes`

## Prometheus reporter

The Prometheus reporter is enabled by default, and it can be disabled
with `--disable_metrics_prometheus` command-line flag. Metrics in the
Prometheus format are available at `/metrics/prometheus`.

Dots and dashes in metric names are replaced with underscores.

## StatsD reporter

The StatsD reporter can be enabled with `--metrics_statsd` command-line
flag. It sends metrics over UDP to the host and port specified with
`--metrics_statsd_host` and `--metrics_statsd_port` respectively.

## DataDog reporter

The DataDog reporter can be enabled with `--metrics_datadog`
command-line flag. It sends metrics over UDP to the host and port
specified with `--metrics_datadog_host` and `--metrics_datadog_port`
respectively.

Marathon can send metrics to a DataDog agent over UDP, or directly to
the DataDog cloud over HTTP. It is specified using
`--metrics_datadog_protocol`. Its possible values are `udp` (default)
and `api`. If `api` is chosen, your DataDog API key can be supplied with
`--metrics_datadog_api_key`.

Dashes in metric names are replaced with underscores.

## Important metrics

* `marathon.apps.active.gauge` — the number of active apps.
* `marathon.deployments.active.gauge` — the number of active
  deployments.
* `marathon.deployments.counter` — the count of deployments received
  since the current Marathon instance became a leader.
* `marathon.deployments.dismissed.counter` — the count of deployments
  dismissed since the current Marathon instance became a leader;
  a deployment might be dismissed by Marathon, when there are too many
  concurrent deployments.
* `marathon.groups.active.gauge` — the number of active groups.
* `marathon.leadership.duration.gauge.seconds` — the duration of
  current leadership.
* `marathon.persistence.gc.runs.counter` — the count of Marathon GC runs
  since it became a leader.
* `marathon.persistence.gc.compaction.duration.timer.seconds` —
  a histogram of Marathon GC compaction phase durations, and a meter for
  compaction durations.
* `marathon.persistence.gc.scan.duration.timer.seconds` — a histogram of
  Marathon GC scan phase durations, and a meter for scan durations.
* `marathon.instances.running.gauge` — the number of running instances
  at the moment.
* `marathon.instances.staged.gauge` — the number of instances staged at
  the moment.
* `marathon.uptime.gauge.seconds` — uptime of the current Marathon
  instance.

### Mesos-specific metrics

* `marathon.tasks.launched.counter` — the count of Mesos tasks
  launched by the current Marathon instance since it became a leader.
* `marathon.mesos.calls.revive.counter` — the count of Mesos `revive`
  calls made since the current Marathon instance became a leader.
* `marathon.mesos.calls.suppress.counter` — the count of Mesos
  `suppress` calls made since the current Marathon instance became
  a leader.
* `marathon.mesos.offer-operations.launch-group.counter` — the count of
  `LaunchGroup` offer operations made since the current Marathon
  instance became a leader.
* `marathon.mesos.offer-operations.launch.counter` — the count of
  `Launch` offer operations made since the current Marathon instance
  became a leader.
* `marathon.mesos.offer-operations.reserve.counter` — the count of
  `Reserve` offer operations made since the current Marathon instance
  became a leader.
* `marathon.mesos.offers.declined.counter` — the count of offers
  declined since the current Marathon instance became a leader.
* `marathon.mesos.offers.incoming.counter` — the count of offers
  received since the current Marathon instance became a leader.
* `marathon.mesos.offers.used.counter` — the count of offers used since
  the current Marathon instance became a leader.

### HTTP-specific metrics

* `marathon.http.event-streams.responses.size.counter.bytes` — the size
  of data sent to clients over event streams since the current Marathon
  instance became a leader.
* `marathon.http.requests.size.counter.bytes` — the total size of
  all requests since the current Marathon instance became a leader.
* `marathon.http.requests.size.gzipped.counter.bytes` — the total size
  of all gzipped requests since the current Marathon instance became
  a leader.
* `marathon.http.responses.size.counter.bytes` — the total size of all
  responses since the current Marathon instance became a leader.
* `marathon.http.responses.size.gzipped.counter.bytes` — the total size
  of all gzipped responses since the current Marathon instance became
  a leader.
* `marathon.http.requests.active.gauge` — the number of active requests.
<<<<<<< HEAD
* `marathon.http.responses.1xx.rate` — the rate of `1xx` responses.
* `marathon.http.responses.2xx.rate` — the rate of `2xx` responses.
* `marathon.http.responses.3xx.rate` — the rate of `3xx` responses.
* `marathon.http.responses.4xx.rate` — the rate of `4xx` responses.
* `marathon.http.responses.5xx.rate` — the rate of `5xx` responses.
=======
* `marathon.http.responses.1xx.rate.meter` — the rate of `1xx` responses.
* `marathon.http.responses.2xx.rate.meter` — the rate of `2xx` responses.
* `marathon.http.responses.3xx.rate.meter` — the rate of `3xx` responses.
* `marathon.http.responses.4xx.rate.meter` — the rate of `4xx` responses.
* `marathon.http.responses.5xx.rate.meter` — the rate of `5xx` responses.
>>>>>>> c45da123
* `marathon.http.requests.duration.timer.seconds` — a histogram of
  request durations, and a meter for request durations.
* `marathon.http.requests.get.duration.timer.seconds` — the same but for
  `GET` requests only.
* `marathon.http.requests.post.duration.timer.seconds` — the same but
  for `POST` requests only.
* `marathon.http.requests.put.duration.timer.seconds` — the same but for
  `PUT` requests only.
* `marathon.http.requests.delete.duration.timer.seconds` — the same but
  for `DELETE` requests only.

### JVM-specific metrics

#### JVM buffer pools

* `marathon.jvm.buffers.mapped.gauge` — an estimate of the number of
  mapped buffers.
* `marathon.jvm.buffers.mapped.capacity.gauge.bytes` — an estimate of
  the total capacity of the mapped buffers in bytes.
* `marathon.jvm.buffers.mapped.memory.used.gauge.bytes` an estimate of
  the memory that the JVM is using for mapped buffers in bytes, or `-1L`
  if an estimate of the memory usage is not available.
* `marathon.jvm.buffers.direct.gauge` — an estimate of the number of
  direct buffers.
* `marathon.jvm.buffers.direct.capacity.gauge.bytes` — an estimate of
  the total capacity of the direct buffers in bytes.
* `marathon.jvm.buffers.direct.memory.used.gauge.bytes` an estimate of
  the memory that the JVM is using for direct buffers in bytes, or `-1L`
  if an estimate of the memory usage is not available.

#### JVM garbage collection

* `marathon.jvm.gc.<gc>.collections.gauge` — the total number
  of collections that have occurred
* `marathon.jvm.gc.<gc>.collections.duraration.gauge.seconds` — the
  approximate accumulated collection elapsed time, or `-1` if the
  collection elapsed time is undefined for the given collector.

#### JVM memory

* `marathon.jvm.memory.total.init.gauge.bytes` - the amount of memory
  in bytes that the JVM initially requests from the operating system
  for memory management, or `-1` if the initial memory size is
  undefined.
* `marathon.jvm.memory.total.used.gauge.bytes` - the amount of used
  memory in bytes.
* `marathon.jvm.memory.total.max.gauge.bytes` - the maximum amount of
  memory in bytes that can be used for memory management, `-1` if the
  maximum memory size is undefined.
* `marathon.jvm.memory.total.committed.gauge.bytes` - the amount of
  memory in bytes that is committed for the JVM to use.
* `marathon.jvm.memory.heap.init.gauge.bytes` - the amount of heap
  memory in bytes that the JVM initially requests from the operating
  system for memory management, or `-1` if the initial memory size is
  undefined.
* `marathon.jvm.memory.heap.used.gauge.bytes` - the amount of used heap
  memory in bytes.
* `marathon.jvm.memory.heap.max.gauge.bytes` - the maximum amount of
  heap memory in bytes that can be used for memory management, `-1` if
  the maximum memory size is undefined.
* `marathon.jvm.memory.heap.committed.gauge.bytes` - the amount of heap
  memory in bytes that is committed for the JVM to use.
* `marathon.jvm.memory.heap.usage.gauge` - the ratio of
  `marathon.jvm.memory.heap.used.gauge.bytes` and
  `marathon.jvm.memory.heap.max.gauge.bytes`.
* `marathon.jvm.memory.non-heap.init.gauge.bytes` - the amount of
  non-heap memory in bytes that the JVM initially requests from the
  operating system for memory management, or `-1` if the initial memory
  size is undefined.
* `marathon.jvm.memory.non-heap.used.gauge.bytes` - the amount of used
  non-heap memory in bytes.
* `marathon.jvm.memory.non-heap.max.gauge.bytes` - the maximum amount of
  non-heap memory in bytes that can be used for memory management, `-1`
  if the maximum memory size is undefined.
* `marathon.jvm.memory.non-heap.committed.gauge.bytes` - the amount of
  non-heap memory in bytes that is committed for the JVM to use.
* `marathon.jvm.memory.non-heap.usage.gauge` - the ratio of
  `marathon.jvm.memory.non-heap.used.gauge.bytes` and
  `marathon.jvm.memory.non-heap.max.gauge.bytes`.

#### JVM threads

* `marathon.threads.active.gauge` — the number of active threads.
* `marathon.threads.daemon.gauge` — the number of daemon threads.
* `marathon.threads.deadlocked.gauge` — the number of deadlocked
  threads.
* `marathon.threads.new.gauge` — the number of threads in `NEW` state.
* `marathon.threads.runnable.gauge` — the number of threads in
  `RUNNABLE` state.
* `marathon.threads.blocked.gauge` — the number of threads in `BLOCKED`
  state.
* `marathon.threads.timed-waiting.gauge` — the number of threads in
  `TIMED_WAITING` state.
* `marathon.threads.waiting.gauge` — the number of threads in `WAITING`
  state.
* `marathon.threads.terminated.gauge` —
  the number of threads in `TERMINATED` state.

## Alerting

Let's consider a few examples of alerting rules. We will use Prometheus
as our alerting tool, but please keep in mind that any alerting service
of your choice can be used instead.

Please note that particular threshold values are dependent on many
variables like the number of applications, a cluster size and so on.

For the syntax of Prometheus alerting rules please refer to
[its official documentation](https://prometheus.io/docs/prometheus/latest/configuration/alerting_rules/).

Alert whenever a Marathon instance goes down or restarts:

```yaml
  - alert: Marathon Uptime
    expr: up{job="marathon"} == 0
    for: 30s
    labels:
      severity: warning
    annotations:
      summary: It fires when a Marathon instance stops or restarts.
```

Alert when there are less than 2 out of 3 Marathon instances that are
up and running:

```yaml
  - alert: Marathon Too Few Instances
    expr: sum(up{job="marathon"}) < 2
    for: 30s
    labels:
      severity: critical
      annotations:
      summary: It fires when there are fewer Marathon instances up and running than expected.
```

Alert if Marathon's heap usage is too high:

```yaml
  - alert: Marathon Heap Usage
    expr: avg_over_time(marathon_jvm_memory_heap_used_gauge_bytes[10s]) > (5 * 1024 * 1024 * 1024)
    for: 10s
    labels:
      severity: critical
    annotations:
      summary: It fires when Marathon's heap is too big.
```

Alert if Marathon has too many threads:

```yaml
  - alert: Marathon Threads
    expr: avg_over_time(marathon_jvm_threads_active_gauge[10s]) > 300
    for: 10s
    labels:
      severity: critical
    annotations:
      summary: It fires when Marathon has too many threads.
```

Alert if Marathon dismisses deployments way too often:

```yaml
  - alert: Marathon Dismissed Deployments
    expr: rate(marathon_deployments_dismissed_counter[1m]) > 3
    for: 1m
    labels:
      severity: warning
    annotations:
      summary: It fires if there are too many deployments dismissed by Marathon.
```

Alert if Marathon receives offers, but is unable to use them for some
reason, i.e. insufficient resources:

```yaml
  - alert: Marathon Given No Suitable Offer
    expr: rate(marathon_mesos_offers_used_counter[1m]) == 0 and rate(marathon_mesos_offers_incoming_counter[1m]) > 0
    for: 1m
    labels:
      severity: warning
    annotations:
      summary: It fires if there are incoming Mesos offers, but none can be used by Marathon.
```

Alert if there are too many concurrent HTTP requests to Marathon:

```yaml
  - alert: Marathon HTTP Requests
    expr: avg_over_time(marathon_http_requests_active_gauge[10s]) > 100
    for: 10s
    labels:
      severity: critical
    annotations:
      summary: It fires if there are too many concurrent HTTP requests to Marathon.
```

Alert if Marathon responds with a 5xx status code:

```yaml
  - alert: Marathon HTTP 5xx Responses
    expr: marathon_http_responses_5xx_rate_m1_rate > 0
    for: 10s
    labels:
      severity: critical
    annotations:
      summary: It fires if Marathon responds with a 5xx status codes.
```

Alert if Marathon has too many staged instances, which might indicate
that Marathon does not receive offers with enough resources or

```yaml
  - alert: Marathon Too Many Staged Instances
    expr: marathon_instances_staged_gauge > 100
    for: 10s
    labels:
      severity: warning
    annotations:
      summary: It fires if Marathon has too many staged instances.
```<|MERGE_RESOLUTION|>--- conflicted
+++ resolved
@@ -155,19 +155,11 @@
   of all gzipped responses since the current Marathon instance became
   a leader.
 * `marathon.http.requests.active.gauge` — the number of active requests.
-<<<<<<< HEAD
-* `marathon.http.responses.1xx.rate` — the rate of `1xx` responses.
-* `marathon.http.responses.2xx.rate` — the rate of `2xx` responses.
-* `marathon.http.responses.3xx.rate` — the rate of `3xx` responses.
-* `marathon.http.responses.4xx.rate` — the rate of `4xx` responses.
-* `marathon.http.responses.5xx.rate` — the rate of `5xx` responses.
-=======
 * `marathon.http.responses.1xx.rate.meter` — the rate of `1xx` responses.
 * `marathon.http.responses.2xx.rate.meter` — the rate of `2xx` responses.
 * `marathon.http.responses.3xx.rate.meter` — the rate of `3xx` responses.
 * `marathon.http.responses.4xx.rate.meter` — the rate of `4xx` responses.
 * `marathon.http.responses.5xx.rate.meter` — the rate of `5xx` responses.
->>>>>>> c45da123
 * `marathon.http.requests.duration.timer.seconds` — a histogram of
   request durations, and a meter for request durations.
 * `marathon.http.requests.get.duration.timer.seconds` — the same but for
@@ -368,7 +360,7 @@
 
 ```yaml
   - alert: Marathon HTTP 5xx Responses
-    expr: marathon_http_responses_5xx_rate_m1_rate > 0
+    expr: marathon_http_responses_5xx_rate_m1_rate_meter > 0
     for: 10s
     labels:
       severity: critical
