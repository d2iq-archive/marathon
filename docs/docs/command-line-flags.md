--- conflicted
+++ resolved
@@ -116,11 +116,7 @@
     before killing it. See also `--task_launch_confirm_timeout`.
 * `--zk` (Optional. Default: `zk://localhost:2181/marathon`): ZooKeeper URL for storing state.
     Format: `zk://host1:port1,host2:port2,.../path`
-<<<<<<< HEAD
-    - <span class="label label-default">v1.1.2</span> Format: `zk://user:pass@host1:port1,host2:port2,.../path`.
-=======
-    - <span class="label label-default">v1.1.2</span> Format: `zk://user:pass@host1:port1,user:pass@host2:port2,.../path`.
->>>>>>> bdacc18b
+    <span class="label label-default">v1.1.2</span> Format: `zk://user:pass@host1:port1,host2:port2,.../path`.
     When authentication is enabled the default ACL will be changed and all subsequent reads must be done using the same auth.
 * `--zk_max_versions` (Optional. Default: 50): Limit the number of versions
     stored for one entity.
