#%RAML 1.0 Library
types:
  InstanceId:
    type: string
    pattern: ^(.+)\.(instance-|marathon-)([^\.]+)$
  Name:
    type: string
    pattern: ^[a-z0-9]([-a-z0-9]*[a-z0-9])?$
    maxLength: 63
    minLength: 1
  LegacyName:
    type: string
    pattern: ^[a-z0-9]([-a-z0-9]*[a-z0-9])?$
    minLength: 1
    usage: |
      Same as `Name` but without a max-length, useful for older v2 names for which length
      validation has historically been lax.
  PathId:
    type: string
    pattern: ^(\/?((\.\.)|(([a-z0-9]|[a-z0-9][a-z0-9\-]*[a-z0-9])\.)*([a-z0-9]|[a-z0-9][a-z0-9\-]*[a-z0-9]))?($|\/))+$
    minLength: 1
    example: /ops/audit
    description: |
      Unique identifier for the pod consisting of a series of names separated by slashes.
      Each name must be at least 1 character and may only contain digits (`0-9`), dashes
      (`-`), dots (`.`), and lowercase letters (`a-z`). The name may not begin or end with a dash.
  Uri:
    type: string
    minLength: 1
    maxLength: 1024
  Path:
    type: string
    minLength: 1
    maxLength: 1024
  HttpScheme:
    type: string
    enum: [ HTTP, HTTPS ]
    description: The http scheme to use
  IpProtocol:
    type: string
    enum: [ IPv4 ]
  PersistenceId:
    type: string
    pattern: ^([^#]+)[#]([^#]+)[#]([^#]+)$
  ReadMode:
    type: string
    enum: [RO, RW]
  NetworkProtocol:
    type: string
    enum: [tcp, udp, "udp,tcp"]
    description: Protocol of the port (tcp, udp)
    default: tcp
  TaskLostBehavior:
    type: string
    enum: [WAIT_FOREVER, RELAUNCH_AFTER_TIMEOUT]
    default: WAIT_FOREVER
    description: |
      When Marathon receives a TASK_LOST status update indicating that the
      agent running the task is gone, this property defines whether Marathon
      will launch the task on another node or not. Defaults to WAIT_FOREVER"
<<<<<<< HEAD

  Message:
    type: object
    properties:
      message: string
=======
  MesosTaskState:
    type: string
    enum:
      - TASK_ERROR
      - TASK_FAILED
      - TASK_FINISHED
      - TASK_KILLED
      - TASK_KILLING
      - TASK_RUNNING
      - TASK_STAGING
      - TASK_STARTING
      - TASK_UNREACHABLE
      - TASK_UNREACHABLE
      - TASK_GONE
      - TASK_DROPPED
>>>>>>> 3e71bcde
<|MERGE_RESOLUTION|>--- conflicted
+++ resolved
@@ -58,13 +58,6 @@
       When Marathon receives a TASK_LOST status update indicating that the
       agent running the task is gone, this property defines whether Marathon
       will launch the task on another node or not. Defaults to WAIT_FOREVER"
-<<<<<<< HEAD
-
-  Message:
-    type: object
-    properties:
-      message: string
-=======
   MesosTaskState:
     type: string
     enum:
@@ -80,4 +73,7 @@
       - TASK_UNREACHABLE
       - TASK_GONE
       - TASK_DROPPED
->>>>>>> 3e71bcde
+  Message:
+    type: object
+    properties:
+      message: string