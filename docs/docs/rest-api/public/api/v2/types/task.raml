#%RAML 1.0 Library
uses:
  health: healthCheck.raml
  check: check.raml
  localVolumes: localVolumes.raml
  numbers: numberTypes.raml
  strings: stringTypes.raml

types:

  NetworkInfoIPAddress:
    type: object
    properties:
      ipAddress: string
      protocol: strings.IpProtocol

  NetworkInfo:
    type: object
    properties:
      hostName: string
      hostPorts: integer[]
      ipAddresses: NetworkInfoIPAddress[]

  Status:
    type: object
    properties:
      stagedAt: datetime
      startedAt?: datetime
      mesosStatus?: string
      condition: strings.Condition
      networkInfo: NetworkInfo

  # Not to be confused with network.IpAddress
  IpAddr:
    type: object
    properties:
      ipAddress: string
      protocol: strings.IpProtocol

  Task:
    type: object
    properties:
      appId: strings.PathId
      healthCheckResults?: health.Health[]
      checkResult?: check.CheckStatus
      host: string
      id: string
      ipAddresses?: IpAddr[]
      ports?: numbers.Port[]
      servicePorts?: numbers.Port[]
      slaveId?: string
      state: strings.MesosTaskState
      stagedAt?: string
      startedAt?: string
      version?: string
      localVolumes?: localVolumes.LocalVolumeId[]
      region?: string
      zone?: string
      role: string

  TaskSingle:
    type: object
    properties:
      task: Task

  TaskList:
    type: object
    properties:
      tasks: Task[]

  TaskStatusCondition:
    type: string
    enum: [ running, staging ]

<<<<<<< HEAD
  TaskCounts:
    type: object
    properties:
      tasksStaged: number
      tasksRunning: number
      tasksHealthy: number
      tasksUnhealthy: number
=======
  TaskFailure:
    type: object
    properties:
      appId: strings.PathId
      host: string
      message: string
      state: string
      taskId: string
      timestamp: datetime
      version: datetime
      slaveId?: string

  TaskCounts:
    type: object
    properties:
      staged:
        type: integer
        format: int32
      running:
        type: integer
        format: int32
      healthy:
        type: integer
        format: int32
      unhealthy:
        type: integer
        format: int32

  TaskLifeTime:
    type: object
    properties:
      averageSeconds: number
      medianSeconds: number

  TaskStats:
    type: object
    properties:
      counts: TaskCounts
      lifeTime?: TaskLifeTime

  Stats:
    type: object
    properties:
      stats: TaskStats

  TaskStatsByVersion:
    type: object
    properties:
      startedAfterLastScaling?: Stats
      withLatestConfig?: Stats
      withOutdatedConfig?: Stats
      totalSummary?: Stats
>>>>>>> a5a39f83
<|MERGE_RESOLUTION|>--- conflicted
+++ resolved
@@ -72,15 +72,6 @@
     type: string
     enum: [ running, staging ]
 
-<<<<<<< HEAD
-  TaskCounts:
-    type: object
-    properties:
-      tasksStaged: number
-      tasksRunning: number
-      tasksHealthy: number
-      tasksUnhealthy: number
-=======
   TaskFailure:
     type: object
     properties:
@@ -132,5 +123,4 @@
       startedAfterLastScaling?: Stats
       withLatestConfig?: Stats
       withOutdatedConfig?: Stats
-      totalSummary?: Stats
->>>>>>> a5a39f83
+      totalSummary?: Stats