"""Marathon pod acceptance tests for DC/OS."""

import common
import json
import os
import pods
import pytest
import shakedown
import time

from datetime import timedelta
from dcos import marathon, http
from shakedown import dcos_version_less_than, marthon_version_less_than, required_private_agents # NOQA
from urllib.parse import urljoin

from fixtures import sse_events, wait_for_marathon_and_cleanup # NOQA


PACKAGE_NAME = 'marathon'
DCOS_SERVICE_URL = shakedown.dcos_service_url(PACKAGE_NAME) + "/"


def get_pods_url(path=""):
    return "v2/pods/" + path


def get_pod_status_url(pod_id):
    path = pod_id + "/::status"
    return get_pods_url(path)


def get_pod_status(pod_id):
    url = urljoin(DCOS_SERVICE_URL, get_pod_status_url(pod_id))
    return http.get(url).json()


def get_pod_instances_url(pod_id, instance_id):
    # '/{id}::instances/{instance}':
    path = pod_id + "/::instances/" + instance_id
    return get_pods_url(path)


def get_pod_versions_url(pod_id, version_id=""):
    # '/{id}::versions/{version_id}':
    path = pod_id + "/::versions/" + version_id
    return get_pods_url(path)


def get_pod_versions(pod_id):
    url = urljoin(DCOS_SERVICE_URL, get_pod_versions_url(pod_id))
    return http.get(url).json()


def get_pod_version(pod_id, version_id):
    url = urljoin(DCOS_SERVICE_URL, get_pod_versions_url(pod_id, version_id))
    return http.get(url).json()


@shakedown.dcos_1_9
def test_create_pod():
    """Launch simple pod in DC/OS root marathon."""

    pod_def = pods.simple_pod()
    pod_id = pod_def['id']

    client = marathon.create_client()
    client.add_pod(pod_def)
    common.deployment_wait(service_id=pod_id)

    pod = client.show_pod(pod_id)
    assert pod is not None, "The pod has not been created"


@common.marathon_1_5
@pytest.mark.skipif("shakedown.ee_version() is None")
@pytest.mark.skipif("common.docker_env_not_set()")
def test_create_pod_with_private_image():
    """Deploys a pod with a private Docker image, using Mesos containerizer."""

    if not common.is_enterprise_cli_package_installed():
        common.install_enterprise_cli_package()

    username = os.environ['DOCKER_HUB_USERNAME']
    password = os.environ['DOCKER_HUB_PASSWORD']

    secret_name = "pullconfig"
    secret_value_json = common.create_docker_pull_config_json(username, password)
    secret_value = json.dumps(secret_value_json)

    pod_def = pods.private_docker_pod()
    pod_id = pod_def['id']
    common.create_secret(secret_name, secret_value)
    client = marathon.create_client()

    try:
        client.add_pod(pod_def)
        common.deployment_wait(timeout=timedelta(minutes=5).total_seconds(), service_id=pod_id)
        pod = client.show_pod(pod_id)
        assert pod is not None, "The pod has not been created"
    finally:
        common.delete_secret(secret_name)


@shakedown.dcos_1_9 # NOQA F811
@pytest.mark.usefixtures("wait_for_marathon_and_cleanup")
@pytest.mark.asyncio
async def test_event_channel_for_pods(sse_events):
    """Tests the Marathon event channel specific to pod events."""

    await common.assert_event('event_stream_attached', sse_events)

    pod_def = pods.simple_pod()
    pod_id = pod_def['id']

    # In strict mode all tasks are started as user `nobody` by default and `nobody`
    # doesn't have permissions to write files.
    if shakedown.ee_version() == 'strict':
        pod_def['user'] = 'root'
        common.add_dcos_marathon_user_acls()

    client = marathon.create_client()
    client.add_pod(pod_def)
    common.deployment_wait(service_id=pod_id)

    await common.assert_event('pod_created_event', sse_events)
    await common.assert_event('deployment_step_success', sse_events)

    pod_def["scaling"]["instances"] = 3
    client.update_pod(pod_id, pod_def)
    common.deployment_wait(service_id=pod_id)

    await common.assert_event('pod_updated_event', sse_events)


@shakedown.dcos_1_9
def test_remove_pod():
    """Launches a pod and then removes it."""

    pod_def = pods.simple_pod()
    pod_id = pod_def['id']

    client = marathon.create_client()
    client.add_pod(pod_def)
    common.deployment_wait(service_id=pod_id)

    client.remove_pod(pod_id)
    common.deployment_wait(service_id=pod_id)

    try:
        client.show_pod(pod_id)
    except Exception:
        pass
    else:
        assert False, "The pod has not been removed"


@shakedown.dcos_1_9
def test_multi_instance_pod():
    """Launches a pod with multiple instances."""

    pod_def = pods.simple_pod()
    pod_id = pod_def['id']
    pod_def["scaling"]["instances"] = 3

    client = marathon.create_client()
    client.add_pod(pod_def)
    common.deployment_wait(service_id=pod_id)

    status = get_pod_status(pod_id)
    assert len(status["instances"]) == 3, \
        "The number of instances is {}, but 3 was expected".format(len(status["instances"]))


@shakedown.dcos_1_9
def test_scale_up_pod():
    """Scales up a pod from 1 to 3 instances."""

    pod_def = pods.simple_pod()
    pod_def["scaling"]["instances"] = 1
    pod_id = pod_def['id']

    client = marathon.create_client()
    client.add_pod(pod_def)
    common.deployment_wait(service_id=pod_id)

    status = get_pod_status(pod_id)
    assert len(status["instances"]) == 1, \
        "The number of instances is {}, but 1 was expected".format(len(status["instances"]))

    pod_def["scaling"]["instances"] = 3
    client.update_pod(pod_id, pod_def)
    common.deployment_wait(service_id=pod_id)

    status = get_pod_status(pod_id)
    assert len(status["instances"]) == 3, \
        "The number of instances is {}, but 3 was expected".format(len(status["instances"]))


@shakedown.dcos_1_9
def test_scale_down_pod():
    """Scales down a pod from 3 to 1 instance."""

    pod_def = pods.simple_pod()
    pod_def["scaling"]["instances"] = 3
    pod_id = pod_def['id']

    client = marathon.create_client()
    client.add_pod(pod_def)
    common.deployment_wait(service_id=pod_id)

    status = get_pod_status(pod_id)
    assert len(status["instances"]) == 3, \
        "The number of instances is {}, but 3 was expected".format(len(status["instances"]))

    pod_def["scaling"]["instances"] = 1
    client.update_pod(pod_id, pod_def)
    common.deployment_wait(service_id=pod_id)

    status = get_pod_status(pod_id)
    assert len(status["instances"]) == 1, \
        "The number of instances is {}, but 1 was expected".format(len(status["instances"]))


@shakedown.dcos_1_9
def test_head_request_to_pods_endpoint():
    """Tests the pods HTTP end-point by firing a HEAD request to it."""

    url = urljoin(DCOS_SERVICE_URL, get_pods_url())
    result = http.head(url)
    assert result.status_code == 200


@shakedown.dcos_1_9
def test_create_and_update_pod():
    """Versions and reverting with pods"""

    pod_def = pods.simple_pod()
    pod_def["scaling"]["instances"] = 1
    pod_id = pod_def['id']

    client = marathon.create_client()
    client.add_pod(pod_def)
    common.deployment_wait(service_id=pod_id)

    pod_def["scaling"]["instances"] = 3
    client.update_pod(pod_id, pod_def)
    common.deployment_wait(service_id=pod_id)

    versions = get_pod_versions(pod_id)
    assert len(versions) == 2, "The number of versions is {}, but 2 was expected".format(len(versions))

    version1 = get_pod_version(pod_id, versions[0])
    version2 = get_pod_version(pod_id, versions[1])
    assert version1["scaling"]["instances"] != version2["scaling"]["instances"], \
        "Two pod versions have the same number of instances: {}, but they should not".format(
            version1["scaling"]["instances"])


# known to fail in strict mode
@pytest.mark.skipif("shakedown.ee_version() == 'strict'")
@shakedown.dcos_1_9
def test_two_pods_with_shared_volume():
    """Confirms that 1 container can read data in a volume that was written from the other container.
       The reading container fails if it can't read the file. So if there are 2 tasks after
       4 seconds we are good.
    """

    pod_def = pods.ephemeral_volume_pod()
    pod_id = pod_def['id']

    client = marathon.create_client()
    client.add_pod(pod_def)
    common.deployment_wait(service_id=pod_id)

    tasks = common.get_pod_tasks(pod_id)
    assert len(tasks) == 2, "The number of tasks is {} after deployment, but 2 was expected".format(len(tasks))

    time.sleep(4)

    tasks = common.get_pod_tasks(pod_id)
    assert len(tasks) == 2, "The number of tasks is {} after sleeping, but 2 was expected".format(len(tasks))


@shakedown.dcos_1_9
def test_pod_restarts_on_nonzero_exit_code():
    """Verifies that a pod get restarted in case one of its containers exits with a non-zero code.
       As a result, after restart, there should be two new tasks for different IDs.
    """

    pod_def = pods.simple_pod()
    pod_id = pod_def['id']
    pod_def["scaling"]["instances"] = 1
    pod_def['containers'][0]['exec']['command']['shell'] = 'sleep 5; echo -n leaving; exit 2'

    client = marathon.create_client()
    client.add_pod(pod_def)
    common.deployment_wait(service_id=pod_id)

    tasks = common.get_pod_tasks(pod_id)
    initial_id1 = tasks[0]['id']
    initial_id2 = tasks[1]['id']

    time.sleep(6)  # 1 sec past the 5 sec sleep in one of the container's command
    tasks = common.get_pod_tasks(pod_id)
    for task in tasks:
        assert task['id'] != initial_id1, "Got the same task ID"
        assert task['id'] != initial_id2, "Got the same task ID"


@shakedown.dcos_1_9
def test_pod_multi_port():
    """A pod with two containers is properly provisioned so that each container has a unique port."""

    pod_def = pods.ports_pod()
    pod_id = pod_def['id']

    client = marathon.create_client()
    client.add_pod(pod_def)
    common.deployment_wait(service_id=pod_id)

    pod = client.show_pod(pod_id)

    container1 = pod['instances'][0]['containers'][0]
    port1 = container1['endpoints'][0]['allocatedHostPort']
    container2 = pod['instances'][0]['containers'][1]
    port2 = container2['endpoints'][0]['allocatedHostPort']

    assert port1 != port2, "Containers' ports are equal, but they should be different"


@shakedown.dcos_1_9
def test_pod_port_communication():
    """ Test that 1 container can establish a socket connection to the other container in the same pod.
    """

    pod_def = pods.ports_pod()
    pod_id = pod_def['id']

    cmd = 'sleep 2; ' \
          'curl -m 2 localhost:$ENDPOINT_HTTPENDPOINT; ' \
          'if [ $? -eq 7 ]; then exit; fi; ' \
          '/opt/mesosphere/bin/python -m http.server $ENDPOINT_HTTPENDPOINT2'
    pod_def['containers'][1]['exec']['command']['shell'] = cmd

    client = marathon.create_client()
    client.add_pod(pod_def)
    common.deployment_wait(service_id=pod_id)

    tasks = common.get_pod_tasks(pod_id)
    assert len(tasks) == 2, "The number of tasks is {} after deployment, but 2 was expected".format(len(tasks))


@shakedown.dcos_1_9
@shakedown.private_agents(2)
def test_pin_pod():
    """Tests that a pod can be pinned to a specific host."""

    pod_def = pods.ports_pod()
    pod_id = pod_def['id']

    host = common.ip_other_than_mom()
    common.pin_pod_to_host(pod_def, host)

    client = marathon.create_client()
    client.add_pod(pod_def)
    common.deployment_wait(service_id=pod_id)

    tasks = common.get_pod_tasks(pod_id)
    assert len(tasks) == 2, "The number of tasks is {} after deployment, but 2 was expected".format(len(tasks))

    pod = client.list_pod()[0]
    assert pod['instances'][0]['agentHostname'] == host, "The pod didn't get pinned to {}".format(host)


@shakedown.dcos_1_9
def test_pod_health_check():
    """Tests that health checks work for pods."""

    pod_def = pods.ports_pod()
    pod_id = pod_def['id']

    client = marathon.create_client()
    client.add_pod(pod_def)
    common.deployment_wait(service_id=pod_id)

    tasks = common.get_pod_tasks(pod_id)
    for task in tasks:
        health = common.running_task_status(task['statuses'])['healthy']
        assert health, "One of the pod's tasks (%s) is unhealthy" % (task['name'])


@shakedown.dcos_1_9
def test_pod_with_container_network():
    """Tests creation of a pod with a "container" network, and its HTTP endpoint accessibility."""

    pod_def = pods.container_net_pod()
    pod_id = pod_def['id']

    # In strict mode all tasks are started as user `nobody` by default and `nobody`
    # doesn't have permissions to write to /var/log within the container.
    if shakedown.ee_version() == 'strict':
        pod_def['user'] = 'root'
        common.add_dcos_marathon_user_acls()

    client = marathon.create_client()
    client.add_pod(pod_def)
    common.deployment_wait(service_id=pod_id)

    task = common.task_by_name(common.get_pod_tasks(pod_id), "nginx")

    network_info = common.running_status_network_info(task['statuses'])
    assert network_info['name'] == "dcos", \
        "The network name is {}, but 'dcos' was expected".format(network_info['name'])

    container_ip = network_info['ip_addresses'][0]['ip_address']
    assert container_ip is not None, "No IP address has been assigned to the pod's container"

    url = "http://{}:80/".format(container_ip)
    common.assert_http_code(url)


@common.marathon_1_5
def test_pod_with_container_bridge_network():
    """Tests creation of a pod with a "container/bridge" network, and its HTTP endpoint accessibility."""

    pod_def = pods.container_bridge_pod()
    pod_id = pod_def['id']

    # In strict mode all tasks are started as user `nobody` by default and `nobody`
    # doesn't have permissions to write to /var/log within the container.
    if shakedown.ee_version() == 'strict':
        pod_def['user'] = 'root'
        common.add_dcos_marathon_user_acls()

    client = marathon.create_client()
    client.add_pod(pod_def)
    common.deployment_wait(service_id=pod_id)

    task = common.task_by_name(common.get_pod_tasks(pod_id), "nginx")
    network_info = common.running_status_network_info(task['statuses'])
    assert network_info['name'] == "mesos-bridge", \
        "The network is {}, but mesos-bridge was expected".format(network_info['name'])

    # get the port on the host
    port = task['discovery']['ports']['ports'][0]['number']

    # the agent IP:port will be routed to the bridge IP:port
    # test against the agent_ip, however it is hard to get.. translating from
    # slave_id
    agent_ip = common.agent_hostname_by_id(task['slave_id'])
    assert agent_ip is not None, "Failed to get the agent IP address"
    container_ip = network_info['ip_addresses'][0]['ip_address']
    assert agent_ip != container_ip, "The container IP address is the same as the agent one"

    url = "http://{}:{}/".format(agent_ip, port)
    common.assert_http_code(url)


@shakedown.dcos_1_9
@shakedown.private_agents(2)
def test_pod_health_failed_check():
    """Deploys a pod with correct health checks, then partitions the network and verifies that
       the tasks get restarted with new task IDs.
    """

    pod_def = pods.ports_pod()
    pod_id = pod_def['id']

    host = common.ip_other_than_mom()
    common.pin_pod_to_host(pod_def, host)

    client = marathon.create_client()
    client.add_pod(pod_def)
    common.deployment_wait(service_id=pod_id)

    tasks = common.get_pod_tasks(pod_id)
    initial_id1 = tasks[0]['id']
    initial_id2 = tasks[1]['id']

    pod = client.list_pod()[0]
    container1 = pod['instances'][0]['containers'][0]
    port = container1['endpoints'][0]['allocatedHostPort']

    common.block_iptable_rules_for_seconds(host, port, 7, block_input=True, block_output=False)
    common.deployment_wait(service_id=pod_id)

    tasks = common.get_pod_tasks(pod_id)
    for new_task in tasks:
        new_task_id = new_task['id']
<<<<<<< HEAD
        assert new_task_id != initial_id1, f"Task {new_task_id} has not been restarted"
=======
        assert new_task_id != initial_id1, f"Task {new_task_id} has not been restarted" # NOQA E999
>>>>>>> 49517ce7
        assert new_task_id != initial_id2, f"Task {new_task_id} has not been restarted"


@common.marathon_1_6
def test_pod_with_persistent_volume():
    pod_def = pods.persistent_volume_pod()
    pod_id = pod_def['id']

    client = marathon.create_client()
    client.add_pod(pod_def)
    common.deployment_wait(service_id=pod_id)

    tasks = common.get_pod_tasks(pod_id)

    host = common.running_status_network_info(tasks[0]['statuses'])['ip_addresses'][0]['ip_address']
    port1 = tasks[0]['discovery']['ports']['ports'][0]["number"]
    port2 = tasks[1]['discovery']['ports']['ports'][0]["number"]
    dir1 = tasks[0]['container']['volumes'][0]['container_path']
    dir2 = tasks[1]['container']['volumes'][0]['container_path']
    print(host, port1, port2, dir1, dir2)

    time.sleep(1)

    cmd = "curl {}:{}/{}/foo".format(host, port1, dir1)
    run, data = shakedown.run_command_on_master(cmd)
    assert run, "{} did not succeed".format(cmd)
    assert data == 'hello\n', "'{}' was not equal to hello\\n".format(data)

    cmd = "curl {}:{}/{}/foo".format(host, port2, dir2)
    run, data = shakedown.run_command_on_master(cmd)
    assert run, "{} did not succeed".format(cmd)
    assert data == 'hello\n', "'{}' was not equal to hello\\n".format(data)<|MERGE_RESOLUTION|>--- conflicted
+++ resolved
@@ -487,11 +487,7 @@
     tasks = common.get_pod_tasks(pod_id)
     for new_task in tasks:
         new_task_id = new_task['id']
-<<<<<<< HEAD
-        assert new_task_id != initial_id1, f"Task {new_task_id} has not been restarted"
-=======
         assert new_task_id != initial_id1, f"Task {new_task_id} has not been restarted" # NOQA E999
->>>>>>> 49517ce7
         assert new_task_id != initial_id2, f"Task {new_task_id} has not been restarted"
 
 
