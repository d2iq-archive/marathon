{
    "_meta": {
        "hash": {
<<<<<<< HEAD
            "sha256": "7963e835f6592da0333fced38c202ae0538cb7d2495adb748f2f7b52e4a493e1"
=======
            "sha256": "228800a5c50eaddcccb263a101a5c02cb094823f62021130359bb1ec73727836"
>>>>>>> 1b171782
        },
        "pipfile-spec": 6,
        "requires": {
            "python_version": "3.6"
        },
        "sources": [
            {
                "name": "pypi",
                "url": "https://pypi.python.org/simple",
                "verify_ssl": true
            }
        ]
    },
    "default": {
        "214ae30": {
            "editable": true,
            "path": "../shakedown"
        },
        "aiohttp": {
            "hashes": [
                "sha256:00d198585474299c9c3b4f1d5de1a576cc230d562abc5e4a0e81d71a20a6ca55",
                "sha256:0155af66de8c21b8dba4992aaeeabf55503caefae00067a3b1139f86d0ec50ed",
                "sha256:09654a9eca62d1bd6d64aa44db2498f60a5c1e0ac4750953fdd79d5c88955e10",
                "sha256:199f1d106e2b44b6dacdf6f9245493c7d716b01d0b7fbe1959318ba4dc64d1f5",
                "sha256:296f30dedc9f4b9e7a301e5cc963012264112d78a1d3094cd83ef148fdf33ca1",
                "sha256:368ed312550bd663ce84dc4b032a962fcb3c7cae099dbbd48663afc305e3b939",
                "sha256:40d7ea570b88db017c51392349cf99b7aefaaddd19d2c78368aeb0bddde9d390",
                "sha256:629102a193162e37102c50713e2e31dc9a2fe7ac5e481da83e5bb3c0cee700aa",
                "sha256:6d5ec9b8948c3d957e75ea14d41e9330e1ac3fed24ec53766c780f82805140dc",
                "sha256:87331d1d6810214085a50749160196391a712a13336cd02ce1c3ea3d05bcf8d5",
                "sha256:9a02a04bbe581c8605ac423ba3a74999ec9d8bce7ae37977a3d38680f5780b6d",
                "sha256:9c4c83f4fa1938377da32bc2d59379025ceeee8e24b89f72fcbccd8ca22dc9bf",
                "sha256:9cddaff94c0135ee627213ac6ca6d05724bfe6e7a356e5e09ec57bd3249510f6",
                "sha256:a25237abf327530d9561ef751eef9511ab56fd9431023ca6f4803f1994104d72",
                "sha256:a5cbd7157b0e383738b8e29d6e556fde8726823dae0e348952a61742b21aeb12",
                "sha256:a97a516e02b726e089cffcde2eea0d3258450389bbac48cbe89e0f0b6e7b0366",
                "sha256:acc89b29b5f4e2332d65cd1b7d10c609a75b88ef8925d487a611ca788432dfa4",
                "sha256:b05bd85cc99b06740aad3629c2585bda7b83bd86e080b44ba47faf905fdf1300",
                "sha256:c2bec436a2b5dafe5eaeb297c03711074d46b6eb236d002c13c42f25c4a8ce9d",
                "sha256:cc619d974c8c11fe84527e4b5e1c07238799a8c29ea1c1285149170524ba9303",
                "sha256:d4392defd4648badaa42b3e101080ae3313e8f4787cb517efd3f5b8157eaefd6",
                "sha256:e1c3c582ee11af7f63a34a46f0448fca58e59889396ffdae1f482085061a2889"
            ],
            "index": "pypi",
            "version": "==3.5.4"
        },
        "asn1crypto": {
            "hashes": [
                "sha256:2f1adbb7546ed199e3c90ef23ec95c5cf3585bac7d11fb7eb562a3fe89c64e87",
                "sha256:9d5c20441baf0cb60a4ac34cc447c6c189024b6b4c6cd7877034f4965c464e49"
            ],
            "version": "==0.24.0"
        },
        "async-timeout": {
            "hashes": [
                "sha256:0c3c816a028d47f659d6ff5c745cb2acf1f966da1fe5c19c77a70282b25f4c5f",
                "sha256:4291ca197d287d274d0b6cb5d6f8f8f82d434ed288f962539ff18cc9012f9ea3"
            ],
            "version": "==3.0.1"
        },
        "atomicwrites": {
            "hashes": [
                "sha256:03472c30eb2c5d1ba9227e4c2ca66ab8287fbfbbda3888aa93dc2e28fc6811b4",
                "sha256:75a9445bac02d8d058d5e1fe689654ba5a6556a1dfd8ce6ec55a0ed79866cfa6"
            ],
            "version": "==1.3.0"
        },
        "attrs": {
            "hashes": [
                "sha256:69c0dbf2ed392de1cb5ec704444b08a5ef81680a61cb899dc08127123af36a79",
                "sha256:f0b870f674851ecbfbbbd364d6b5cbdff9dcedbc7f3f5e18a6891057f21fe399"
            ],
            "version": "==19.1.0"
        },
        "bcrypt": {
            "hashes": [
                "sha256:0ba875eb67b011add6d8c5b76afbd92166e98b1f1efab9433d5dc0fafc76e203",
                "sha256:21ed446054c93e209434148ef0b362432bb82bbdaf7beef70a32c221f3e33d1c",
                "sha256:28a0459381a8021f57230954b9e9a65bb5e3d569d2c253c5cac6cb181d71cf23",
                "sha256:2aed3091eb6f51c26b7c2fad08d6620d1c35839e7a362f706015b41bd991125e",
                "sha256:2fa5d1e438958ea90eaedbf8082c2ceb1a684b4f6c75a3800c6ec1e18ebef96f",
                "sha256:3a73f45484e9874252002793518da060fb11eaa76c30713faa12115db17d1430",
                "sha256:3e489787638a36bb466cd66780e15715494b6d6905ffdbaede94440d6d8e7dba",
                "sha256:44636759d222baa62806bbceb20e96f75a015a6381690d1bc2eda91c01ec02ea",
                "sha256:678c21b2fecaa72a1eded0cf12351b153615520637efcadc09ecf81b871f1596",
                "sha256:75460c2c3786977ea9768d6c9d8957ba31b5fbeb0aae67a5c0e96aab4155f18c",
                "sha256:8ac06fb3e6aacb0a95b56eba735c0b64df49651c6ceb1ad1cf01ba75070d567f",
                "sha256:8fdced50a8b646fff8fa0e4b1c5fd940ecc844b43d1da5a980cb07f2d1b1132f",
                "sha256:9b2c5b640a2da533b0ab5f148d87fb9989bf9bcb2e61eea6a729102a6d36aef9",
                "sha256:a9083e7fa9adb1a4de5ac15f9097eb15b04e2c8f97618f1b881af40abce382e1",
                "sha256:b7e3948b8b1a81c5a99d41da5fb2dc03ddb93b5f96fcd3fd27e643f91efa33e1",
                "sha256:b998b8ca979d906085f6a5d84f7b5459e5e94a13fc27c28a3514437013b6c2f6",
                "sha256:dd08c50bc6f7be69cd7ba0769acca28c846ec46b7a8ddc2acf4b9ac6f8a7457e",
                "sha256:de5badee458544ab8125e63e39afeedfcf3aef6a6e2282ac159c95ae7472d773",
                "sha256:ede2a87333d24f55a4a7338a6ccdccf3eaa9bed081d1737e0db4dbd1a4f7e6b6"
            ],
            "version": "==3.1.6"
        },
        "certifi": {
            "hashes": [
                "sha256:59b7658e26ca9c7339e00f8f4636cdfe59d34fa37b9b04f6f9e9926b3cece1a5",
                "sha256:b26104d6835d1f5e49452a26eb2ff87fe7090b89dfcaee5ea2212697e1e1d7ae"
            ],
            "version": "==2019.3.9"
        },
        "cffi": {
            "hashes": [
                "sha256:00b97afa72c233495560a0793cdc86c2571721b4271c0667addc83c417f3d90f",
                "sha256:0ba1b0c90f2124459f6966a10c03794082a2f3985cd699d7d63c4a8dae113e11",
                "sha256:0bffb69da295a4fc3349f2ec7cbe16b8ba057b0a593a92cbe8396e535244ee9d",
                "sha256:21469a2b1082088d11ccd79dd84157ba42d940064abbfa59cf5f024c19cf4891",
                "sha256:2e4812f7fa984bf1ab253a40f1f4391b604f7fc424a3e21f7de542a7f8f7aedf",
                "sha256:2eac2cdd07b9049dd4e68449b90d3ef1adc7c759463af5beb53a84f1db62e36c",
                "sha256:2f9089979d7456c74d21303c7851f158833d48fb265876923edcb2d0194104ed",
                "sha256:3dd13feff00bddb0bd2d650cdb7338f815c1789a91a6f68fdc00e5c5ed40329b",
                "sha256:4065c32b52f4b142f417af6f33a5024edc1336aa845b9d5a8d86071f6fcaac5a",
                "sha256:51a4ba1256e9003a3acf508e3b4f4661bebd015b8180cc31849da222426ef585",
                "sha256:59888faac06403767c0cf8cfb3f4a777b2939b1fbd9f729299b5384f097f05ea",
                "sha256:59c87886640574d8b14910840327f5cd15954e26ed0bbd4e7cef95fa5aef218f",
                "sha256:610fc7d6db6c56a244c2701575f6851461753c60f73f2de89c79bbf1cc807f33",
                "sha256:70aeadeecb281ea901bf4230c6222af0248c41044d6f57401a614ea59d96d145",
                "sha256:71e1296d5e66c59cd2c0f2d72dc476d42afe02aeddc833d8e05630a0551dad7a",
                "sha256:8fc7a49b440ea752cfdf1d51a586fd08d395ff7a5d555dc69e84b1939f7ddee3",
                "sha256:9b5c2afd2d6e3771d516045a6cfa11a8da9a60e3d128746a7fe9ab36dfe7221f",
                "sha256:9c759051ebcb244d9d55ee791259ddd158188d15adee3c152502d3b69005e6bd",
                "sha256:b4d1011fec5ec12aa7cc10c05a2f2f12dfa0adfe958e56ae38dc140614035804",
                "sha256:b4f1d6332339ecc61275bebd1f7b674098a66fea11a00c84d1c58851e618dc0d",
                "sha256:c030cda3dc8e62b814831faa4eb93dd9a46498af8cd1d5c178c2de856972fd92",
                "sha256:c2e1f2012e56d61390c0e668c20c4fb0ae667c44d6f6a2eeea5d7148dcd3df9f",
                "sha256:c37c77d6562074452120fc6c02ad86ec928f5710fbc435a181d69334b4de1d84",
                "sha256:c8149780c60f8fd02752d0429246088c6c04e234b895c4a42e1ea9b4de8d27fb",
                "sha256:cbeeef1dc3c4299bd746b774f019de9e4672f7cc666c777cd5b409f0b746dac7",
                "sha256:e113878a446c6228669144ae8a56e268c91b7f1fafae927adc4879d9849e0ea7",
                "sha256:e21162bf941b85c0cda08224dade5def9360f53b09f9f259adb85fc7dd0e7b35",
                "sha256:fb6934ef4744becbda3143d30c6604718871495a5e36c408431bf33d9c146889"
            ],
            "version": "==1.12.2"
        },
        "chardet": {
            "hashes": [
                "sha256:84ab92ed1c4d4f16916e05906b6b75a6c0fb5db821cc65e70cbd64a3e2a5eaae",
                "sha256:fc323ffcaeaed0e0a02bf4d117757b98aed530d9ed4531e3e15460124c106691"
            ],
            "version": "==3.0.4"
        },
        "click": {
            "hashes": [
                "sha256:2335065e6395b9e67ca716de5f7526736bfa6ceead690adf616d925bdc622b13",
                "sha256:5b94b49521f6456670fdb30cd82a4eca9412788a93fa6dd6df72c94d5a8ff2d7"
            ],
            "version": "==7.0"
        },
        "cryptography": {
            "hashes": [
                "sha256:066f815f1fe46020877c5983a7e747ae140f517f1b09030ec098503575265ce1",
                "sha256:210210d9df0afba9e000636e97810117dc55b7157c903a55716bb73e3ae07705",
                "sha256:26c821cbeb683facb966045e2064303029d572a87ee69ca5a1bf54bf55f93ca6",
                "sha256:2afb83308dc5c5255149ff7d3fb9964f7c9ee3d59b603ec18ccf5b0a8852e2b1",
                "sha256:2db34e5c45988f36f7a08a7ab2b69638994a8923853dec2d4af121f689c66dc8",
                "sha256:409c4653e0f719fa78febcb71ac417076ae5e20160aec7270c91d009837b9151",
                "sha256:45a4f4cf4f4e6a55c8128f8b76b4c057027b27d4c67e3fe157fa02f27e37830d",
                "sha256:48eab46ef38faf1031e58dfcc9c3e71756a1108f4c9c966150b605d4a1a7f659",
                "sha256:6b9e0ae298ab20d371fc26e2129fd683cfc0cfde4d157c6341722de645146537",
                "sha256:6c4778afe50f413707f604828c1ad1ff81fadf6c110cb669579dea7e2e98a75e",
                "sha256:8c33fb99025d353c9520141f8bc989c2134a1f76bac6369cea060812f5b5c2bb",
                "sha256:9873a1760a274b620a135054b756f9f218fa61ca030e42df31b409f0fb738b6c",
                "sha256:9b069768c627f3f5623b1cbd3248c5e7e92aec62f4c98827059eed7053138cc9",
                "sha256:9e4ce27a507e4886efbd3c32d120db5089b906979a4debf1d5939ec01b9dd6c5",
                "sha256:acb424eaca214cb08735f1a744eceb97d014de6530c1ea23beb86d9c6f13c2ad",
                "sha256:c8181c7d77388fe26ab8418bb088b1a1ef5fde058c6926790c8a0a3d94075a4a",
                "sha256:d4afbb0840f489b60f5a580a41a1b9c3622e08ecb5eec8614d4fb4cd914c4460",
                "sha256:d9ed28030797c00f4bc43c86bf819266c76a5ea61d006cd4078a93ebf7da6bfd",
                "sha256:e603aa7bb52e4e8ed4119a58a03b60323918467ef209e6ff9db3ac382e5cf2c6"
            ],
            "version": "==2.6.1"
        },
        "dcos-launch": {
            "git": "https://github.com/dcos/dcos-launch.git",
            "ref": "0aa9eaa1200b8a87a7d07fe4e13d552ef7410a04"
        },
        "dcos-test-utils": {
            "git": "https://github.com/dcos/dcos-test-utils",
            "ref": "a1a33c5465a9b9370209718fa72ae9429982bf35"
        },
        "idna": {
            "hashes": [
                "sha256:c357b3f628cf53ae2c4c05627ecc484553142ca23264e593d327bcde5e9c3407",
                "sha256:ea8b7f6188e6fa117537c3df7da9fc686d485087abf6ac197f9c46432f7e4a3c"
            ],
            "version": "==2.8"
        },
        "idna-ssl": {
            "hashes": [
                "sha256:a933e3bb13da54383f9e8f35dc4f9cb9eb9b3b78c6b36f311254d6d0d92c6c7c"
            ],
            "markers": "python_version < '3.7'",
            "version": "==1.1.0"
        },
        "jsonschema": {
            "hashes": [
                "sha256:000e68abd33c972a5248544925a0cae7d1125f9bf6c58280d37546b946769a08",
                "sha256:6ff5f3180870836cae40f06fa10419f557208175f13ad7bc26caa77beb1f6e02"
            ],
            "version": "==2.6.0"
        },
        "more-itertools": {
            "hashes": [
                "sha256:0125e8f60e9e031347105eb1682cef932f5e97d7b9a1a28d9bf00c22a5daef40",
                "sha256:590044e3942351a1bdb1de960b739ff4ce277960f2425ad4509446dbace8d9d1"
            ],
            "version": "==6.0.0"
        },
        "multidict": {
            "hashes": [
                "sha256:024b8129695a952ebd93373e45b5d341dbb87c17ce49637b34000093f243dd4f",
                "sha256:041e9442b11409be5e4fc8b6a97e4bcead758ab1e11768d1e69160bdde18acc3",
                "sha256:045b4dd0e5f6121e6f314d81759abd2c257db4634260abcfe0d3f7083c4908ef",
                "sha256:047c0a04e382ef8bd74b0de01407e8d8632d7d1b4db6f2561106af812a68741b",
                "sha256:068167c2d7bbeebd359665ac4fff756be5ffac9cda02375b5c5a7c4777038e73",
                "sha256:148ff60e0fffa2f5fad2eb25aae7bef23d8f3b8bdaf947a65cdbe84a978092bc",
                "sha256:1d1c77013a259971a72ddaa83b9f42c80a93ff12df6a4723be99d858fa30bee3",
                "sha256:1d48bc124a6b7a55006d97917f695effa9725d05abe8ee78fd60d6588b8344cd",
                "sha256:31dfa2fc323097f8ad7acd41aa38d7c614dd1960ac6681745b6da124093dc351",
                "sha256:34f82db7f80c49f38b032c5abb605c458bac997a6c3142e0d6c130be6fb2b941",
                "sha256:3d5dd8e5998fb4ace04789d1d008e2bb532de501218519d70bb672c4c5a2fc5d",
                "sha256:4a6ae52bd3ee41ee0f3acf4c60ceb3f44e0e3bc52ab7da1c2b2aa6703363a3d1",
                "sha256:4b02a3b2a2f01d0490dd39321c74273fed0568568ea0e7ea23e02bd1fb10a10b",
                "sha256:4b843f8e1dd6a3195679d9838eb4670222e8b8d01bc36c9894d6c3538316fa0a",
                "sha256:5de53a28f40ef3c4fd57aeab6b590c2c663de87a5af76136ced519923d3efbb3",
                "sha256:61b2b33ede821b94fa99ce0b09c9ece049c7067a33b279f343adfe35108a4ea7",
                "sha256:6a3a9b0f45fd75dc05d8e93dc21b18fc1670135ec9544d1ad4acbcf6b86781d0",
                "sha256:76ad8e4c69dadbb31bad17c16baee61c0d1a4a73bed2590b741b2e1a46d3edd0",
                "sha256:7ba19b777dc00194d1b473180d4ca89a054dd18de27d0ee2e42a103ec9b7d014",
                "sha256:7c1b7eab7a49aa96f3db1f716f0113a8a2e93c7375dd3d5d21c4941f1405c9c5",
                "sha256:7fc0eee3046041387cbace9314926aa48b681202f8897f8bff3809967a049036",
                "sha256:8ccd1c5fff1aa1427100ce188557fc31f1e0a383ad8ec42c559aabd4ff08802d",
                "sha256:8e08dd76de80539d613654915a2f5196dbccc67448df291e69a88712ea21e24a",
                "sha256:c18498c50c59263841862ea0501da9f2b3659c00db54abfbf823a80787fde8ce",
                "sha256:c49db89d602c24928e68c0d510f4fcf8989d77defd01c973d6cbe27e684833b1",
                "sha256:ce20044d0317649ddbb4e54dab3c1bcc7483c78c27d3f58ab3d0c7e6bc60d26a",
                "sha256:d1071414dd06ca2eafa90c85a079169bfeb0e5f57fd0b45d44c092546fcd6fd9",
                "sha256:d3be11ac43ab1a3e979dac80843b42226d5d3cccd3986f2e03152720a4297cd7",
                "sha256:db603a1c235d110c860d5f39988ebc8218ee028f07a7cbc056ba6424372ca31b"
            ],
            "version": "==4.5.2"
        },
        "numpy": {
            "hashes": [
                "sha256:1980f8d84548d74921685f68096911585fee393975f53797614b34d4f409b6da",
                "sha256:22752cd809272671b273bb86df0f505f505a12368a3a5fc0aa811c7ece4dfd5c",
                "sha256:23cc40313036cffd5d1873ef3ce2e949bdee0646c5d6f375bf7ee4f368db2511",
                "sha256:2b0b118ff547fecabc247a2668f48f48b3b1f7d63676ebc5be7352a5fd9e85a5",
                "sha256:3a0bd1edf64f6a911427b608a894111f9fcdb25284f724016f34a84c9a3a6ea9",
                "sha256:3f25f6c7b0d000017e5ac55977a3999b0b1a74491eacb3c1aa716f0e01f6dcd1",
                "sha256:4061c79ac2230594a7419151028e808239450e676c39e58302ad296232e3c2e8",
                "sha256:560ceaa24f971ab37dede7ba030fc5d8fa173305d94365f814d9523ffd5d5916",
                "sha256:62be044cd58da2a947b7e7b2252a10b42920df9520fc3d39f5c4c70d5460b8ba",
                "sha256:6c692e3879dde0b67a9dc78f9bfb6f61c666b4562fd8619632d7043fb5b691b0",
                "sha256:6f65e37b5a331df950ef6ff03bd4136b3c0bbcf44d4b8e99135d68a537711b5a",
                "sha256:7a78cc4ddb253a55971115f8320a7ce28fd23a065fc33166d601f51760eecfa9",
                "sha256:80a41edf64a3626e729a62df7dd278474fc1726836552b67a8c6396fd7e86760",
                "sha256:893f4d75255f25a7b8516feb5766c6b63c54780323b9bd4bc51cdd7efc943c73",
                "sha256:972ea92f9c1b54cc1c1a3d8508e326c0114aaf0f34996772a30f3f52b73b942f",
                "sha256:9f1d4865436f794accdabadc57a8395bd3faa755449b4f65b88b7df65ae05f89",
                "sha256:9f4cd7832b35e736b739be03b55875706c8c3e5fe334a06210f1a61e5c2c8ca5",
                "sha256:adab43bf657488300d3aeeb8030d7f024fcc86e3a9b8848741ea2ea903e56610",
                "sha256:bd2834d496ba9b1bdda3a6cf3de4dc0d4a0e7be306335940402ec95132ad063d",
                "sha256:d20c0360940f30003a23c0adae2fe50a0a04f3e48dc05c298493b51fd6280197",
                "sha256:d3b3ed87061d2314ff3659bb73896e622252da52558f2380f12c421fbdee3d89",
                "sha256:dc235bf29a406dfda5790d01b998a1c01d7d37f449128c0b1b7d1c89a84fae8b",
                "sha256:fb3c83554f39f48f3fa3123b9c24aecf681b1c289f9334f8215c1d3c8e2f6e5b"
            ],
            "version": "==1.16.2"
        },
        "pager": {
            "hashes": [
                "sha256:18aa45ec877dca732e599531c7b3b0b22ed6a4445febdf1bdf7da2761cca340d"
            ],
            "version": "==3.3"
        },
        "pandas": {
            "hashes": [
                "sha256:071e42b89b57baa17031af8c6b6bbd2e9a5c68c595bc6bf9adabd7a9ed125d3b",
                "sha256:17450e25ae69e2e6b303817bdf26b2cd57f69595d8550a77c308be0cd0fd58fa",
                "sha256:17916d818592c9ec891cbef2e90f98cc85e0f1e89ed0924c9b5220dc3209c846",
                "sha256:2538f099ab0e9f9c9d09bbcd94b47fd889bad06dc7ae96b1ed583f1dc1a7a822",
                "sha256:366f30710172cb45a6b4f43b66c220653b1ea50303fbbd94e50571637ffb9167",
                "sha256:42e5ad741a0d09232efbc7fc648226ed93306551772fc8aecc6dce9f0e676794",
                "sha256:4e718e7f395ba5bfe8b6f6aaf2ff1c65a09bb77a36af6394621434e7cc813204",
                "sha256:4f919f409c433577a501e023943e582c57355d50a724c589e78bc1d551a535a2",
                "sha256:4fe0d7e6438212e839fc5010c78b822664f1a824c0d263fd858f44131d9166e2",
                "sha256:5149a6db3e74f23dc3f5a216c2c9ae2e12920aa2d4a5b77e44e5b804a5f93248",
                "sha256:627594338d6dd995cfc0bacd8e654cd9e1252d2a7c959449228df6740d737eb8",
                "sha256:83c702615052f2a0a7fb1dd289726e29ec87a27272d775cb77affe749cca28f8",
                "sha256:8c872f7fdf3018b7891e1e3e86c55b190e6c5cee70cab771e8f246c855001296",
                "sha256:90f116086063934afd51e61a802a943826d2aac572b2f7d55caaac51c13db5b5",
                "sha256:a3352bacac12e1fc646213b998bce586f965c9d431773d9e91db27c7c48a1f7d",
                "sha256:bcdd06007cca02d51350f96debe51331dec429ac8f93930a43eb8fb5639e3eb5",
                "sha256:c1bd07ebc15285535f61ddd8c0c75d0d6293e80e1ee6d9a8d73f3f36954342d0",
                "sha256:c9a4b7c55115eb278c19aa14b34fcf5920c8fe7797a09b7b053ddd6195ea89b3",
                "sha256:cc8fc0c7a8d5951dc738f1c1447f71c43734244453616f32b8aa0ef6013a5dfb",
                "sha256:d7b460bc316064540ce0c41c1438c416a40746fd8a4fb2999668bf18f3c4acf1"
            ],
            "index": "pypi",
            "version": "==0.24.2"
        },
        "paramiko": {
            "hashes": [
                "sha256:3c16b2bfb4c0d810b24c40155dbfd113c0521e7e6ee593d704e84b4c658a1f3b",
                "sha256:a8975a7df3560c9f1e2b43dc54ebd40fd00a7017392ca5445ce7df409f900fcb"
            ],
            "version": "==2.4.2"
        },
        "pluggy": {
            "hashes": [
                "sha256:6e3836e39f4d36ae72840833db137f7b7d35105079aee6ec4a62d9f80d594dd1",
                "sha256:95eb8364a4708392bae89035f45341871286a333f749c3141c20573d2b3876e1"
            ],
            "version": "==0.7.1"
        },
        "precisely": {
            "hashes": [
                "sha256:7ebb69d6b0c772c248a25f20214b4d35dd4231dca9697d3bc92e45d22da599c8",
                "sha256:87d6b7ce8ce607b8d5d4630e279a22c92a5849c4b3702a88c451103c10affde3"
            ],
            "version": "==0.1.6"
        },
        "prettytable": {
            "hashes": [
                "sha256:2d5460dc9db74a32bcc8f9f67de68b2c4f4d2f01fa3bd518764c69156d9cacd9",
                "sha256:853c116513625c738dc3ce1aee148b5b5757a86727e67eff6502c7ca59d43c36",
                "sha256:a53da3b43d7a5c229b5e3ca2892ef982c46b7923b51e98f0db49956531211c4f"
            ],
            "version": "==0.7.2"
        },
        "py": {
            "hashes": [
                "sha256:64f65755aee5b381cea27766a3a147c3f15b9b6b9ac88676de66ba2ae36793fa",
                "sha256:dc639b046a6e2cff5bbe40194ad65936d6ba360b52b3c3fe1d08a82dd50b5e53"
            ],
            "version": "==1.8.0"
        },
        "pyasn1": {
            "hashes": [
                "sha256:da2420fe13a9452d8ae97a0e478adde1dee153b11ba832a95b223a2ba01c10f7",
                "sha256:da6b43a8c9ae93bc80e2739efb38cc776ba74a886e3e9318d65fe81a8b8a2c6e"
            ],
            "version": "==0.4.5"
        },
        "pycparser": {
            "hashes": [
                "sha256:a988718abfad80b6b157acce7bf130a30876d27603738ac39f140993246b25b3"
            ],
            "version": "==2.19"
        },
        "pygments": {
            "hashes": [
                "sha256:5ffada19f6203563680669ee7f53b64dabbeb100eb51b61996085e99c03b284a",
                "sha256:e8218dd399a61674745138520d0d4cf2621d7e032439341bc3f647bff125818d"
            ],
            "version": "==2.3.1"
        },
        "pyjwt": {
            "hashes": [
                "sha256:87a831b7a3bfa8351511961469ed0462a769724d4da48a501cb8c96d1e17f570",
                "sha256:99fe612dbe5f41e07124d9002c118c14f3ee703574ffa9779fee78135b8b94b6"
            ],
            "version": "==1.4.2"
        },
        "pynacl": {
            "hashes": [
                "sha256:05c26f93964373fc0abe332676cb6735f0ecad27711035b9472751faa8521255",
                "sha256:0c6100edd16fefd1557da078c7a31e7b7d7a52ce39fdca2bec29d4f7b6e7600c",
                "sha256:0d0a8171a68edf51add1e73d2159c4bc19fc0718e79dec51166e940856c2f28e",
                "sha256:1c780712b206317a746ace34c209b8c29dbfd841dfbc02aa27f2084dd3db77ae",
                "sha256:2424c8b9f41aa65bbdbd7a64e73a7450ebb4aa9ddedc6a081e7afcc4c97f7621",
                "sha256:2d23c04e8d709444220557ae48ed01f3f1086439f12dbf11976e849a4926db56",
                "sha256:30f36a9c70450c7878053fa1344aca0145fd47d845270b43a7ee9192a051bf39",
                "sha256:37aa336a317209f1bb099ad177fef0da45be36a2aa664507c5d72015f956c310",
                "sha256:4943decfc5b905748f0756fdd99d4f9498d7064815c4cf3643820c9028b711d1",
                "sha256:57ef38a65056e7800859e5ba9e6091053cd06e1038983016effaffe0efcd594a",
                "sha256:5bd61e9b44c543016ce1f6aef48606280e45f892a928ca7068fba30021e9b786",
                "sha256:6482d3017a0c0327a49dddc8bd1074cc730d45db2ccb09c3bac1f8f32d1eb61b",
                "sha256:7d3ce02c0784b7cbcc771a2da6ea51f87e8716004512493a2b69016326301c3b",
                "sha256:a14e499c0f5955dcc3991f785f3f8e2130ed504fa3a7f44009ff458ad6bdd17f",
                "sha256:a39f54ccbcd2757d1d63b0ec00a00980c0b382c62865b61a505163943624ab20",
                "sha256:aabb0c5232910a20eec8563503c153a8e78bbf5459490c49ab31f6adf3f3a415",
                "sha256:bd4ecb473a96ad0f90c20acba4f0bf0df91a4e03a1f4dd6a4bdc9ca75aa3a715",
                "sha256:e2da3c13307eac601f3de04887624939aca8ee3c9488a0bb0eca4fb9401fc6b1",
                "sha256:f67814c38162f4deb31f68d590771a29d5ae3b1bd64b75cf232308e5c74777e0"
            ],
            "version": "==1.3.0"
        },
        "pytest": {
            "hashes": [
                "sha256:341ec10361b64a24accaec3c7ba5f7d5ee1ca4cebea30f76fad3dd12db9f0541",
                "sha256:952c0389db115437f966c4c2079ae9d54714b9455190e56acebe14e8c38a7efa"
            ],
            "index": "pypi",
            "version": "==3.6.4"
        },
        "pytest-asyncio": {
            "hashes": [
                "sha256:9fac5100fd716cbecf6ef89233e8590a4ad61d729d1732e0a96b84182df1daaf",
                "sha256:d734718e25cfc32d2bf78d346e99d33724deeba774cc4afdf491530c6184b63b"
            ],
            "index": "pypi",
            "version": "==0.10.0"
        },
        "pytest-timeout": {
            "hashes": [
                "sha256:4a30ba76837a32c7b7cd5c84ee9933fde4b9022b0cd20ea7d4a577c2a1649fb1",
                "sha256:d49f618c6448c14168773b6cdda022764c63ea80d42274e3156787e8088d04c6"
            ],
            "version": "==1.3.3"
        },
        "python-dateutil": {
            "hashes": [
                "sha256:891c38b2a02f5bb1be3e4793866c8df49c7d19baabf9c1bad62547e0b4866aca",
                "sha256:95511bae634d69bc7329ba55e646499a842bc4ec342ad54a8cdb65645a0aad3c"
            ],
            "index": "pypi",
            "version": "==2.6.1"
        },
        "pytz": {
            "hashes": [
                "sha256:32b0891edff07e28efe91284ed9c31e123d84bea3fd98e1f72be2508f43ef8d9",
                "sha256:d5f05e487007e29e03409f9398d074e158d920d36eb82eaf66fb1136b0c5374c"
            ],
            "version": "==2018.9"
        },
        "requests": {
            "hashes": [
                "sha256:502a824f31acdacb3a35b6690b5fbf0bc41d63a24a45c4004352b0242707598e",
                "sha256:7bf2a778576d825600030a110f3c0e3e8edc51dfaafe1c146e39a2027784957b"
            ],
            "version": "==2.21.0"
        },
        "retrying": {
            "hashes": [
                "sha256:08c039560a6da2fe4f2c426d0766e284d3b736e355f8dd24b37367b0bb41973b"
            ],
            "version": "==1.3.3"
        },
        "scp": {
            "hashes": [
                "sha256:26c0bbc7ea29c30ec096ae67b0afa7a6b7c557b2ce8f740109ee72a0d52af7d1",
                "sha256:ef9d6e67c0331485d3db146bf9ee9baff8a48f3eb0e6c08276a8584b13bf34b3"
            ],
            "version": "==0.13.2"
        },
        "six": {
            "hashes": [
                "sha256:3350809f0555b11f552448330d0b52d5f24c91a322ea4a15ef22629740f3761c",
                "sha256:d16a0141ec1a18405cd4ce8b4613101da75da0e9a7aec5bdd4fa804d0e0eba73"
            ],
            "version": "==1.12.0"
        },
        "sseclient": {
            "hashes": [
                "sha256:fb07aeb662033cc5924d66455cb4aa77e9660eec340eaeb801ddeefa032fbda8"
            ],
            "version": "==0.0.14"
        },
        "toml": {
            "hashes": [
                "sha256:229f81c57791a41d65e399fc06bf0848bab550a9dfd5ed66df18ce5f05e73d5c",
                "sha256:235682dd292d5899d361a811df37e04a8828a5b1da3115886b73cf81ebc9100e"
            ],
            "version": "==0.10.0"
        },
        "typing-extensions": {
            "hashes": [
                "sha256:07b2c978670896022a43c4b915df8958bec4a6b84add7f2c87b2b728bda3ba64",
                "sha256:f3f0e67e1d42de47b5c67c32c9b26641642e9170fe7e292991793705cd5fef7c",
                "sha256:fb2cd053238d33a8ec939190f30cfd736c00653a85a2919415cecf7dc3d9da71"
            ],
            "markers": "python_version < '3.7'",
            "version": "==3.7.2"
        },
        "urllib3": {
            "hashes": [
                "sha256:61bf29cada3fc2fbefad4fdf059ea4bd1b4a86d2b6d15e1c7c0b582b9752fe39",
                "sha256:de9529817c93f27c8ccbfead6985011db27bd0ddfcdb2d86f3f663385c6a9c22"
            ],
            "version": "==1.24.1"
        },
        "yarl": {
            "hashes": [
                "sha256:024ecdc12bc02b321bc66b41327f930d1c2c543fa9a561b39861da9388ba7aa9",
                "sha256:2f3010703295fbe1aec51023740871e64bb9664c789cba5a6bdf404e93f7568f",
                "sha256:3890ab952d508523ef4881457c4099056546593fa05e93da84c7250516e632eb",
                "sha256:3e2724eb9af5dc41648e5bb304fcf4891adc33258c6e14e2a7414ea32541e320",
                "sha256:5badb97dd0abf26623a9982cd448ff12cb39b8e4c94032ccdedf22ce01a64842",
                "sha256:73f447d11b530d860ca1e6b582f947688286ad16ca42256413083d13f260b7a0",
                "sha256:7ab825726f2940c16d92aaec7d204cfc34ac26c0040da727cf8ba87255a33829",
                "sha256:b25de84a8c20540531526dfbb0e2d2b648c13fd5dd126728c496d7c3fea33310",
                "sha256:c6e341f5a6562af74ba55205dbd56d248daf1b5748ec48a0200ba227bb9e33f4",
                "sha256:c9bb7c249c4432cd47e75af3864bc02d26c9594f49c82e2a28624417f0ae63b8",
                "sha256:e060906c0c585565c718d1c3841747b61c5439af2211e185f6739a9412dfbde1"
            ],
            "version": "==1.3.0"
        }
    },
    "develop": {
        "entrypoints": {
            "hashes": [
                "sha256:589f874b313739ad35be6e0cd7efde2a4e9b6fea91edcc34e58ecbb8dbe56d19",
                "sha256:c70dd71abe5a8c85e55e12c19bd91ccfeec11a6e99044204511f9ed547d48451"
            ],
            "version": "==0.3"
        },
        "flake8": {
            "hashes": [
                "sha256:859996073f341f2670741b51ec1e67a01da142831aa1fdc6242dbf88dffbe661",
                "sha256:a796a115208f5c03b18f332f7c11729812c8c3ded6c46319c59b53efd3819da8"
            ],
            "index": "pypi",
            "version": "==3.7.7"
        },
        "mccabe": {
            "hashes": [
                "sha256:ab8a6258860da4b6677da4bd2fe5dc2c659cff31b3ee4f7f5d64e79735b80d42",
                "sha256:dd8d182285a0fe56bace7f45b5e7d1a6ebcbf524e8f3bd87eb0f125271b8831f"
            ],
            "version": "==0.6.1"
        },
        "pycodestyle": {
            "hashes": [
                "sha256:95a2219d12372f05704562a14ec30bc76b05a5b297b21a5dfe3f6fac3491ae56",
                "sha256:e40a936c9a450ad81df37f549d676d127b1b66000a6c500caa2b085bc0ca976c"
            ],
            "version": "==2.5.0"
        },
        "pyflakes": {
            "hashes": [
                "sha256:17dbeb2e3f4d772725c777fabc446d5634d1038f234e77343108ce445ea69ce0",
                "sha256:d976835886f8c5b31d47970ed689944a0262b5f3afa00a5a7b4dc81e5449f8a2"
            ],
            "version": "==2.1.1"
        }
    }
}<|MERGE_RESOLUTION|>--- conflicted
+++ resolved
@@ -1,11 +1,7 @@
 {
     "_meta": {
         "hash": {
-<<<<<<< HEAD
-            "sha256": "7963e835f6592da0333fced38c202ae0538cb7d2495adb748f2f7b52e4a493e1"
-=======
-            "sha256": "228800a5c50eaddcccb263a101a5c02cb094823f62021130359bb1ec73727836"
->>>>>>> 1b171782
+            "sha256": "0cb5f5ab8aa5d71695616832feeeb6a9740b823b982a25bcfea5b62f123714fb"
         },
         "pipfile-spec": 6,
         "requires": {
@@ -213,10 +209,10 @@
         },
         "more-itertools": {
             "hashes": [
-                "sha256:0125e8f60e9e031347105eb1682cef932f5e97d7b9a1a28d9bf00c22a5daef40",
-                "sha256:590044e3942351a1bdb1de960b739ff4ce277960f2425ad4509446dbace8d9d1"
-            ],
-            "version": "==6.0.0"
+                "sha256:2112d2ca570bb7c3e53ea1a35cd5df42bb0fd10c45f0fb97178679c3c03d64c7",
+                "sha256:c3e4748ba1aad8dba30a4886b0b1a2004f9a863837b8654e7059eebf727afa5a"
+            ],
+            "version": "==7.0.0"
         },
         "multidict": {
             "hashes": [
