--- conflicted
+++ resolved
@@ -115,11 +115,7 @@
     raise DCOSAuthenticationException(response=None, message=msg)
 
 
-<<<<<<< HEAD
-class DCOSAcsAuth(requests.AuthBase):
-=======
 class DCOSAcsAuth(requests.auth.AuthBase):
->>>>>>> 9fd7f7de
     """Invokes DCOS Authentication flow for given Request object."""
     def __init__(self, token):
         self.token = token
