--- conflicted
+++ resolved
@@ -312,11 +312,7 @@
     val processName: String = "Master"
   }
 
-<<<<<<< HEAD
-  case class Agent(resources: Resources, extraArgs: Seq[String]) extends Mesos {
-=======
   case class Agent(resources: Resources, extraArgs: Seq[String]) extends Mesos with MesosTest.AgentLike {
->>>>>>> f0a00b91
     /**
       * We can only specify the cgroups_root flag if running the integration tests under Linux; on Mac OS this flag is unrecognized.
       */
@@ -336,14 +332,9 @@
         s"--resources=${resources.resourceString()}",
         s"--master=$masterUrl",
         s"--work_dir=${workDir.getAbsolutePath}",
-        s"""--executor_environment_variables={"GLOG_v": "2"}""") ++
         cgroupsRootArgs ++
         extraArgs,
-<<<<<<< HEAD
-      cwd = None, extraEnv = mesosEnv(workDir): _*)
-=======
       cwd = None, extraEnv = Seq(("GLOG_v", "2")) ++ mesosEnv(workDir): _*)
->>>>>>> f0a00b91
 
     override val processName = "Agent"
   }
@@ -424,13 +415,10 @@
   import sys.process._
   lazy val isLinux: Boolean =
     Seq("uname").!!.trim.startsWith("Linux")
-<<<<<<< HEAD
-=======
   trait AgentLike {
     def ip: String
     def port: Int
   }
->>>>>>> f0a00b91
 }
 
 object IP {
