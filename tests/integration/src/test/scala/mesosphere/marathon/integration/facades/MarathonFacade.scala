--- conflicted
+++ resolved
@@ -284,9 +284,6 @@
     result(requestFor[PodStatus](Get(s"$url/v2/pods$podId::status")), waitTime)
   }
 
-<<<<<<< HEAD
-  def listPodVersions(podId: AbsolutePathId): RestResult[Seq[Timestamp]] = {
-=======
   /**
     * ================================= NOTE =================================
     * This is a copy of [[status()]] method which uses [[PodStatus18]] class that doesn't have `role` field for the pod
@@ -299,8 +296,7 @@
     result(requestFor[PodStatus18](Get(s"$url/v2/pods$podId::status")), waitTime)
   }
 
-  def listPodVersions(podId: PathId): RestResult[Seq[Timestamp]] = {
->>>>>>> 177e546c
+  def listPodVersions(podId: AbsolutePathId): RestResult[Seq[Timestamp]] = {
     requireInBaseGroup(podId)
     result(requestFor[Seq[Timestamp]](Get(s"$url/v2/pods$podId::versions")), waitTime)
   }
