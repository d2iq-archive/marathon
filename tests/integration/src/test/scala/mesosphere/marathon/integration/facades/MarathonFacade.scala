--- conflicted
+++ resolved
@@ -352,11 +352,7 @@
     result(requestFor[List[String]](Get(s"$url/v2/groups$id/versions")), waitTime)
   }
 
-<<<<<<< HEAD
-  def group(id: PathId): RestResult[JsObject] = {
-=======
-  def group(id: AbsolutePathId): RestResult[GroupInfo] = {
->>>>>>> 3b676976
+  def group(id: AbsolutePathId): RestResult[JsObject] = {
     requireInBaseGroup(id)
     result(requestFor[JsObject](Get(s"$url/v2/groups$id")), waitTime)
   }
