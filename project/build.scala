import com.amazonaws.auth.{ EnvironmentVariableCredentialsProvider, InstanceProfileCredentialsProvider }
import com.typesafe.sbt.SbtScalariform
import com.typesafe.sbt.SbtScalariform.ScalariformKeys
import ohnosequences.sbt.SbtS3Resolver.autoImport._
import org.scalastyle.sbt.ScalastylePlugin.{ buildSettings => styleSettings }
import sbt.Keys._
import sbt._
import sbtassembly.AssemblyKeys._
import sbtassembly.MergeStrategy
import sbtbuildinfo.BuildInfoKeys._
import sbtbuildinfo.{ BuildInfoKey, BuildInfoPlugin }
import sbtrelease.ReleasePlugin.autoImport._
import sbtrelease.ReleaseStateTransformations._
import sbtrelease._
import scala.util.Try

import scalariform.formatter.preferences._

object MarathonBuild extends Build {
  lazy val pluginInterface: Project = Project(
    id = "plugin-interface",
    base = file("plugin-interface"),
    settings = baseSettings ++
      asmSettings ++
      formatSettings ++
      scalaStyleSettings ++
      publishSettings ++
      Seq(
        libraryDependencies ++= Dependencies.pluginInterface
      )
  )

  lazy val root: Project = Project(
    id = "marathon",
    base = file("."),
    settings = baseSettings ++
      asmSettings ++
      customReleaseSettings ++
      formatSettings ++
      scalaStyleSettings ++
      testSettings ++
      integrationTestSettings ++
      benchmarkSettings ++
      teamCitySetEnvSettings ++
      publishSettings ++
      Seq(
        unmanagedResourceDirectories in Compile += file("docs/docs/rest-api"),
        libraryDependencies ++= Dependencies.root,
        parallelExecution in Test := false,
        buildInfoKeys := Seq[BuildInfoKey](
          name, version, scalaVersion,
          BuildInfoKey.action("buildref") {
            val suffix = Try(Process("git diff --shortstat").lines.headOption.map(_ => "-dev")).toOption.flatten.getOrElse("")
            Try(Process("git rev-parse HEAD").lines.headOption).toOption.flatten.getOrElse("unknown") + suffix
          }),
        buildInfoPackage := "mesosphere.marathon",
        fork in Test := true
      )
  )
    .configs(IntegrationTest, Benchmark)
    .enablePlugins(BuildInfoPlugin)
    .dependsOn(pluginInterface)
    // run mesos-simulation/test:test when running test
    .settings((test in Test) <<= (test in Test) dependsOn (test in Test in LocalProject("mesos-simulation")))

  lazy val mesosSimulation: Project = Project(
    id = "mesos-simulation",
    base = file("mesos-simulation"),
    settings = baseSettings ++
      formatSettings ++
      scalaStyleSettings ++
      testSettings ++
      integrationTestSettings ++
      benchmarkSettings
    ).dependsOn(root % "compile->compile; test->test").configs(IntegrationTest, Benchmark)

  /**
   * Determine scala test runner output. `-e` for reporting on standard error.
   *
   * W - without color
   * D - show all durations
   * S - show short stack traces
   * F - show full stack traces
   * U - unformatted mode
   * I - show reminder of failed and canceled tests without stack traces
   * T - show reminder of failed and canceled tests with short stack traces
   * G - show reminder of failed and canceled tests with full stack traces
   * K - exclude TestCanceled events from reminder
   *
   * http://scalatest.org/user_guide/using_the_runner
   */
  lazy val formattingTestArg = Tests.Argument("-eDFG")

  lazy val benchmarkSettings = inConfig(Benchmark)(Defaults.testTasks) ++
    Seq(
      testFrameworks in Benchmark := Seq(new TestFramework("org.scalameter.ScalaMeterFramework")),
      testOptions in Benchmark := Seq(),
      logBuffered in Benchmark := false,
      parallelExecution in Benchmark := false,
      fork in Benchmark := true
    )

  lazy val integrationTestSettings = inConfig(IntegrationTest)(Defaults.testTasks) ++
    Seq(
      testOptions in IntegrationTest := Seq(formattingTestArg, Tests.Argument("-n", "mesosphere.marathon.IntegrationTest"))
    )

  lazy val testSettings = Seq(
    parallelExecution in Test := false,
    testOptions in Test := Seq(formattingTestArg, Tests.Argument("-l", "mesosphere.marathon.IntegrationTest")),
    fork in Test := true
  )

  lazy val testScalaStyle = taskKey[Unit]("testScalaStyle")

  lazy val scalaStyleSettings = styleSettings ++ Seq(
    testScalaStyle := {
      org.scalastyle.sbt.ScalastylePlugin.scalastyle.in(Compile).toTask("").value
    },
    (compile in Test) <<= (compile in Test) dependsOn testScalaStyle
  )

  lazy val IntegrationTest = config("integration") extend Test
  lazy val Benchmark = config("bench") extend Test

  lazy val baseSettings = Seq (
    organization := "mesosphere.marathon",
    scalaVersion := "2.11.8",
    crossScalaVersions := Seq(scalaVersion.value),
    scalacOptions in Compile ++= Seq(
      "-encoding", "UTF-8",
      "-target:jvm-1.8",
      "-deprecation:false", // FIXME (gkleiman): reenable deprecation after Mesos 1.0.0-rc2 deprecations are handled
      "-feature",
      "-unchecked",
      "-Xlog-reflective-calls",
      "-Xlint",
      "-Ywarn-unused-import",
      "-Xfatal-warnings",
      "-Yno-adapted-args",
      "-Ywarn-numeric-widen"
    ),
    javacOptions in Compile ++= Seq("-encoding", "UTF-8", "-source", "1.8", "-target", "1.8", "-Xlint:unchecked", "-Xlint:deprecation"),
    resolvers ++= Seq(
      "Mesosphere Public Repo"    at "http://downloads.mesosphere.com/maven",
      "Typesafe Releases" at "http://repo.typesafe.com/typesafe/releases/",
      "Spray Maven Repository"    at "http://repo.spray.io/"
    ),
    cancelable in Global := true,
    fork in Test := true,
    javaOptions += "-Xmx4G"
  )

  lazy val asmSettings = Seq(
    assemblyMergeStrategy in assembly <<= (assemblyMergeStrategy in assembly) { old =>
      {
        case "application.conf"                                             => MergeStrategy.concat
        case "META-INF/jersey-module-version"                               => MergeStrategy.first
        case "org/apache/hadoop/yarn/util/package-info.class"               => MergeStrategy.first
        case "org/apache/hadoop/yarn/factories/package-info.class"          => MergeStrategy.first
        case "org/apache/hadoop/yarn/factory/providers/package-info.class"  => MergeStrategy.first
        case x                                                              => old(x)
      }
    },
    assemblyExcludedJars in assembly <<= (fullClasspath in assembly) map { cp =>
      val exclude = Set(
        "commons-beanutils-1.7.0.jar",
        "stax-api-1.0.1.jar",
        "commons-beanutils-core-1.8.0.jar",
        "servlet-api-2.5.jar",
        "jsp-api-2.1.jar"
      )
      cp filter { x => exclude(x.data.getName) }
    }
  )

  lazy val formatSettings = SbtScalariform.scalariformSettings ++ Seq(
    ScalariformKeys.preferences := FormattingPreferences()
      .setPreference(AlignArguments, false)
      .setPreference(AlignParameters, false)
      .setPreference(AlignSingleLineCaseStatements, false)
      .setPreference(CompactControlReadability, false)
      .setPreference(DoubleIndentClassDeclaration, true)
      .setPreference(DanglingCloseParenthesis, Preserve)
      .setPreference(FormatXml, true)
      .setPreference(IndentSpaces, 2)
      .setPreference(IndentWithTabs, false)
      .setPreference(MultilineScaladocCommentsStartOnFirstLine, false)
      .setPreference(PlaceScaladocAsterisksBeneathSecondAsterisk, true)
      .setPreference(PreserveSpaceBeforeArguments, true)
      .setPreference(SpacesAroundMultiImports, true)
      .setPreference(SpaceBeforeColon, false)
      .setPreference(SpaceInsideBrackets, false)
      .setPreference(SpaceInsideParentheses, false)
      .setPreference(SpacesWithinPatternBinders, true)
    )

  /**
   * This is the standard release process without
   * -publishArtifacts
   * -setNextVersion
   * -commitNextVersion
   */
  lazy val customReleaseSettings = Seq(
    releaseProcess := Seq[ReleaseStep](
      checkSnapshotDependencies,
      inquireVersions,
      runTest,
      setReleaseVersion,
      commitReleaseVersion,
      tagRelease,
      pushChanges
    ))

  /**
   * This on load trigger is used to set parameters in teamcity.
   * It is only executed within teamcity and can be ignored otherwise.
   * It will set values as build and env parameter.
   * Those parameters can be used in subsequent build steps and dependent builds.
   * TeamCity does this by watching the output of the build it currently performs.
   * See: https://confluence.jetbrains.com/display/TCD8/Build+Script+Interaction+with+TeamCity
   */
  lazy val teamCitySetEnvSettings = Seq(
    onLoad in Global := {
      sys.env.get("TEAMCITY_VERSION") match {
        case None => // no-op
        case Some(teamcityVersion) =>
          def reportParameter(key: String, value: String): Unit = {
            //env parameters will be made available as environment variables
            println(s"##teamcity[setParameter name='env.SBT_$key' value='$value']")
            //system parameters will be made available as teamcity build parameters
            println(s"##teamcity[setParameter name='system.sbt.$key' value='$value']")
          }
          reportParameter("SCALA_VERSION", scalaVersion.value)
          reportParameter("PROJECT_VERSION", version.value)
      }
      (onLoad in Global).value
    }
  )

  lazy val publishSettings = Seq(
    publishTo := Some(s3resolver.value(
      "Mesosphere Public Repo (S3)",
      s3("downloads.mesosphere.io/maven")
    )),
    s3credentials := new EnvironmentVariableCredentialsProvider() |
      new InstanceProfileCredentialsProvider()
  )
}

object Dependencies {
  import Dependency._

  val pluginInterface = Seq(
    playJson % "compile",
    mesosUtils % "compile",
    guava % "compile",
    wixAccord % "compile"
  )

  val excludeSlf4jLog4j12 = ExclusionRule(organization = "org.slf4j", name = "slf4j-log4j12")
  val excludeLog4j = ExclusionRule(organization = "log4j")
  val excludeJCL = ExclusionRule(organization = "commons-logging")

  val root = Seq(
    // runtime
    akkaActor % "compile",
    akkaSlf4j % "compile",
    akkaStream % "compile",
    akkaHttp % "compile",
    asyncAwait % "compile",
    sprayClient % "compile",
    sprayHttpx % "compile",
    chaos % "compile",
    mesosUtils % "compile",
    twitterCommons % "compile",
    jodaTime % "compile",
    jodaConvert % "compile",
    jerseyServlet % "compile",
    jerseyMultiPart % "compile",
    jettyEventSource % "compile",
    uuidGenerator % "compile",
    jGraphT % "compile",
    hadoopHdfs % "compile",
    hadoopCommon % "compile",
    beanUtils % "compile",
    playJson % "compile",
    jsonSchemaValidator % "compile",
    twitterZk % "compile",
    rxScala % "compile",
    marathonUI % "compile",
    graphite % "compile",
    datadog % "compile",
    marathonApiConsole % "compile",
    wixAccord % "compile",
    curator % "compile",
    curatorClient % "compile",
    curatorFramework % "compile",
    java8Compat % "compile",
<<<<<<< HEAD
    scalaLogging % "compile",
=======
    logstash % "compile",
>>>>>>> 79e95067

    // test
    Test.diffson % "test",
    Test.scalatest % "test",
    Test.mockito % "test",
    Test.akkaTestKit % "test",
    Test.junit % "test",
    Test.scalameter % "test"
  ).map(_.excludeAll(excludeSlf4jLog4j12).excludeAll(excludeLog4j).excludeAll(excludeJCL))
}

object Dependency {
  object V {
    // runtime deps versions
    val Chaos = "0.8.7"
    val Guava = "19.0"
    // FIXME (gkleiman): reenable deprecation checks after Mesos 1.0.0-rc2 deprecations are handled
    val MesosUtils = "1.0.0-rc2"
    val Akka = "2.4.7"
    val AsyncAwait = "0.9.6-RC2"
    val Spray = "1.3.3"
    val TwitterCommons = "0.0.76"
    val TwitterZk = "6.34.0"
    val Jersey = "1.18.1"
    val JettyServlets = "9.3.6.v20151106"
    val JodaTime = "2.9.4"
    val JodaConvert = "1.8.1"
    val UUIDGenerator = "3.1.4"
    val JGraphT = "0.9.3"
    val Hadoop = "2.7.2"
    val Diffson = "2.0.2"
    val PlayJson = "2.5.4"
    val JsonSchemaValidator = "2.2.6"
    val RxScala = "0.26.2"
    val MarathonUI = "1.1.3"
    val MarathonApiConsole = "0.1.1"
    val Graphite = "3.1.2"
    val DataDog = "1.1.5"
    val Logback = "1.1.3"
    val Logstash = "4.7"
    val WixAccord = "0.5"
    val Curator = "2.10.0"
    val Java8Compat = "0.8.0-RC1"
    val ScalaLogging = "3.4.0"

    // test deps versions
    val Mockito = "1.10.19"
    val ScalaTest = "2.2.6"
    val JUnit = "4.12"
    val ScalaMeter = "0.7"
  }

  val excludeMortbayJetty = ExclusionRule(organization = "org.mortbay.jetty")
  val excludeJavaxServlet = ExclusionRule(organization = "javax.servlet")

  val akkaActor = "com.typesafe.akka" %% "akka-actor" % V.Akka
  val akkaSlf4j = "com.typesafe.akka" %% "akka-slf4j" % V.Akka
  val akkaStream = "com.typesafe.akka" %% "akka-stream" % V.Akka
  val akkaHttp = "com.typesafe.akka" %% "akka-http-experimental" % V.Akka
  val asyncAwait = "org.scala-lang.modules" %% "scala-async" % V.AsyncAwait
  val sprayClient = "io.spray" %% "spray-client" % V.Spray
  val sprayHttpx = "io.spray" %% "spray-httpx" % V.Spray
  val playJson = "com.typesafe.play" %% "play-json" % V.PlayJson
  val chaos = "mesosphere" %% "chaos" % V.Chaos exclude("org.glassfish.web", "javax.el")
  val guava = "com.google.guava" % "guava" % V.Guava
  val mesosUtils = "mesosphere" %% "mesos-utils" % V.MesosUtils
  val jerseyServlet =  "com.sun.jersey" % "jersey-servlet" % V.Jersey
  val jettyEventSource = "org.eclipse.jetty" % "jetty-servlets" % V.JettyServlets
  val jerseyMultiPart =  "com.sun.jersey.contribs" % "jersey-multipart" % V.Jersey
  val jodaTime = "joda-time" % "joda-time" % V.JodaTime
  val jodaConvert = "org.joda" % "joda-convert" % V.JodaConvert
  val twitterCommons = "com.twitter.common.zookeeper" % "candidate" % V.TwitterCommons
  val uuidGenerator = "com.fasterxml.uuid" % "java-uuid-generator" % V.UUIDGenerator
  val jGraphT = "org.javabits.jgrapht" % "jgrapht-core" % V.JGraphT
  val hadoopHdfs = "org.apache.hadoop" % "hadoop-hdfs" % V.Hadoop excludeAll(excludeMortbayJetty, excludeJavaxServlet)
  val hadoopCommon = "org.apache.hadoop" % "hadoop-common" % V.Hadoop excludeAll(excludeMortbayJetty,
    excludeJavaxServlet)
  val beanUtils = "commons-beanutils" % "commons-beanutils" % "1.9.2"
  val jsonSchemaValidator = "com.github.fge" % "json-schema-validator" % V.JsonSchemaValidator
  val twitterZk = "com.twitter" %% "util-zk" % V.TwitterZk
  val rxScala = "io.reactivex" %% "rxscala" % V.RxScala
  val marathonUI = "mesosphere.marathon" % "ui" % V.MarathonUI
  val marathonApiConsole = "mesosphere.marathon" % "api-console" % V.MarathonApiConsole
  val graphite = "io.dropwizard.metrics" % "metrics-graphite" % V.Graphite
  val datadog = "org.coursera" % "dropwizard-metrics-datadog" % V.DataDog exclude("ch.qos.logback", "logback-classic")
  val logstash = "net.logstash.logback" % "logstash-logback-encoder" % V.Logstash
  val wixAccord = "com.wix" %% "accord-core" % V.WixAccord
  val curator = "org.apache.curator" % "curator-recipes" % V.Curator
  val curatorClient = "org.apache.curator" % "curator-client" % V.Curator
  val curatorFramework = "org.apache.curator" % "curator-framework" % V.Curator
  val java8Compat = "org.scala-lang.modules" %% "scala-java8-compat" % V.Java8Compat
  val scalaLogging = "com.typesafe.scala-logging" %% "scala-logging" % V.ScalaLogging

  object Test {
    val scalatest = "org.scalatest" %% "scalatest" % V.ScalaTest
    val mockito = "org.mockito" % "mockito-all" % V.Mockito
    val akkaTestKit = "com.typesafe.akka" %% "akka-testkit" % V.Akka
    val diffson = "org.gnieh" %% "diffson" % V.Diffson
    val junit = "junit" % "junit" % V.JUnit
    val scalameter = "com.storm-enroute" %% "scalameter" % V.ScalaMeter
  }
}<|MERGE_RESOLUTION|>--- conflicted
+++ resolved
@@ -297,11 +297,8 @@
     curatorClient % "compile",
     curatorFramework % "compile",
     java8Compat % "compile",
-<<<<<<< HEAD
     scalaLogging % "compile",
-=======
     logstash % "compile",
->>>>>>> 79e95067
 
     // test
     Test.diffson % "test",
