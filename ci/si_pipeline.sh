--- conflicted
+++ resolved
@@ -37,11 +37,7 @@
 function exit-as-unstable {
     echo "$1"
     create-junit-xml "dcos-launch" "cluster.create" "$1"
-<<<<<<< HEAD
-    dcos-launch -i "$INFO_PATH" delete
-=======
-    pipenv run dcos-launch delete
->>>>>>> a7fbf84a
+    pipenv run dcos-launch -i "$INFO_PATH" delete
     exit 0
 }
 
@@ -81,25 +77,10 @@
       if [ ${SI_CODE} -gt 0 ]; then
         download-diagnostics-bundle
       fi
-<<<<<<< HEAD
-      dcos-launch -i "$INFO_PATH" delete || true
+      pipenv run dcos-launch -i "$INFO_PATH" delete || true
       exit "$SI_CODE" # Propagate return code.
       ;;
   2) exit-as-unstable "Cluster launch failed.";;
   3) exit-as-unstable "Cluster did not start in time.";;
   *) exit-as-unstable "Unknown error in cluster launch: $CLUSTER_LAUNCH_CODE";;
-=======
-      pipenv run dcos-launch delete || true
-      exit "$SI_CODE" # Propagate return code.
-      ;;
-  2) exit-as-unstable "Cluster launch failed.";;
-  3)
-      pipenv run dcos-launch delete
-      exit-as-unstable "Cluster did not start in time."
-      ;;
-  *)
-      pipenv run dcos-launch delete
-      exit-as-unstable "Unknown error in cluster launch: $CLUSTER_LAUNCH_CODE"
-      ;;
->>>>>>> a7fbf84a
 esac