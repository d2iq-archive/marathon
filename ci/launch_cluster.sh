#!/bin/bash
set -x -e -o pipefail

# Ensure dependencies are installed.
if ! command -v jq >/dev/null; then
    echo "jq was not found. Please install it."
    exit 1
fi
if ! command -v envsubst >/dev/null 2>&1; then
    echo "envsubst was not found. Please install along with gettext."
    exit 1
fi

# Two parameters are expected: CHANNEL and VARIANT where CHANNEL is the respective PR and
# VARIANT could be one of four custer variants: open, strict, permissive and disabled
if [ "$#" -ne 3 ]; then
    echo "Expected 3 parameters: launch_cluster.sh <channel> <variant> <deployment-name>"
    echo "e.g. CLI_TEST_SSH_KEY='test.pem' launch_cluster.sh 'testing/pull/1739' 'open' 'si-testing-open'"
    exit 1
fi

CHANNEL="$1"
VARIANT="$2"
DEPLOYMENT_NAME="$3"
CONFIG_PATH="$DEPLOYMENT_NAME.yaml"
INFO_PATH="$DEPLOYMENT_NAME.info.json"

if [ "$VARIANT" == "open" ]; then
  TEMPLATE="https://s3.amazonaws.com/downloads.dcos.io/dcos/${CHANNEL}/cloudformation/multi-master.cloudformation.json"
else
  TEMPLATE="https://s3.amazonaws.com/downloads.mesosphere.io/dcos-enterprise-aws-advanced/${CHANNEL}/${VARIANT}/cloudformation/ee.multi-master.cloudformation.json"
fi

echo "Using: ${TEMPLATE}"


# Create config.yaml for dcos-launch.
envsubst <<EOF > "$CONFIG_PATH"
---
launch_config_version: 1
template_url: $TEMPLATE
deployment_name: $DEPLOYMENT_NAME
provider: aws
aws_region: us-west-2
key_helper: true
template_parameters:
    DefaultInstanceType: m4.large
    AdminLocation: 0.0.0.0/0
    PublicSlaveInstanceCount: 1
    SlaveInstanceCount: 3
EOF

# Append license if one is available.
if [ "$VARIANT" != "open" ]; then
    echo "    LicenseKey: $DCOS_LICENSE" >> "$CONFIG_PATH"
fi

# Create cluster.
<<<<<<< HEAD
if ! dcos-launch -c "$CONFIG_PATH" -i "$INFO_PATH" create; then
  echo "Failed to launch a cluster via dcos-launch"
  exit 2
fi
if ! dcos-launch -i "$INFO_PATH" wait; then
=======
if ! pipenv run dcos-launch create; then
  echo "Failed to launch a cluster via dcos-launch"
  exit 2
fi
if ! pipenv run dcos-launch wait; then
>>>>>>> a7fbf84a
  exit 3
fi

# Extract SSH key
jq -r .ssh_private_key "$INFO_PATH" > "$CLI_TEST_SSH_KEY"

# Return dcos_url
<<<<<<< HEAD
CLUSTER_IP="$(dcos-launch -i "$INFO_PATH" describe | jq -r ".masters[0].public_ip")"
=======
CLUSTER_IP="$(pipenv run dcos-launch describe | jq -r ".masters[0].public_ip")"
>>>>>>> a7fbf84a
echo "Launched cluster with IP $CLUSTER_IP"
echo "$CLUSTER_IP"<|MERGE_RESOLUTION|>--- conflicted
+++ resolved
@@ -56,19 +56,11 @@
 fi
 
 # Create cluster.
-<<<<<<< HEAD
-if ! dcos-launch -c "$CONFIG_PATH" -i "$INFO_PATH" create; then
+if ! pipenv run dcos-launch -c "$CONFIG_PATH" -i "$INFO_PATH" create; then
   echo "Failed to launch a cluster via dcos-launch"
   exit 2
 fi
-if ! dcos-launch -i "$INFO_PATH" wait; then
-=======
-if ! pipenv run dcos-launch create; then
-  echo "Failed to launch a cluster via dcos-launch"
-  exit 2
-fi
-if ! pipenv run dcos-launch wait; then
->>>>>>> a7fbf84a
+if ! pipenv run dcos-launch -i "$INFO_PATH" wait; then
   exit 3
 fi
 
@@ -76,10 +68,6 @@
 jq -r .ssh_private_key "$INFO_PATH" > "$CLI_TEST_SSH_KEY"
 
 # Return dcos_url
-<<<<<<< HEAD
-CLUSTER_IP="$(dcos-launch -i "$INFO_PATH" describe | jq -r ".masters[0].public_ip")"
-=======
-CLUSTER_IP="$(pipenv run dcos-launch describe | jq -r ".masters[0].public_ip")"
->>>>>>> a7fbf84a
+CLUSTER_IP="$(pipenv run dcos-launch -i "$INFO_PATH" describe | jq -r ".masters[0].public_ip")"
 echo "Launched cluster with IP $CLUSTER_IP"
 echo "$CLUSTER_IP"