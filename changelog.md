--- conflicted
+++ resolved
@@ -2,7 +2,6 @@
 
 ### Fixed issues
 
-<<<<<<< HEAD
 - [DCOS_OSS-5212](https://jira.mesosphere.com/browse/DCOS_OSS-5212) - Fix an issue that prevented reserved instances created by older Marathon versions from being restarted
 
 - [MARATHON-8623](https://jira.mesosphere.com/browse/MARATHON-8623) - Fix an issue that could cause /v2/deployments to become stale
@@ -11,10 +10,7 @@
 
 - [DCOS-51375](https://jira.mesosphere.com/browse/DCOS-51375) - Fix an issue where deployment cancellation could leak instances.
 
-- [DCOS_OSS-5211](https://jira.mesosphere.com/browse/DCOS_OSS-5211) - Previously, Mesos disks with profiles would be matched before it was possible to specify that a service definition should only accept a specific disk profile. The behavior changed in a backwards incompatible way when support for disk profile matching was added. If no profile was specified to be matched for a Marathon service definition, then only Mesos disks without profiles would be considered as matching candidates. The behavior has been restored so that all Mesos disk profiles (specified or not) will be considered if no profile requirement is specified in the Marathon service definition.
-=======
 - [DCOS_OSS-5211](https://jira.mesosphere.com/browse/DCOS_OSS-5211) - The initial support for volume profiles would match disk resources with a profile, even if no profile was required. This behavior has been adjusted so that disk resources with profiles are only used when those profiles are required, and are not used if the service for which we are matching offers does not require a disk with that profile.
->>>>>>> ca6c3ef0
 
 ## Changes from 1.7.xxx to 1.8.180
 
