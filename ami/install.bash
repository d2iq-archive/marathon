--- conflicted
+++ resolved
@@ -30,10 +30,7 @@
         git \
         openjdk-8-jdk \
         libssl-dev \
-<<<<<<< HEAD
-=======
         rpm \
->>>>>>> feca8df7
         sbt \
         zlib1g-dev
 
